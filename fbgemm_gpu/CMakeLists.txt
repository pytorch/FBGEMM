--- conflicted
+++ resolved
@@ -183,21 +183,6 @@
   hipify(CUDA_SOURCE_DIR ${PROJECT_SOURCE_DIR} HEADER_INCLUDE_DIR
          ${header_include_dir})
 
-<<<<<<< HEAD
-  execute_process(
-    COMMAND sh -c "${ROCM_PATH}/hip/bin/hipcc -x hip --cuda-device-only -save-temps -c -O3 \
-      ${CMAKE_CURRENT_SOURCE_DIR}/hip_kernel/split_tbe_fwd_hip.cpp -o \
-      ${CMAKE_CURRENT_SOURCE_DIR}/hip_kernel/split_tbe_fwd_hip_kernel.hsp -o \
-      ${CMAKE_CURRENT_SOURCE_DIR}/hip_kernel/split_tbe_fwd_hip_kernel.hsaco")
-
-  execute_process(
-    COMMAND sh -c "${ROCM_PATH}/hip/bin/hipcc -x hip --cuda-device-only -save-temps -c -O3 \
-      ${CMAKE_CURRENT_SOURCE_DIR}/hip_kernel/split_tbe_bwd_hip.cpp -o \
-      ${CMAKE_CURRENT_SOURCE_DIR}/hip_kernel/split_tbe_bwd_hip_kernel.hsp -o \
-      ${CMAKE_CURRENT_SOURCE_DIR}/hip_kernel/split_tbe_bwd_hip_kernel.hsaco")
-
-=======
->>>>>>> 739402e6
 else()
   add_custom_command(
     OUTPUT ${gen_cpu_source_files} ${gen_gpu_source_files}
@@ -320,6 +305,7 @@
     codegen/embedding_backward_dense_host.cpp
     codegen/embedding_bounds_check_host.cpp
     hip_kernel/split_tbe_fwd_hip.cpp
+    hip_kernel/split_tbe_bwd_hip.cpp
     src/cumem_utils_host.cpp
     src/layout_transform_ops_gpu.cpp
     src/permute_pooled_embedding_ops_gpu.cpp
