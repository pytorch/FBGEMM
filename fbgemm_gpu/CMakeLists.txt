cmake_minimum_required(VERSION 3.11.0 FATAL_ERROR)

<<<<<<< HEAD
project(
  fbgemm_gpu
  VERSION 0.0.1
  LANGUAGES CXX C)
=======
option(FBGEMM_CPU_ONLY "Build fbgemm_gpu without GPU support" OFF)
>>>>>>> 5219dc42

set(message_line
    "-------------------------------------------------------------")
message("${message_line}")

if(SKBUILD)
  message("The project is built using scikit-build")
endif()
<<<<<<< HEAD

if(EXISTS "/usr/bin/nvidia-smi")
  message("NVIDIA GPU detected.")
  option(USE_CUDA "Use CUDA" ON)
  option(USE_ROCM "Use ROCm" OFF)
elseif(EXISTS "/opt/rocm/bin/rocm-smi")
  message("AMD GPU detected.")
  option(USE_CUDA "Use CUDA" OFF)
  option(USE_ROCM "Use ROCm" ON)
else()
  message("Unable to detect GPU vendor")
  message(FATAL_ERROR "")
endif()

if((USE_CUDA EQUAL ON AND USE_ROCM EQUAL ON) OR (USE_CUDA EQUAL OFF AND USE_ROCM EQUAL OFF))
  message(FATAL_ERROR "Please choose either CUDA or ROCm.")
=======
if(FBGEMM_CPU_ONLY)
  message("Building for CPU-only")
endif()

message("${message_line}")

if(FBGEMM_CPU_ONLY)
  project(
    fbgemm_gpu
    VERSION 0.0.1
    LANGUAGES CXX C)
else()
  project(
    fbgemm_gpu
    VERSION 0.0.1
    LANGUAGES CXX C CUDA)
>>>>>>> 5219dc42
endif()

if(USE_CUDA)
  set(default_cuda_architectures 60 61 70 75 80)
  set(cuda_architectures_doc
      "CUDA architectures to build for. Default is ${default_cuda_architectures}")
  set(cuda_architectures
      "${default_cuda_architectures}"
      CACHE STRING "${cuda_architectures_doc}")

  message("${message_line}")
  message("fbgemm_gpu:")
  message("Building for cuda_architectures = \"${cuda_architectures}\"")
  message("${message_line}")

#
# Toch Cuda Extensions are normally compiled with the flags below. However we
# disabled -D__CUDA_NO_HALF_CONVERSIONS__ here as it caused "error: no suitable
# constructor exists to convert from "int" to "__half" errors in
# gen_embedding_forward_quantized_split_[un]weighted_codegen_cuda.cu
#
  set(TORCH_CUDA_OPTIONS
      --expt-relaxed-constexpr
      -D__CUDA_NO_HALF_OPERATORS__
      # -D__CUDA_NO_HALF_CONVERSIONS__
      -D__CUDA_NO_BFLOAT16_CONVERSIONS__
      -D__CUDA_NO_HALF2_OPERATORS__)
endif()

find_package(Torch REQUIRED)
find_package(PythonExtensions REQUIRED)

set(FBGEMM ${CMAKE_CURRENT_SOURCE_DIR}/..)
set(THIRDPARTY ${FBGEMM}/third_party)

if(USE_ROCM)
  if(NOT DEFINED ENV{PYTORCH_ROCM_ARCH})
    SET(FBGEMM_ROCM_ARCH gfx900;gfx906;gfx908;gfx90a)
  else()
    SET(FBGEMM_ROCM_ARCH $ENV{PYTORCH_ROCM_ARCH})
  endif()

  list(APPEND CMAKE_MODULE_PATH "${PROJECT_SOURCE_DIR}/cmake" "${THIRDPARTY}/hipify_torch/cmake")
  include(Hip)
  if(NOT FBGEMM_HAVE_HIP)
    message(FATAL_ERROR "Not able to find HIP installation.")
  endif()  
  include(Hipify)
  list (APPEND CMAKE_PREFIX_PATH /opt/rocm/hip /opt/rocm)
  set(CMAKE_MODULE_PATH ${HIP_PATH}/cmake ${CMAKE_MODULE_PATH})
  
  find_package(rocBLAS REQUIRED)
  find_package(hipFFT REQUIRED)
  find_package(hipRAND REQUIRED)
  find_package(rocRAND REQUIRED)
  find_package(hipSPARSE REQUIRED)
  find_package(OpenMP REQUIRED)
  find_package(rocPRIM REQUIRED)
  
  message("${message_line}")
  message(STATUS "hip found ${ROCM_FOUND}")
endif()


#
# GENERATED CUDA, CPP and Python code
#

set(OPTIMIZERS
    adagrad
    adam
    approx_rowwise_adagrad
    approx_sgd
    lamb
    lars_sgd
    partial_rowwise_adam
    partial_rowwise_lamb
    rowwise_adagrad
    rowwise_weighted_adagrad
    sgd)

set(gen_gpu_source_files
    "gen_embedding_forward_dense_weighted_codegen_cuda.cu"
    "gen_embedding_forward_dense_unweighted_codegen_cuda.cu"
    "gen_embedding_forward_quantized_split_unweighted_codegen_cuda.cu"
    "gen_embedding_forward_quantized_split_weighted_codegen_cuda.cu"
    "gen_embedding_forward_split_weighted_codegen_cuda.cu"
    "gen_embedding_forward_split_unweighted_codegen_cuda.cu"
    "gen_embedding_backward_split_indice_weights_codegen_cuda.cu"
    "gen_embedding_backward_dense_indice_weights_codegen_cuda.cu"
    "gen_embedding_backward_dense_split_unweighted_cuda.cu"
    "gen_embedding_backward_dense_split_weighted_cuda.cu")

set(gen_cpu_source_files
    "gen_embedding_forward_quantized_unweighted_codegen_cpu.cpp"
    "gen_embedding_forward_quantized_weighted_codegen_cpu.cpp"
    "gen_embedding_backward_dense_split_cpu.cpp")

set(gen_python_files ${CMAKE_BINARY_DIR}/__init__.py)

foreach(optimizer ${OPTIMIZERS})
  list(APPEND gen_gpu_host_source_files
       "gen_embedding_backward_split_${optimizer}.cpp")

  list(APPEND gen_cpu_source_files
       "gen_embedding_backward_split_${optimizer}_cpu.cpp")
  list(APPEND gen_cpu_source_files
       "gen_embedding_backward_${optimizer}_split_cpu.cpp")

  list(APPEND gen_python_files "${CMAKE_BINARY_DIR}/lookup_${optimizer}.py")

  foreach(weight weighted unweighted)
    list(APPEND gen_gpu_source_files
         "gen_embedding_backward_${optimizer}_split_${weight}_cuda.cu")
  endforeach()
endforeach()

set(CMAKE_CODEGEN_DIR ${CMAKE_CURRENT_SOURCE_DIR}/codegen)

set(codegen_dependencies
    ${CMAKE_CODEGEN_DIR}/embedding_backward_code_generator.py
    ${CMAKE_CODEGEN_DIR}/embedding_backward_dense_host.cpp
    ${CMAKE_CODEGEN_DIR}/embedding_backward_dense_host_cpu.cpp
    ${CMAKE_CODEGEN_DIR}/embedding_backward_split_cpu_approx_template.cpp
    ${CMAKE_CODEGEN_DIR}/embedding_backward_split_cpu_template.cpp
    ${CMAKE_CODEGEN_DIR}/embedding_backward_split_host_cpu_template.cpp
    ${CMAKE_CODEGEN_DIR}/embedding_backward_split_host_template.cpp
    ${CMAKE_CODEGEN_DIR}/embedding_backward_split_indice_weights_template.cu
    ${CMAKE_CODEGEN_DIR}/embedding_backward_split_template.cu
    ${CMAKE_CODEGEN_DIR}/embedding_forward_quantized_cpu_template.cpp
    ${CMAKE_CODEGEN_DIR}/embedding_forward_quantized_host.cpp
    ${CMAKE_CODEGEN_DIR}/embedding_forward_quantized_host_cpu.cpp
    ${CMAKE_CODEGEN_DIR}/embedding_forward_quantized_split_template.cu
    ${CMAKE_CODEGEN_DIR}/embedding_forward_split_cpu.cpp
    ${CMAKE_CODEGEN_DIR}/embedding_forward_split_cpu.h
    ${CMAKE_CODEGEN_DIR}/embedding_forward_split_template.cu
    ${CMAKE_CODEGEN_DIR}/embedding_forward_template_helpers.cuh
    ${CMAKE_CODEGEN_DIR}/__init__.template
    ${CMAKE_CODEGEN_DIR}/lookup_args.py
    ${CMAKE_CODEGEN_DIR}/split_embedding_codegen_lookup_invoker.template
    ${CMAKE_CURRENT_SOURCE_DIR}/include/fbgemm_gpu/cpu_utils.h
    ${CMAKE_CURRENT_SOURCE_DIR}/include/fbgemm_gpu/cub_namespace_postfix.cuh
    ${CMAKE_CURRENT_SOURCE_DIR}/include/fbgemm_gpu/dispatch_macros.h
    ${CMAKE_CURRENT_SOURCE_DIR}/include/fbgemm_gpu/embedding_backward_template_helpers.cuh
    ${CMAKE_CURRENT_SOURCE_DIR}/include/fbgemm_gpu/embedding_common.h
    ${CMAKE_CURRENT_SOURCE_DIR}/include/fbgemm_gpu/fbgemm_cuda_utils.cuh
<<<<<<< HEAD
=======
    ${CMAKE_CURRENT_SOURCE_DIR}/include/fbgemm_gpu/quantize_ops_gpu.h
    ${CMAKE_CURRENT_SOURCE_DIR}/include/fbgemm_gpu/quantize_ops_utils.h
>>>>>>> 5219dc42
    ${CMAKE_CURRENT_SOURCE_DIR}/include/fbgemm_gpu/split_embeddings_utils.cuh
    ${CMAKE_CURRENT_SOURCE_DIR}/include/fbgemm_gpu/sparse_ops_utils.h
)

<<<<<<< HEAD
if(USE_CUDA)
  add_custom_command(
    OUTPUT ${gen_cpu_source_files} ${gen_gpu_source_files} ${gen_python_files}
    COMMAND
      "${PYTHON_EXECUTABLE}"
      "${CMAKE_CODEGEN_DIR}/embedding_backward_code_generator.py"
      "--opensource"
    DEPENDS "${codegen_dependencies}")

    set_source_files_properties(
      ${gen_cpu_source_files} PROPERTIES COMPILE_OPTIONS
                              "-mavx2;-mf16c;-mfma;-fopenmp")
elseif(USE_ROCM)
  execute_process(
        COMMAND
        "${PYTHON_EXECUTABLE}"
        "${CMAKE_CODEGEN_DIR}/embedding_backward_code_generator.py"
        "--opensource")

  set(header_include_dir
  ${CMAKE_CURRENT_SOURCE_DIR}/include
  ${CMAKE_CURRENT_SOURCE_DIR}/src
  ${CMAKE_CURRENT_SOURCE_DIR}
  )
  hipify(CUDA_SOURCE_DIR ${PROJECT_SOURCE_DIR} HEADER_INCLUDE_DIR ${header_include_dir})

  set_source_files_properties(
      ${gen_cpu_source_files} PROPERTIES COMPILE_OPTIONS
                              "-mavx2;-mf16c;-mfma")
endif()
=======
add_custom_command(
  OUTPUT ${gen_cpu_source_files} ${gen_gpu_source_files}
         ${gen_gpu_host_source_files} ${gen_python_files}
  COMMAND
    "${PYTHON_EXECUTABLE}"
    "${CMAKE_CODEGEN_DIR}/embedding_backward_code_generator.py"
    "--opensource"
  DEPENDS "${codegen_dependencies}")
>>>>>>> 5219dc42

set_source_files_properties(
  ${gen_cpu_source_files}
  PROPERTIES
    INCLUDE_DIRECTORIES
    "${CMAKE_CURRENT_SOURCE_DIR};${CMAKE_CURRENT_SOURCE_DIR}/include;${CMAKE_CURRENT_SOURCE_DIR}/../include"
)

set_source_files_properties(
  ${gen_gpu_host_source_files}
  PROPERTIES
    INCLUDE_DIRECTORIES
    "${CMAKE_CURRENT_SOURCE_DIR};${CMAKE_CURRENT_SOURCE_DIR}/include;${CMAKE_CURRENT_SOURCE_DIR}/../include"
)

set_source_files_properties(
  ${gen_gpu_source_files}
  PROPERTIES INCLUDE_DIRECTORIES
             "${CMAKE_CURRENT_SOURCE_DIR};${CMAKE_CURRENT_SOURCE_DIR}/include")
set_source_files_properties(${gen_gpu_source_files}
                            PROPERTIES COMPILE_OPTIONS "${TORCH_CUDA_OPTIONS}")

if(NOT FBGEMM_CPU_ONLY)
  set(gen_source_files ${gen_gpu_source_files}
      ${gen_gpu_host_source_files} ${gen_cpu_source_files})
else()
  set(gen_source_files ${gen_cpu_source_files})
endif()

#
# CPP FBGEMM support
#

file(GLOB_RECURSE cpp_asmjit_files
     "${CMAKE_CURRENT_SOURCE_DIR}/../third_party/asmjit/src/asmjit/*/*.cpp")

set(cpp_fbgemm_files_normal
    "../src/EmbeddingSpMDM.cc"
    "../src/EmbeddingSpMDMNBit.cc"
    "../src/QuantUtils.cc"
    "../src/RefImplementations.cc"
    "../src/RowWiseSparseAdagradFused.cc"
    "../src/SparseAdagrad.cc"
    "../src/Utils.cc")

set(cpp_fbgemm_files_avx2 "../src/EmbeddingSpMDMAvx2.cc"
                          "../src/QuantUtilsAvx2.cc")

set_source_files_properties(${cpp_fbgemm_files_avx2}
                            PROPERTIES COMPILE_OPTIONS "-mavx2;-mf16c;-mfma")

set(cpp_fbgemm_files ${cpp_fbgemm_files_normal} ${cpp_fbgemm_files_avx2})
set(cpp_fbgemm_files_avx512 "../src/EmbeddingSpMDMAvx512.cc")
if(USE_CUDA)
  set_source_files_properties(
    ${cpp_fbgemm_files_avx512}
    PROPERTIES COMPILE_OPTIONS
              "-mavx2;-mf16c;-mfma;-mavx512f;-mavx512bw;-mavx512dq;-mavx512vl")
  list(APPEND cpp_fbgemm_files ${cpp_fbgemm_files_avx512})
endif()

set(cpp_fbgemm_files_include_directories
    ${CMAKE_CURRENT_SOURCE_DIR} ${CMAKE_CURRENT_SOURCE_DIR}/include
    ${FBGEMM}/include ${THIRDPARTY}/asmjit/src ${THIRDPARTY}/cpuinfo/include)

set_source_files_properties(
  ${cpp_fbgemm_files} PROPERTIES INCLUDE_DIRECTORIES
                                 "${cpp_fbgemm_files_include_directories}")

#
# Actual static SOURCES
#

set(fbgemm_gpu_sources_cpu
    codegen/embedding_forward_split_cpu.cpp
    codegen/embedding_forward_quantized_host_cpu.cpp
    codegen/embedding_backward_dense_host_cpu.cpp
    codegen/embedding_bounds_check_host_cpu.cpp
    src/cpu_utils.cpp
    src/jagged_tensor_ops_cpu.cpp
    src/input_combine_cpu.cpp
    src/layout_transform_ops_cpu.cpp
    src/quantize_ops_cpu.cpp
    src/sparse_ops_cpu.cpp)

if(NOT FBGEMM_CPU_ONLY)
  list(APPEND fbgemm_gpu_sources_cpu
    codegen/embedding_forward_quantized_host.cpp
    codegen/embedding_backward_dense_host.cpp
    codegen/embedding_bounds_check_host.cpp
    src/cumem_utils_host.cpp
    src/layout_transform_ops_gpu.cpp
    src/merge_pooled_embeddings_cpu.cpp src/merge_pooled_embeddings_gpu.cpp
    src/permute_pooled_embedding_ops_gpu.cpp
    src/quantize_ops_gpu.cpp
    src/sparse_ops_gpu.cpp
    src/split_table_batched_embeddings.cpp)
endif()

<<<<<<< HEAD
set(fbgemm_gpu_sources_cpu_option "-mavx;-mf16c;-mfma;-mavx2")
if(USE_CUDA)
  set_source_files_properties(
    ${fbgemm_gpu_sources_cpu} PROPERTIES COMPILE_OPTIONS
                                        "${fbgemm_gpu_sources_cpu_option};-fopenmp")
endif()
set(fbgemm_gpu_sources_gpu
=======
set_source_files_properties(
  ${fbgemm_gpu_sources_cpu} PROPERTIES COMPILE_OPTIONS
                                       "-mavx;-mf16c;-mfma;-mavx2;-fopenmp")

if(NOT FBGEMM_CPU_ONLY)
  set(fbgemm_gpu_sources_gpu
>>>>>>> 5219dc42
    codegen/embedding_bounds_check.cu src/cumem_utils.cu
    src/histogram_binning_calibration_ops.cu src/jagged_tensor_ops.cu
    src/layout_transform_ops.cu src/permute_pooled_embedding_ops.cu
    src/quantize_ops.cu src/sparse_ops.cu src/split_embeddings_cache_cuda.cu
    src/split_embeddings_utils.cu)

  set_source_files_properties(${fbgemm_gpu_sources_gpu}
                            PROPERTIES COMPILE_OPTIONS "${TORCH_CUDA_OPTIONS}")

  # XXXUPS!!! Replace with real
  set_source_files_properties(
    ${fbgemm_gpu_sources_gpu}
    PROPERTIES INCLUDE_DIRECTORIES "${cpp_fbgemm_files_include_directories}")
endif()

set_source_files_properties(
  ${fbgemm_gpu_sources_cpu}
  PROPERTIES INCLUDE_DIRECTORIES "${cpp_fbgemm_files_include_directories}")

if(NOT FBGEMM_CPU_ONLY)
  set(fbgemm_gpu_sources ${fbgemm_gpu_sources_gpu} ${fbgemm_gpu_sources_cpu})
else()
  set(fbgemm_gpu_sources ${fbgemm_gpu_sources_cpu})
endif()

if(USE_ROCM)
  set(abspath_gen_source_files)
  foreach(filename_gen_source_file ${gen_source_files})
    list(APPEND abspath_gen_source_files "${CMAKE_BINARY_DIR}/${filename_gen_source_file}")
  endforeach()
endif()

<<<<<<< HEAD
if(USE_CUDA)
  add_library(fbgemm_gpu_py MODULE ${fbgemm_gpu_sources} ${gen_source_files}
                                  ${cpp_asmjit_files} ${cpp_fbgemm_files})
  set_property(TARGET fbgemm_gpu_py PROPERTY CUDA_ARCHITECTURES
                                  "${cuda_architectures}")
  target_compile_definitions(fbgemm_gpu_py PRIVATE FBGEMM_CUB_USE_NAMESPACE)  
  set_property(TARGET fbgemm_gpu_py PROPERTY CXX_STANDARD 17)
elseif(USE_ROCM)
  get_hipified_list("${fbgemm_gpu_sources}" fbgemm_gpu_sources)
  get_hipified_list("${abspath_gen_source_files}" abspath_gen_source_files)
  get_hipified_list("${cpp_fbgemm_files}" cpp_fbgemm_files)

  set(FBGEMM_ALL_HIP_FILES ${fbgemm_gpu_sources} ${abspath_gen_source_files} ${cpp_fbgemm_files})
  set_source_files_properties(${FBGEMM_ALL_HIP_FILES} PROPERTIES HIP_SOURCE_PROPERTY_FORMAT 1)
  hip_include_directories("${cpp_fbgemm_files_include_directories}")
  
  hip_add_library(fbgemm_gpu_py SHARED ${cpp_asmjit_files} ${FBGEMM_ALL_HIP_FILES} ${FBGEMM_HIP_HCC_LIBRARIES} 
                  HIPCC_OPTIONS ${HIP_CXX_FLAGS})
  target_include_directories(fbgemm_gpu_py PUBLIC ${FBGEMM_HIP_INCLUDE} ${ROCRAND_INCLUDE} ${ROCM_SMI_INCLUDE})
  set_property(TARGET fbgemm_gpu_py PROPERTY HIP_ARCHITECTURES ${FBGEMM_ROCM_ARCH})

  # For ROCm5.1
  list (GET TORCH_INCLUDE_DIRS 0 TORCH_PATH)
  if(EXISTS "${TORCH_PATH}/ATen/cuda/CUDAGeneratorImpl.h")
    target_compile_definitions(fbgemm_gpu_py PRIVATE NEW_GENERATOR_PATH)
  endif()
=======
if(NOT FBGEMM_CPU_ONLY)
  target_compile_definitions(fbgemm_gpu_py PRIVATE FBGEMM_CUB_USE_NAMESPACE)
>>>>>>> 5219dc42
endif()

set_target_properties(fbgemm_gpu_py PROPERTIES PREFIX "")

target_link_libraries(fbgemm_gpu_py ${TORCH_LIBRARIES})
target_include_directories(fbgemm_gpu_py PRIVATE ${TORCH_INCLUDE_DIRS})

install(TARGETS fbgemm_gpu_py DESTINATION fbgemm_gpu)

# Python

install(FILES ${gen_python_files}
        DESTINATION fbgemm_gpu/split_embedding_codegen_lookup_invokers)
install(FILES ${CMAKE_CODEGEN_DIR}/lookup_args.py
        DESTINATION fbgemm_gpu/split_embedding_codegen_lookup_invokers)<|MERGE_RESOLUTION|>--- conflicted
+++ resolved
@@ -1,13 +1,6 @@
 cmake_minimum_required(VERSION 3.11.0 FATAL_ERROR)
 
-<<<<<<< HEAD
-project(
-  fbgemm_gpu
-  VERSION 0.0.1
-  LANGUAGES CXX C)
-=======
 option(FBGEMM_CPU_ONLY "Build fbgemm_gpu without GPU support" OFF)
->>>>>>> 5219dc42
 
 set(message_line
     "-------------------------------------------------------------")
@@ -16,7 +9,6 @@
 if(SKBUILD)
   message("The project is built using scikit-build")
 endif()
-<<<<<<< HEAD
 
 if(EXISTS "/usr/bin/nvidia-smi")
   message("NVIDIA GPU detected.")
@@ -31,16 +23,13 @@
   message(FATAL_ERROR "")
 endif()
 
-if((USE_CUDA EQUAL ON AND USE_ROCM EQUAL ON) OR (USE_CUDA EQUAL OFF AND USE_ROCM EQUAL OFF))
-  message(FATAL_ERROR "Please choose either CUDA or ROCm.")
-=======
 if(FBGEMM_CPU_ONLY)
   message("Building for CPU-only")
 endif()
 
 message("${message_line}")
 
-if(FBGEMM_CPU_ONLY)
+if(FBGEMM_CPU_ONLY OR USE_ROCM)
   project(
     fbgemm_gpu
     VERSION 0.0.1
@@ -50,7 +39,6 @@
     fbgemm_gpu
     VERSION 0.0.1
     LANGUAGES CXX C CUDA)
->>>>>>> 5219dc42
 endif()
 
 if(USE_CUDA)
@@ -197,19 +185,16 @@
     ${CMAKE_CURRENT_SOURCE_DIR}/include/fbgemm_gpu/embedding_backward_template_helpers.cuh
     ${CMAKE_CURRENT_SOURCE_DIR}/include/fbgemm_gpu/embedding_common.h
     ${CMAKE_CURRENT_SOURCE_DIR}/include/fbgemm_gpu/fbgemm_cuda_utils.cuh
-<<<<<<< HEAD
-=======
     ${CMAKE_CURRENT_SOURCE_DIR}/include/fbgemm_gpu/quantize_ops_gpu.h
     ${CMAKE_CURRENT_SOURCE_DIR}/include/fbgemm_gpu/quantize_ops_utils.h
->>>>>>> 5219dc42
     ${CMAKE_CURRENT_SOURCE_DIR}/include/fbgemm_gpu/split_embeddings_utils.cuh
     ${CMAKE_CURRENT_SOURCE_DIR}/include/fbgemm_gpu/sparse_ops_utils.h
 )
 
-<<<<<<< HEAD
 if(USE_CUDA)
   add_custom_command(
-    OUTPUT ${gen_cpu_source_files} ${gen_gpu_source_files} ${gen_python_files}
+    OUTPUT ${gen_cpu_source_files} ${gen_gpu_source_files} 
+           ${gen_gpu_host_source_files} ${gen_python_files}
     COMMAND
       "${PYTHON_EXECUTABLE}"
       "${CMAKE_CODEGEN_DIR}/embedding_backward_code_generator.py"
@@ -237,16 +222,6 @@
       ${gen_cpu_source_files} PROPERTIES COMPILE_OPTIONS
                               "-mavx2;-mf16c;-mfma")
 endif()
-=======
-add_custom_command(
-  OUTPUT ${gen_cpu_source_files} ${gen_gpu_source_files}
-         ${gen_gpu_host_source_files} ${gen_python_files}
-  COMMAND
-    "${PYTHON_EXECUTABLE}"
-    "${CMAKE_CODEGEN_DIR}/embedding_backward_code_generator.py"
-    "--opensource"
-  DEPENDS "${codegen_dependencies}")
->>>>>>> 5219dc42
 
 set_source_files_properties(
   ${gen_cpu_source_files}
@@ -346,22 +321,15 @@
     src/split_table_batched_embeddings.cpp)
 endif()
 
-<<<<<<< HEAD
 set(fbgemm_gpu_sources_cpu_option "-mavx;-mf16c;-mfma;-mavx2")
 if(USE_CUDA)
   set_source_files_properties(
     ${fbgemm_gpu_sources_cpu} PROPERTIES COMPILE_OPTIONS
                                         "${fbgemm_gpu_sources_cpu_option};-fopenmp")
 endif()
-set(fbgemm_gpu_sources_gpu
-=======
-set_source_files_properties(
-  ${fbgemm_gpu_sources_cpu} PROPERTIES COMPILE_OPTIONS
-                                       "-mavx;-mf16c;-mfma;-mavx2;-fopenmp")
 
 if(NOT FBGEMM_CPU_ONLY)
   set(fbgemm_gpu_sources_gpu
->>>>>>> 5219dc42
     codegen/embedding_bounds_check.cu src/cumem_utils.cu
     src/histogram_binning_calibration_ops.cu src/jagged_tensor_ops.cu
     src/layout_transform_ops.cu src/permute_pooled_embedding_ops.cu
@@ -394,13 +362,14 @@
   endforeach()
 endif()
 
-<<<<<<< HEAD
 if(USE_CUDA)
   add_library(fbgemm_gpu_py MODULE ${fbgemm_gpu_sources} ${gen_source_files}
                                   ${cpp_asmjit_files} ${cpp_fbgemm_files})
   set_property(TARGET fbgemm_gpu_py PROPERTY CUDA_ARCHITECTURES
                                   "${cuda_architectures}")
-  target_compile_definitions(fbgemm_gpu_py PRIVATE FBGEMM_CUB_USE_NAMESPACE)  
+  if(NOT FBGEMM_CPU_ONLY)
+    target_compile_definitions(fbgemm_gpu_py PRIVATE FBGEMM_CUB_USE_NAMESPACE)
+  endif()
   set_property(TARGET fbgemm_gpu_py PROPERTY CXX_STANDARD 17)
 elseif(USE_ROCM)
   get_hipified_list("${fbgemm_gpu_sources}" fbgemm_gpu_sources)
@@ -421,10 +390,9 @@
   if(EXISTS "${TORCH_PATH}/ATen/cuda/CUDAGeneratorImpl.h")
     target_compile_definitions(fbgemm_gpu_py PRIVATE NEW_GENERATOR_PATH)
   endif()
-=======
-if(NOT FBGEMM_CPU_ONLY)
-  target_compile_definitions(fbgemm_gpu_py PRIVATE FBGEMM_CUB_USE_NAMESPACE)
->>>>>>> 5219dc42
+  if(EXISTS "${TORCH_PATH}/ATen/cuda/Atomic.cuh")
+    target_compile_definitions(fbgemm_gpu_py PRIVATE NEW_ATOMIC_PATH)
+  endif()
 endif()
 
 set_target_properties(fbgemm_gpu_py PROPERTIES PREFIX "")
