/*
 * Copyright (c) Meta Platforms, Inc. and affiliates.
 * All rights reserved.
 * This source code is licensed under the BSD-style license found in the
 * LICENSE file in the root directory of this source tree.
 */
#include <ATen/ATen.h>
#include <ATen/TypeDefault.h>
#include <ATen/core/op_registration/op_registration.h>
#include <torch/script.h>

#include "fbgemm_gpu/embedding_common.h"
#include "fbgemm_gpu/sparse_ops_utils.h"

using Tensor = at::Tensor;

Tensor dense_embedding_codegen_forward_unweighted_cuda(
    Tensor dev_weights,
    Tensor weights_offsets,
    Tensor D_offsets,
    int64_t total_D,
    int64_t max_D,
    Tensor indices,
    Tensor offsets,
    int64_t pooling_mode,
    int64_t BT_block_size);

Tensor dense_embedding_codegen_forward_weighted_cuda(
    Tensor dev_weights,
    Tensor weights_offsets,
    Tensor D_offsets,
    int64_t total_D,
    int64_t max_D,
    Tensor indices,
    Tensor offsets,
    int64_t pooling_mode,
    Tensor indice_weights,
    int64_t BT_block_size);

Tensor dense_embedding_codegen_grad_indice_weights_cuda(
    Tensor grad_output,
    Tensor dev_weights,
    Tensor weights_offsets,
    Tensor D_offsets,
    int64_t max_D,
    Tensor indices,
    Tensor offsets,
    Tensor feature_requires_grad);

Tensor split_embedding_backward_codegen_dense_unweighted_exact_cuda(
    Tensor grad_output,
    Tensor dev_weights,
    Tensor weights_offsets,
    Tensor D_offsets,
    int64_t max_D,
    Tensor hash_size_cumsum,
    int64_t total_hash_size_bits,
    Tensor indices,
    Tensor offsets,
    int64_t pooling_mode,
    int64_t BT_block_size,
    int64_t max_segment_length_per_warp,
    double unused);

Tensor split_embedding_backward_codegen_dense_weighted_exact_cuda(
    Tensor grad_output,
    Tensor dev_weights,
    Tensor weights_offsets,
    Tensor D_offsets,
    int64_t max_D,
    Tensor hash_size_cumsum,
    int64_t total_hash_size_bits,
    Tensor indices,
    Tensor offsets,
    int64_t pooling_mode,
    Tensor indice_weights,
    int64_t BT_block_size,
    int64_t max_segment_length_per_warp,
    double unused);

class SplitLookupFunction_Dense_Op
    : public torch::autograd::Function<SplitLookupFunction_Dense_Op> {
 public:
  static torch::autograd::variable_list forward(
      torch::autograd::AutogradContext* ctx,
      Tensor dev_weights,
      Tensor weights_offsets,
      Tensor D_offsets,
      int64_t total_D,
      int64_t max_D,
      Tensor hash_size_cumsum,
      int64_t total_hash_size_bits,
      Tensor indices,
      Tensor offsets,
      int64_t pooling_mode,
      c10::optional<Tensor> indice_weights,
      c10::optional<Tensor> feature_requires_grad) {
    ctx->save_for_backward({
        dev_weights,
        weights_offsets,
        D_offsets,
        hash_size_cumsum,
        indices,
        offsets,
        indice_weights.value_or(Tensor()),
        feature_requires_grad.value_or(Tensor()),
    });

    ctx->saved_data["total_D"] = total_D;
    ctx->saved_data["max_D"] = max_D;
    ctx->saved_data["total_hash_size_bits"] = total_hash_size_bits;
    ctx->saved_data["pooling_mode"] = pooling_mode;

#ifdef __HIP_PLATFORM_HCC__
    constexpr int32_t BT_block_size = 64;
#else
    constexpr int32_t BT_block_size = 32;
#endif
    if (!indice_weights.has_value()) {
      return {dense_embedding_codegen_forward_unweighted_cuda(
          dev_weights,
          weights_offsets,
          D_offsets,
          total_D,
          max_D,
          indices,
          offsets,
          pooling_mode,
          BT_block_size)};
    } else {
      return {dense_embedding_codegen_forward_weighted_cuda(
          dev_weights,
          weights_offsets,
          D_offsets,
          total_D,
          max_D,
          indices,
          offsets,
          pooling_mode,
          indice_weights.value(),
          BT_block_size)};
    }
  }

  static torch::autograd::variable_list backward(
      torch::autograd::AutogradContext* ctx,
      torch::autograd::variable_list grad_outputs) {
    const auto saved = ctx->get_saved_variables();
    auto savedItr = std::begin(saved);
    auto dev_weights = *savedItr++;
    auto weights_offsets = *savedItr++;
    auto D_offsets = *savedItr++;
    auto hash_size_cumsum = *savedItr++;
    auto indices = *savedItr++;
    auto offsets = *savedItr++;
    auto indice_weights = *savedItr++;
    auto feature_requires_grad = *savedItr++;

    auto total_D = ctx->saved_data["total_D"].toInt();
    auto max_D = ctx->saved_data["max_D"].toInt();
    auto total_hash_size_bits = ctx->saved_data["total_hash_size_bits"].toInt();
    auto pooling_mode = ctx->saved_data["pooling_mode"].toInt();

    TORCH_CHECK(grad_outputs.size() == 1);

#ifdef __HIP_PLATFORM_HCC__
    constexpr int32_t BT_block_size = 64;
    constexpr int32_t max_segment_length_per_warp = 64;
#else
    constexpr int32_t BT_block_size = 32;
    constexpr int32_t max_segment_length_per_warp = 32;
#endif
    using torch::autograd::Variable;

    auto grad_output = grad_outputs[0];
    if (reinterpret_cast<uint64_t>(grad_output.data_ptr()) % 16 != 0 ||
        grad_output.stride(1) != 1 || grad_output.stride(0) % 4 != 0) {
      grad_output = grad_output.contiguous();
    }

    if (!indice_weights.defined()) {
      auto grad_dev_weights =
          split_embedding_backward_codegen_dense_unweighted_exact_cuda(
              grad_output,
              dev_weights,
              weights_offsets,
              D_offsets,
              max_D,
              hash_size_cumsum,
              total_hash_size_bits,
              indices,
              offsets,
              pooling_mode,
              BT_block_size,
              max_segment_length_per_warp,
              /* unused=*/0.0);
      return {
          grad_dev_weights,
          Variable(), // weights_offsets
          Variable(), // D_offsets
          Variable(), // total_D
          Variable(), // max_D
          Variable(), // hash_size_cumsum
          Variable(), // total_hash_size_bits
          Variable(), // indices
          Variable(), // offsets
          Variable(), // pooling_mode
          Variable(), // indice_weights
          Variable(), // feature_requires_grad
      };
    } else {
      auto grad_indice_weights =
          dense_embedding_codegen_grad_indice_weights_cuda(
              grad_output,
              dev_weights,
              weights_offsets,
              D_offsets,
              max_D,
              indices,
              offsets,
              feature_requires_grad);
      auto grad_dev_weights =
          split_embedding_backward_codegen_dense_weighted_exact_cuda(
              grad_output,
              dev_weights,
              weights_offsets,
              D_offsets,
              max_D,
              hash_size_cumsum,
              total_hash_size_bits,
              indices,
              offsets,
              pooling_mode,
              indice_weights,
              BT_block_size,
              max_segment_length_per_warp,
              /* unused=*/0.0);
      return {
          grad_dev_weights,
          Variable(), // weights_offsets
          Variable(), // D_offsets
          Variable(), // total_D
          Variable(), // max_D
          Variable(), // hash_size_cumsum
          Variable(), // total_hash_size_bits
          Variable(), // indices
          Variable(), // offsets
          Variable(), // pooling_mode
          grad_indice_weights,
          Variable(), // feature_requires_grad
      };
    }
  }
};

/******** nobag ops ********/
Tensor dense_embedding_nobag_codegen_forward_unweighted_cuda(
    Tensor dev_weights,
    Tensor weights_offsets,
    int64_t D,
    Tensor indices,
    Tensor offsets,
    int64_t unused);

Tensor split_embedding_nobag_backward_codegen_dense_unweighted_exact_cuda(
    Tensor grad_output,
    Tensor dev_weights,
    Tensor weights_offsets,
    int64_t D,
    Tensor hash_size_cumsum,
    int64_t total_hash_size_bits,
    Tensor indices,
    Tensor offsets,
    int64_t BT_block_size,
    int64_t max_segment_length_per_warp,
    double unused);

class SplitNoBagLookupFunction_Dense_Op
    : public torch::autograd::Function<SplitNoBagLookupFunction_Dense_Op> {
 public:
  static torch::autograd::variable_list forward(
      torch::autograd::AutogradContext* ctx,
      Tensor dev_weights,
      Tensor weights_offsets,
      int64_t D,
      Tensor hash_size_cumsum,
      int64_t total_hash_size_bits,
      Tensor indices,
      Tensor offsets) {
    ctx->save_for_backward({
        dev_weights,
        weights_offsets,
        hash_size_cumsum,
        indices,
        offsets,
    });

    ctx->saved_data["D"] = D;
    ctx->saved_data["total_hash_size_bits"] = total_hash_size_bits;

    return {dense_embedding_nobag_codegen_forward_unweighted_cuda(
        dev_weights, weights_offsets, D, indices, offsets, 0)};
  }

  static torch::autograd::variable_list backward(
      torch::autograd::AutogradContext* ctx,
      torch::autograd::variable_list grad_outputs) {
    const auto saved = ctx->get_saved_variables();
    auto savedItr = std::begin(saved);
    auto dev_weights = *savedItr++;
    auto weights_offsets = *savedItr++;
    auto hash_size_cumsum = *savedItr++;
    auto indices = *savedItr++;
    auto offsets = *savedItr++;

    auto D = ctx->saved_data["D"].toInt();
    auto total_hash_size_bits = ctx->saved_data["total_hash_size_bits"].toInt();

    TORCH_CHECK(grad_outputs.size() == 1);

    constexpr int32_t BT_block_size = 32;
    constexpr int32_t max_segment_length_per_warp = 32;
    using torch::autograd::Variable;

    auto grad_output = grad_outputs[0];
    if (reinterpret_cast<uint64_t>(grad_output.data_ptr()) % 16 != 0 ||
        grad_output.stride(1) != 1 || grad_output.stride(0) % 4 != 0) {
      grad_output = grad_output.contiguous();
    }

    auto grad_dev_weights =
        split_embedding_nobag_backward_codegen_dense_unweighted_exact_cuda(
            grad_output,
            dev_weights,
            weights_offsets,
            D,
            hash_size_cumsum,
            total_hash_size_bits,
            indices,
            offsets,
            BT_block_size,
            max_segment_length_per_warp,
            0);
    return {
        grad_dev_weights, // grad_dev_weights
        Variable(), // weights_offsets
        Variable(), // D
        Variable(), // hash_size_cumsum
        Variable(), // total_hash_size_bits
        Variable(), // indices
        Variable(), // offsets
    };
  }
};

Tensor split_embedding_codegen_lookup_dense_function(
    Tensor dev_weights,
    Tensor weights_offsets,
    Tensor D_offsets,
    int64_t total_D,
    int64_t max_D,
    Tensor hash_size_cumsum,
    int64_t total_hash_size_bits,
    Tensor indices,
    Tensor offsets,
    int64_t pooling_mode,
    c10::optional<Tensor> indice_weights,
    c10::optional<Tensor> feature_requires_grad) {
  if (static_cast<PoolingMode>(pooling_mode) == PoolingMode::NONE) {
    return SplitNoBagLookupFunction_Dense_Op::apply(
        dev_weights,
        weights_offsets,
        max_D,
        hash_size_cumsum,
        total_hash_size_bits,
        indices,
        offsets)[0];
  } else {
    return SplitLookupFunction_Dense_Op::apply(
        dev_weights,
        weights_offsets,
        D_offsets,
        total_D,
        max_D,
        hash_size_cumsum,
        total_hash_size_bits,
        indices,
        offsets,
        pooling_mode,
        indice_weights,
        feature_requires_grad)[0];
  }
}

// Deprecated for fb namespace! Please use fbgemm namespace instead!
TORCH_LIBRARY_FRAGMENT(fb, m) {
<<<<<<< HEAD
  m.def(
      "dense_embedding_codegen_lookup_function(Tensor dev_weights, Tensor weights_offsets, Tensor D_offsets, int total_D, int max_D, Tensor hash_size_cumsum, int total_hash_size_bits, Tensor indices, Tensor offsets, int pooling_mode, Tensor? indice_weights, Tensor? feature_requires_grad) -> Tensor");
=======
>>>>>>> 5219dc42
  DISPATCH_TO_CUDA(
      "dense_embedding_codegen_lookup_function",
      split_embedding_codegen_lookup_dense_function);
}

TORCH_LIBRARY_FRAGMENT(fbgemm, m) {
<<<<<<< HEAD
  m.def(
      "dense_embedding_codegen_lookup_function(Tensor dev_weights, Tensor weights_offsets, Tensor D_offsets, int total_D, int max_D, Tensor hash_size_cumsum, int total_hash_size_bits, Tensor indices, Tensor offsets, int pooling_mode, Tensor? indice_weights, Tensor? feature_requires_grad) -> Tensor");
=======
>>>>>>> 5219dc42
  DISPATCH_TO_CUDA(
      "dense_embedding_codegen_lookup_function",
      split_embedding_codegen_lookup_dense_function);
}<|MERGE_RESOLUTION|>--- conflicted
+++ resolved
@@ -394,22 +394,12 @@
 
 // Deprecated for fb namespace! Please use fbgemm namespace instead!
 TORCH_LIBRARY_FRAGMENT(fb, m) {
-<<<<<<< HEAD
-  m.def(
-      "dense_embedding_codegen_lookup_function(Tensor dev_weights, Tensor weights_offsets, Tensor D_offsets, int total_D, int max_D, Tensor hash_size_cumsum, int total_hash_size_bits, Tensor indices, Tensor offsets, int pooling_mode, Tensor? indice_weights, Tensor? feature_requires_grad) -> Tensor");
-=======
->>>>>>> 5219dc42
   DISPATCH_TO_CUDA(
       "dense_embedding_codegen_lookup_function",
       split_embedding_codegen_lookup_dense_function);
 }
 
 TORCH_LIBRARY_FRAGMENT(fbgemm, m) {
-<<<<<<< HEAD
-  m.def(
-      "dense_embedding_codegen_lookup_function(Tensor dev_weights, Tensor weights_offsets, Tensor D_offsets, int total_D, int max_D, Tensor hash_size_cumsum, int total_hash_size_bits, Tensor indices, Tensor offsets, int pooling_mode, Tensor? indice_weights, Tensor? feature_requires_grad) -> Tensor");
-=======
->>>>>>> 5219dc42
   DISPATCH_TO_CUDA(
       "dense_embedding_codegen_lookup_function",
       split_embedding_codegen_lookup_dense_function);
