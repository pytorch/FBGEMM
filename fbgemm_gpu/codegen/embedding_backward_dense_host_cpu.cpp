/*
 * Copyright (c) Meta Platforms, Inc. and affiliates.
 * All rights reserved.
 * This source code is licensed under the BSD-style license found in the
 * LICENSE file in the root directory of this source tree.
 */
#include <ATen/ATen.h>
#include <ATen/core/op_registration/op_registration.h>
#include <torch/script.h>

#include "codegen/embedding_forward_split_cpu.h"
#include "fbgemm_gpu/embedding_common.h"
<<<<<<< HEAD
=======
#include "fbgemm_gpu/sparse_ops_utils.h"
>>>>>>> 5219dc42

using Tensor = at::Tensor;

Tensor split_embedding_backward_codegen_dense_cpu(
    Tensor grad_output,
    Tensor host_weights,
    Tensor weights_offsets,
    Tensor D_offsets,
    int64_t max_D,
    Tensor hash_size_cumsum,
    int64_t total_hash_size_bits,
    Tensor indices,
    Tensor offsets,
    int64_t pooling_mode,
    Tensor indice_weights,
    double unused);

namespace {

class SplitLookupFunction_Dense_Op
    : public torch::autograd::Function<SplitLookupFunction_Dense_Op> {
 public:
  static torch::autograd::variable_list forward(
      torch::autograd::AutogradContext* ctx,
      Tensor host_weights,
      Tensor weights_offsets,
      Tensor D_offsets,
      int64_t total_D,
      int64_t max_D,
      Tensor hash_size_cumsum,
      int64_t total_hash_size_bits,
      Tensor indices,
      Tensor offsets,
      int64_t pooling_mode,
      c10::optional<Tensor> indice_weights,
      c10::optional<Tensor> feature_requires_grad) {
    Tensor indice_weights_value = indice_weights.value_or(Tensor());
    Tensor feature_requires_grad_value =
        feature_requires_grad.value_or(Tensor());
    ctx->save_for_backward({
        host_weights,
        weights_offsets,
        D_offsets,
        hash_size_cumsum,
        indices,
        offsets,
        indice_weights_value,
        feature_requires_grad_value,
    });

    ctx->saved_data["total_D"] = total_D;
    ctx->saved_data["max_D"] = max_D;
    ctx->saved_data["total_hash_size_bits"] = total_hash_size_bits;
    ctx->saved_data["pooling_mode"] = pooling_mode;

    int64_t output_dtype = -1 /* double */;
    if (host_weights.scalar_type() == at::kHalf ||
        host_weights.scalar_type() == at::ScalarType::Byte) {
      output_dtype = static_cast<int64_t>(SparseType::FP32);
    }
    return {split_embedding_codegen_forward_cpu(
        host_weights,
        weights_offsets,
        D_offsets,
        total_D,
        hash_size_cumsum,
        indices,
        offsets,
        pooling_mode,
        indice_weights_value,
        output_dtype)};
  }

  static torch::autograd::variable_list backward(
      torch::autograd::AutogradContext* ctx,
      torch::autograd::variable_list grad_outputs) {
    const auto saved = ctx->get_saved_variables();
    auto savedItr = std::begin(saved);
    auto host_weights = *savedItr++;
    auto weights_offsets = *savedItr++;
    auto D_offsets = *savedItr++;
    auto hash_size_cumsum = *savedItr++;
    auto indices = *savedItr++;
    auto offsets = *savedItr++;
    auto indice_weights = *savedItr++;
    auto feature_requires_grad = *savedItr++;

    auto max_D = ctx->saved_data["max_D"].toInt();
    auto total_hash_size_bits = ctx->saved_data["total_hash_size_bits"].toInt();
    auto pooling_mode = ctx->saved_data["pooling_mode"].toInt();

    TORCH_CHECK(grad_outputs.size() == 1);

    using torch::autograd::Variable;

    auto grad_host_weights = split_embedding_backward_codegen_dense_cpu(
        grad_outputs[0],
        host_weights,
        weights_offsets,
        D_offsets,
        max_D,
        hash_size_cumsum,
        total_hash_size_bits,
        indices,
        offsets,
        pooling_mode,
        indice_weights,
        /* unused=*/0.0);
    // NOTE: MEAN pooling will not work with indice_weights!
    auto grad_indice_weights = indice_weights.defined()
        ? split_embedding_codegen_grad_indice_weights_cpu(
              grad_outputs[0],
              host_weights,
              weights_offsets,
              D_offsets,
              indices,
              offsets,
              feature_requires_grad)
        : Variable();
    return {
        grad_host_weights,
        Variable(), // weights_offsets
        Variable(), // D_offsets
        Variable(), // total_D
        Variable(), // max_D
        Variable(), // hash_size_cumsum
        Variable(), // total_hash_size_bits
        Variable(), // indices
        Variable(), // offsets
        Variable(), // pooling_mode
        grad_indice_weights,
        Variable(), // feature_requires_grad
    };
  }
};

Tensor split_embedding_codegen_lookup_dense_function(
    Tensor host_weights,
    Tensor weights_offsets,
    Tensor D_offsets,
    int64_t total_D,
    int64_t max_D,
    Tensor hash_size_cumsum,
    int64_t total_hash_size_bits,
    Tensor indices,
    Tensor offsets,
    int64_t pooling_mode,
    c10::optional<Tensor> indice_weights,
    c10::optional<Tensor> feature_requires_grad) {
  return SplitLookupFunction_Dense_Op::apply(
      host_weights,
      weights_offsets,
      D_offsets,
      total_D,
      max_D,
      hash_size_cumsum,
      total_hash_size_bits,
      indices,
      offsets,
      pooling_mode,
      indice_weights,
      feature_requires_grad)[0];
}

// Deprecated for fb namespace! Please use fbgemm namespace instead!
TORCH_LIBRARY_FRAGMENT(fb, m) {
  m.def(
      "dense_embedding_codegen_lookup_function(Tensor dev_weights, Tensor weights_offsets, Tensor D_offsets, int total_D, int max_D, Tensor hash_size_cumsum, int total_hash_size_bits, Tensor indices, Tensor offsets, int pooling_mode, Tensor? indice_weights, Tensor? feature_requires_grad) -> Tensor");
  DISPATCH_TO_CPU(
      "dense_embedding_codegen_lookup_function",
      split_embedding_codegen_lookup_dense_function);
}

TORCH_LIBRARY_FRAGMENT(fbgemm, m) {
  m.def(
      "dense_embedding_codegen_lookup_function(Tensor dev_weights, Tensor weights_offsets, Tensor D_offsets, int total_D, int max_D, Tensor hash_size_cumsum, int total_hash_size_bits, Tensor indices, Tensor offsets, int pooling_mode, Tensor? indice_weights, Tensor? feature_requires_grad) -> Tensor");
  DISPATCH_TO_CPU(
      "dense_embedding_codegen_lookup_function",
      split_embedding_codegen_lookup_dense_function);
}

TORCH_LIBRARY_IMPL(fbgemm, CPU, m) {
  m.impl(
      "dense_embedding_codegen_lookup_function",
      torch::dispatch(
          c10::DispatchKey::CPU,
          TORCH_FN(split_embedding_codegen_lookup_dense_function)));
}

} // namespace<|MERGE_RESOLUTION|>--- conflicted
+++ resolved
@@ -10,10 +10,7 @@
 
 #include "codegen/embedding_forward_split_cpu.h"
 #include "fbgemm_gpu/embedding_common.h"
-<<<<<<< HEAD
-=======
 #include "fbgemm_gpu/sparse_ops_utils.h"
->>>>>>> 5219dc42
 
 using Tensor = at::Tensor;
 
@@ -195,12 +192,4 @@
       split_embedding_codegen_lookup_dense_function);
 }
 
-TORCH_LIBRARY_IMPL(fbgemm, CPU, m) {
-  m.impl(
-      "dense_embedding_codegen_lookup_function",
-      torch::dispatch(
-          c10::DispatchKey::CPU,
-          TORCH_FN(split_embedding_codegen_lookup_dense_function)));
-}
-
 } // namespace