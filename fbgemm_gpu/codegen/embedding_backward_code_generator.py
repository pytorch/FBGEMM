#!/usr/bin/env python3

# Copyright (c) Meta Platforms, Inc. and affiliates.
# All rights reserved.
# This source code is licensed under the BSD-style license found in the
# LICENSE file in the root directory of this source tree.

import argparse
import os
from dataclasses import dataclass
<<<<<<< HEAD
from typing import Any, Dict, List, Optional, Tuple
=======
from typing import Any, Dict, List, Optional, Tuple, Union

>>>>>>> 1656a974
import jinja2

args: argparse.Namespace
_: List[str]
TENSOR: int
INT_TENSOR: int
LONG_TENSOR: int
INT: int
FLOAT: int


parser = argparse.ArgumentParser()
# By default the source template files are in the same folder as
# embedding_backward_code_generator.py;
# The install dir is by default the same as the current folder.
parser.add_argument("--install_dir", default=".", help="where to put generated file")
parser.add_argument("--opensource", action="store_false", dest="is_fbcode")
args, _ = parser.parse_known_args()


env = jinja2.Environment(
    loader=jinja2.FileSystemLoader(os.path.dirname(os.path.abspath(__file__)))
)
# Upper Limit of "max_embedding_dim (max_D)":
# BT_block_size * sizeof(float) * 4 * kWarpSize * {{ kMaxVecsPerThread }}
# needs to be smaller than the allocated shared memory size (2/3 of 96 KB
# on V100 and 160 KB on A100.
# BT_block_size * 4 * 4 * 32 * (max_D // 128) <= 64 * 1024 (V100) or 96 * 1024 (A100)
# Since BT_block_size >= 1, max_D <= 16K (V100) or 24K (A100).
# Note that if we increase max_D, it will increase the compilation time significantly.
env.globals["max_embedding_dim"] = 1024
env.globals["dense"] = False


def write(filename: str, s: str) -> None:
    with open(os.path.join(args.install_dir, filename), "w") as f:
        f.write(s)


def _arg_constructor(
    type: str, name: str, gpu: bool = True, precision: int = 32
) -> str:
    return (
        f"{name}.packed_accessor{precision}<{type}, 1, at::RestrictPtrTraits>()"
        if gpu
        else f"{name}.accessor<{type}, 1>()"
    )


def _arg(type: str, name: str, gpu: bool = True, precision: int = 32) -> str:
    return (
        f"at::PackedTensorAccessor{precision}<{type}, 1, at::RestrictPtrTraits> {name}"
        if gpu
        else f"at::TensorAccessor<{type}, 1> {name}"
    )


def acc_cache_tensor_arg_constructor(name: str, gpu: bool = True) -> str:
    return _arg_constructor(
        "at::acc_type<" + ("cache_t" if gpu else "scalar_t") + ", true>",
        name,
        gpu=gpu,
        precision=64,
    )


def acc_cache_tensor_arg(name: str, gpu: bool = True) -> str:
    return _arg(
        "at::acc_type<" + ("cache_t" if gpu else "scalar_t") + ", true>",
        name,
        gpu=gpu,
        precision=64,
    )


def long_tensor_arg_constructor(name: str, gpu: bool = True) -> str:
    return _arg_constructor("int64_t", name, gpu=gpu)


def long_tensor_arg(name: str, gpu: bool = True) -> str:
    return _arg("int64_t", name, gpu=gpu)


def int_tensor_arg_constructor(name: str, gpu: bool = True) -> str:
    return _arg_constructor("int32_t", name, gpu=gpu)


def int_tensor_arg(name: str, gpu: bool = True) -> str:
    return _arg("int32_t", name, gpu=gpu)


def tensor_arg(name: str) -> str:
    return f"Tensor {name}"


def double_arg(name: str, default: float = 0.0) -> str:
    return f"double {name} = {default}"


def float_arg(name: str, default: float = 0.0) -> str:
    return f"float {name} = {default}"


def int64_arg(name: str, default: int = 0) -> str:
    return f"int64_t {name} = {default}"


def int_arg(name: str, default: int = 0) -> str:
    return f"int {name} = {default}"


def generate(**kwargs: Any) -> None:
    gen_args = kwargs["args"]

    # Generates CUDA variants.
    kwargs["args"] = gen_args["cuda"]

    template = env.get_template("embedding_backward_split_template.cu")
    src_cu = template.render(weighted=False, **kwargs)
    write(
        f"gen_embedding_backward_{kwargs.get('optimizer')}_split_unweighted_cuda.cu",
        src_cu,
    )
    src_cu = template.render(weighted=True, **kwargs)
    write(
        f"gen_embedding_backward_{kwargs.get('optimizer')}_split_weighted_cuda.cu",
        src_cu,
    )
    if not kwargs.get("dense"):
        template = env.get_template("embedding_backward_split_host_template.cpp")
        src_cpp = template.render(**kwargs)
        write(f"gen_embedding_backward_split_{kwargs.get('optimizer')}.cpp", src_cpp)

        # Generates Python invoker for CUDA + CPU
        template = env.get_template("split_embedding_codegen_lookup_invoker.template")
        src_py = template.render(is_fbcode=args.is_fbcode, **kwargs)
        write(f"lookup_{kwargs.get('optimizer')}.py", src_py)

    # Generates CPU variants.
    kwargs["args"] = gen_args["cpu"]

    is_approx = "approx" in kwargs.get("optimizer")
    template = (
        env.get_template("embedding_backward_split_cpu_approx_template.cpp")
        if is_approx
        else env.get_template("embedding_backward_split_cpu_template.cpp")
    )

    src_cpp = template.render(**kwargs)
    write(
        f"gen_embedding_backward_{kwargs.get('optimizer')}_split_cpu.cpp",
        src_cpp,
    )

    if not kwargs.get("dense"):
        template = env.get_template("embedding_backward_split_host_cpu_template.cpp")
        src_cpp = template.render(**kwargs)
        write(
            f"gen_embedding_backward_split_{kwargs.get('optimizer')}_cpu.cpp", src_cpp
        )


@dataclass
class Args:
    split_kernel_args: List[str]
    split_kernel_arg_constructors: List[str]
    split_cpu_kernel_args: List[str]
    split_cpu_kernel_arg_constructors: List[str]
    split_function_args: List[str]
    split_saved_tensors: List[str]
    split_tensors: List[str]
    saved_data: List[Tuple[str, str]]
    split_function_arg_names: List[str]
    split_function_schemas: List[str]
    split_variables: List[str]


TENSOR, INT_TENSOR, LONG_TENSOR, INT, FLOAT = range(5)


def make_args(
    arg_spec: List[Union[Tuple[int, str], Tuple[int, str, Union[float, int]]]]
) -> Dict[str, Any]:
    def make_kernel_arg(ty: int, name: str, default: Union[int, float]) -> str:
        return {
            TENSOR: acc_cache_tensor_arg,
            INT_TENSOR: int_tensor_arg,
            LONG_TENSOR: long_tensor_arg,
            INT: lambda x: int64_arg(x, default=int(default)),
            FLOAT: lambda x: float_arg(x, default=default),
        }[ty](name)

    def make_kernel_arg_constructor(ty: int, name: str) -> str:
        return {
            TENSOR: acc_cache_tensor_arg_constructor,
            INT_TENSOR: int_tensor_arg_constructor,
            LONG_TENSOR: long_tensor_arg_constructor,
            INT: lambda x: x,
            FLOAT: lambda x: x,
        }[ty](name)

    def make_cpu_kernel_arg(ty: int, name: str, default: Union[int, float]) -> str:
        return {
            TENSOR: lambda x: acc_cache_tensor_arg(x, gpu=False),
            INT_TENSOR: lambda x: int_tensor_arg(x, gpu=False),
            LONG_TENSOR: lambda x: long_tensor_arg(x, gpu=False),
            INT: lambda x: int64_arg(x, default=int(default)),
            FLOAT: lambda x: float_arg(x, default=default),
        }[ty](name)

    def make_cpu_kernel_arg_constructor(ty: int, name: str) -> str:
        return {
            TENSOR: lambda x: acc_cache_tensor_arg_constructor(x, gpu=False),
            INT_TENSOR: lambda x: int_tensor_arg_constructor(x, gpu=False),
            LONG_TENSOR: lambda x: long_tensor_arg_constructor(x, gpu=False),
            INT: lambda x: x,
            FLOAT: lambda x: x,
        }[ty](name)

    def make_function_arg(ty: int, name: str, default: Union[int, float]) -> str:
        return {
            TENSOR: tensor_arg,
            INT_TENSOR: tensor_arg,
            LONG_TENSOR: tensor_arg,
            INT: lambda x: int64_arg(x, default=int(default)),
            FLOAT: lambda x: double_arg(x, default=default),
        }[ty](name)

    def make_function_schema_arg(ty: int, name: str, default: Union[int, float]) -> str:
        return {
            TENSOR: tensor_arg,
            INT_TENSOR: tensor_arg,
            LONG_TENSOR: tensor_arg,
            INT: lambda x: int_arg(x, default=int(default)),
            FLOAT: lambda x: float_arg(x, default=default),
        }[ty](name)

    def make_ivalue_cast(ty: int) -> str:
        return {INT: "toInt", FLOAT: "toDouble"}[ty]

    def make_args_for_compute_device(
        split_arg_spec: List[Tuple[int, str, Union[int, float]]]
    ) -> Args:
        return Args(
            split_kernel_args=[
                make_kernel_arg(ty, name, default)
                for (ty, name, default) in split_arg_spec
            ],
            split_kernel_arg_constructors=[
                make_kernel_arg_constructor(ty, name)
                for (ty, name, default) in split_arg_spec
            ],
            split_cpu_kernel_args=[
                make_cpu_kernel_arg(ty, name, default)
                for (ty, name, default) in split_arg_spec
            ],
            split_cpu_kernel_arg_constructors=[
                make_cpu_kernel_arg_constructor(ty, name)
                for (ty, name, default) in split_arg_spec
            ],
            split_function_args=[
                make_function_arg(ty, name, default)
                for (ty, name, default) in split_arg_spec
            ],
            split_tensors=[
                name for (ty, name, default) in augmented_arg_spec if ty == TENSOR
            ],
            split_saved_tensors=[
                name
                for (ty, name, default) in split_arg_spec
                if ty in (TENSOR, INT_TENSOR, LONG_TENSOR)
            ],
            saved_data=[
                (name, make_ivalue_cast(ty))
                for (ty, name, default) in augmented_arg_spec
                if ty != TENSOR
            ],
            split_function_arg_names=[name for (ty, name, default) in split_arg_spec],
            split_function_schemas=[
                make_function_schema_arg(ty, name, default)
                for (ty, name, default) in split_arg_spec
            ],
            split_variables=["Variable()" for _ in split_arg_spec],
        )

    DEFAULT_ARG_VAL = 0
    augmented_arg_spec = [
        item if len(item) == 3 else (*item, DEFAULT_ARG_VAL) for item in arg_spec
    ]

    split_arg_spec = []
    for (ty, arg, default) in augmented_arg_spec:
        if ty in (FLOAT, INT):
            split_arg_spec.append((ty, arg, default))
        else:
            assert ty == TENSOR
            split_arg_spec.extend(
                [
                    (TENSOR, f"{arg}_host", default),
                    (INT_TENSOR, f"{arg}_placements", default),
                    (LONG_TENSOR, f"{arg}_offsets", default),
                ]
            )
    cpu = make_args_for_compute_device(split_arg_spec)

    split_arg_spec = []
    for (ty, arg, default) in augmented_arg_spec:
        if ty in (FLOAT, INT):
            split_arg_spec.append((ty, arg, default))
        else:
            assert ty == TENSOR
            split_arg_spec.extend(
                [
                    (TENSOR, f"{arg}_dev", default),
                    (TENSOR, f"{arg}_uvm", default),
                    (INT_TENSOR, f"{arg}_placements", default),
                    (LONG_TENSOR, f"{arg}_offsets", default),
                ]
            )
    cuda = make_args_for_compute_device(split_arg_spec)

    return {"cpu": cpu, "cuda": cuda}


def adagrad() -> None:
    split_weight_update = """
      Vec4T<cache_t> m_t(&momentum1[idx * D + d]);
      m_t.acc.x += grad.acc.x * grad.acc.x;
      m_t.acc.y += grad.acc.y * grad.acc.y;
      m_t.acc.z += grad.acc.z * grad.acc.z;
      m_t.acc.w += grad.acc.w * grad.acc.w;
      m_t.store(&momentum1[idx * D + d]);

      weight_new.acc.x -= learning_rate * grad.acc.x / (sqrtf(m_t.acc.x) + eps);
      weight_new.acc.y -= learning_rate * grad.acc.y / (sqrtf(m_t.acc.y) + eps);
      weight_new.acc.z -= learning_rate * grad.acc.z / (sqrtf(m_t.acc.z) + eps);
      weight_new.acc.w -= learning_rate * grad.acc.w / (sqrtf(m_t.acc.w) + eps);
    """
    split_weight_update_cpu = """
      for (int64_t d = 0; d < D; ++d) {
        momentum1_host[embedding_begin + d] +=
            grad_buffer[d] * grad_buffer[d];
        host_weights_data[embedding_begin + d] -=
            learning_rate * grad_buffer[d] /
            (sqrt(momentum1_host[embedding_begin + d]) + eps);
      }
    """

    generate(
        optimizer="adagrad",
        args=make_args(
            [(TENSOR, "momentum1"), (FLOAT, "eps"), (FLOAT, "learning_rate")]
        ),
        split_precomputation="",
        split_weight_update=split_weight_update,
        split_weight_update_cpu=split_weight_update_cpu,
    )


def table_info_precomputation(momentum_prefix: str = "momentum1") -> str:
    template = """
      // table_begin -> (E, D, {momentum_prefix}_row_begin).
      std::map<int64_t, std::tuple<int64_t, int64_t, int64_t>> table_info_map;
      for (int64_t t = 0; t < T; ++t) {
        const auto D = D_offsets_data[t + 1] - D_offsets_data[t];
        const auto table_begin = weights_offsets_data[t];
        const auto {momentum_prefix}_row_begin = {momentum_prefix}_offsets_data[t];
        table_info_map[table_begin] = std::make_tuple(0, D, {momentum_prefix}_row_begin);
      }
      int64_t previous_table_begin = host_weights.numel();
      // NOTE: table_info_map is sorted by table_begin!
      for (auto it = table_info_map.rbegin(); it != table_info_map.rend(); ++it) {
        const auto D = std::get<1>(it->second);
        // Calculates number of rows of each table.
        std::get<0>(it->second) = (previous_table_begin - it->first) / D;
        previous_table_begin = it->first;
      }
    """
    return template.replace("{momentum_prefix}", momentum_prefix)


def rowwise_adagrad() -> None:
    split_weight_update = """
        weight_new.acc.x = correction * weight_new.acc.x - multiplier * grad.acc.x;
        weight_new.acc.y = correction * weight_new.acc.y - multiplier * grad.acc.y;
        weight_new.acc.z = correction * weight_new.acc.z - multiplier * grad.acc.z;
        weight_new.acc.w = correction * weight_new.acc.w - multiplier * grad.acc.w;
    """
    split_precomputation = """
    at::acc_type<cache_t, true> g_local_sum_square = 0.0;
    #pragma unroll kMaxVecsPerThread
    for (int32_t i = 0;
        i < kMaxVecsPerThread && 4 * kWarpSize * i + threadIdx.x * 4 < D;
        ++i) {
        auto gx = grad_sum[i].acc.x;
        auto gy = grad_sum[i].acc.y;
        auto gz = grad_sum[i].acc.z;
        auto gw = grad_sum[i].acc.w;
        if (weight_decay_mode == 1) {
            // L2 regularization
            int32_t d = 4 * kWarpSize * i + threadIdx.x * 4;
            Vec4T<at::acc_type<cache_t, true>> weight = weight_row_template.load(d, qparams_template);
            gx += weight_decay * weight.acc.x;
            gy += weight_decay * weight.acc.y;
            gz += weight_decay * weight.acc.z;
            gw += weight_decay * weight.acc.w;
        }
        g_local_sum_square += gx * gx + gy * gy + gz * gz + gw * gw;
    }
    const at::acc_type<cache_t, true> g_avg_square =
        warpReduceAllSum<at::acc_type<cache_t, true>>(g_local_sum_square) / D;

    at::acc_type<cache_t, true> multiplier;
    at::acc_type<cache_t, true> correction;
    if (threadIdx.x == 0) {
        at::acc_type<cache_t, true> new_sum_square_grads = momentum1[idx] + g_avg_square;
        momentum1[idx] = new_sum_square_grads;
        multiplier = learning_rate / (sqrtf(new_sum_square_grads) + eps);
        if (weight_decay_mode == 1) {
            // L2 regularization
            correction = 1.0 - multiplier * weight_decay;
        } else if (weight_decay_mode == 2) {
            // Decoupled weight decay
            correction = 1.0 - learning_rate * weight_decay;
        }
    }
    multiplier = shfl_sync(multiplier, 0);
    correction = shfl_sync(correction, 0);
    """
    split_weight_update_cpu = """
        at::acc_type<grad_t, true> g_local_sum_square = 0.0;
        for (int64_t d = 0; d < D; ++d) {
            auto grad = grad_buffer[d];
            if (weight_decay_mode == 1) {
                // L2 regularization
                grad += weight_decay * host_weights_data[embedding_begin + d];
            }
            g_local_sum_square += grad * grad;
        }
        auto g_avg_square = g_local_sum_square / D;
        at::acc_type<grad_t, true> new_sum_square_grads = momentum1_host[momentum1_offsets_data[feature_begin] + idx] + g_avg_square;
        momentum1_host[momentum1_offsets_data[feature_begin] + idx] = new_sum_square_grads;
        at::acc_type<grad_t, true> multiplier;
        multiplier = learning_rate / (sqrtf(new_sum_square_grads) + eps);
        at::acc_type<grad_t, true> correction;
        if (weight_decay_mode == 1) {
            // L2 regularization
            correction = 1.0 - multiplier * weight_decay;
        } else if (weight_decay_mode == 2) {
            // Decoupled weight decay
            correction = 1.0 - learning_rate * weight_decay;
        }
        for (int64_t d = 0; d < D; ++d) {
            host_weights_data[embedding_begin + d] = correction * host_weights_data[embedding_begin + d] - grad_buffer[d] * multiplier;
        }
    """

    generate(
        optimizer="rowwise_adagrad",
        args=make_args(
            [
                (TENSOR, "momentum1"),
                (FLOAT, "eps"),
                (FLOAT, "learning_rate"),
                (FLOAT, "weight_decay", 0.0),
                (INT, "weight_decay_mode", 1),
            ]
        ),
        split_precomputation=split_precomputation,
        split_weight_update=split_weight_update,
        split_weight_update_cpu=split_weight_update_cpu,
    )

    approx_split_weight_update = """
      // dummy computation to avoid unused variable warning
      weight_new.fma_(grad, -multiplier);
      assert(false); // approx rowwise AdaGrad is not supported on GPU
    """

    generate(
        optimizer="approx_rowwise_adagrad",
        args=make_args(
            [
                (TENSOR, "momentum1"),
                (FLOAT, "eps"),
                (FLOAT, "learning_rate"),
                (FLOAT, "weight_decay", 0.0),
                (INT, "weight_decay_mode", 1),
            ]
        ),
        split_precomputation=split_precomputation,
        split_weight_update=approx_split_weight_update,
        split_weight_update_cpu=split_weight_update_cpu,
    )


def rowwise_adagrad_with_weight_decay() -> None:
    split_weight_update = """
        weight_new.acc.x = correction * weight_new.acc.x - multiplier * grad.acc.x;
        weight_new.acc.y = correction * weight_new.acc.y - multiplier * grad.acc.y;
        weight_new.acc.z = correction * weight_new.acc.z - multiplier * grad.acc.z;
        weight_new.acc.w = correction * weight_new.acc.w - multiplier * grad.acc.w;
    """
    split_precomputation = """
    at::acc_type<cache_t, true> g_local_sum_square = 0.0;
    #pragma unroll kMaxVecsPerThread
    for (int32_t i = 0;
        i < kMaxVecsPerThread && 4 * kWarpSize * i + threadIdx.x * 4 < D;
        ++i) {
        auto gx = grad_sum[i].acc.x;
        auto gy = grad_sum[i].acc.y;
        auto gz = grad_sum[i].acc.z;
        auto gw = grad_sum[i].acc.w;
        if (weight_decay_mode == 1) {
            // L2 regularization
            int32_t d = 4 * kWarpSize * i + threadIdx.x * 4;
            Vec4T<at::acc_type<cache_t, true>> weight = weight_row_template.load(d, qparams_template);
            gx += weight_decay * weight.acc.x;
            gy += weight_decay * weight.acc.y;
            gz += weight_decay * weight.acc.z;
            gw += weight_decay * weight.acc.w;
        }
        g_local_sum_square += gx * gx + gy * gy + gz * gz + gw * gw;
    }
    const at::acc_type<cache_t, true> g_avg_square =
        warpReduceAllSum<at::acc_type<cache_t, true>>(g_local_sum_square) / D;

    at::acc_type<cache_t, true> multiplier;
    at::acc_type<cache_t, true> correction;
    if (threadIdx.x == 0) {
        at::acc_type<cache_t, true> new_sum_square_grads = momentum1[idx] + g_avg_square;
        momentum1[idx] = new_sum_square_grads;
        multiplier = learning_rate / (sqrtf(new_sum_square_grads) + eps);
        if (weight_decay_mode == 1) {
            // L2 regularization
            correction = 1.0 - multiplier * weight_decay;
        } else if (weight_decay_mode == 2) {
            // Decoupled weight decay
            correction = 1.0 - learning_rate * weight_decay;
        }
    }
    multiplier = shfl_sync(multiplier, 0);
    correction = shfl_sync(correction, 0);
    """
    split_weight_update_cpu = """
        at::acc_type<grad_t, true> g_local_sum_square = 0.0;
        for (int64_t d = 0; d < D; ++d) {
            auto grad = grad_buffer[d];
            if (weight_decay_mode == 1) {
                // L2 regularization
                grad += weight_decay * host_weights_data[embedding_begin + d];
            }
            g_local_sum_square += grad * grad;
        }
        auto g_avg_square = g_local_sum_square / D;
        at::acc_type<grad_t, true> new_sum_square_grads = momentum1_host[momentum1_offsets_data[feature_begin] + idx] + g_avg_square;
        momentum1_host[momentum1_offsets_data[feature_begin] + idx] = new_sum_square_grads;
        at::acc_type<grad_t, true> multiplier;
        multiplier = learning_rate / (sqrtf(new_sum_square_grads) + eps);
        at::acc_type<grad_t, true> correction;
        if (weight_decay_mode == 1) {
            // L2 regularization
            correction = 1.0 - multiplier * weight_decay;
        } else if (weight_decay_mode == 2) {
            // Decoupled weight decay
            correction = 1.0 - learning_rate * weight_decay;
        }
        for (int64_t d = 0; d < D; ++d) {
            host_weights_data[embedding_begin + d] = correction * host_weights_data[embedding_begin + d] - grad_buffer[d] * multiplier;
        }
    """

    generate(
        optimizer="rowwise_adagrad_with_weight_decay",
        args=make_args(
            [
                (TENSOR, "momentum1"),
                (FLOAT, "eps"),
                (FLOAT, "learning_rate"),
                (FLOAT, "weight_decay", 0.0),
                (INT, "weight_decay_mode", 1),
            ]
        ),
        split_precomputation=split_precomputation,
        split_weight_update=split_weight_update,
        split_weight_update_cpu=split_weight_update_cpu,
    )

    approx_split_weight_update = """
      // dummy computation to avoid unused variable warning
      weight_new.fma_(grad, -multiplier);
      assert(false); // approx rowwise AdaGrad is not supported on GPU
    """

    generate(
        optimizer="approx_rowwise_adagrad_with_weight_decay",
        args=make_args(
            [
                (TENSOR, "momentum1"),
                (FLOAT, "eps"),
                (FLOAT, "learning_rate"),
                (FLOAT, "weight_decay", 0.0),
                (INT, "weight_decay_mode", 1),
            ]
        ),
        split_precomputation=split_precomputation,
        split_weight_update=approx_split_weight_update,
        split_weight_update_cpu=split_weight_update_cpu,
    )


def rowwise_adagrad_with_counter() -> None:
    split_weight_update = """
        weight_new.acc.x = (exp_reg_correction * weight_new.acc.x - adjusted_multiplier * grad.acc.x);
        weight_new.acc.y = (exp_reg_correction * weight_new.acc.y - adjusted_multiplier * grad.acc.y);
        weight_new.acc.z = (exp_reg_correction * weight_new.acc.z - adjusted_multiplier * grad.acc.z);
        weight_new.acc.w = (exp_reg_correction * weight_new.acc.w - adjusted_multiplier * grad.acc.w);
    """
    split_precomputation = """
    at::acc_type<cache_t, true> freq = 1.0;
    at::acc_type<cache_t, true> l2_wd = 0.0;
    if (counter_halflife > 0 && threadIdx.x == 0) {
        // if id occurs multiple times in a batch, iter_delta=1
        const auto iter_delta = prev_iter[idx] == 0 ? 1.0 : iter * 1.0 - prev_iter[idx];
        prev_iter[idx] = iter * 1.0;
        const auto counter_log_rho = logf(2.0) / counter_halflife;
        row_counter[idx] = 1.0 + expf(-iter_delta * counter_log_rho) * row_counter[idx];
        freq = counter_halflife / row_counter[idx];
        if (weight_decay_mode == 1) {
            // L2 regularization
            l2_wd = 1.0;
        }
    }
    freq = shfl_sync(freq, 0);
    l2_wd = shfl_sync(l2_wd, 0);

    at::acc_type<cache_t, true> g_local_sum_square = 0.0;

    #pragma unroll kMaxVecsPerThread
    for (int32_t i = 0;
        i < kMaxVecsPerThread && 4 * kWarpSize * i + threadIdx.x * 4 < D;
        ++i) {
        int32_t d = 4 * kWarpSize * i + threadIdx.x * 4;
        Vec4T<at::acc_type<cache_t, true>> weight = weight_row_template.load(d, qparams_template);
        auto gx = grad_sum[i].acc.x + l2_wd * freq * weight_decay * weight.acc.x;
        auto gy = grad_sum[i].acc.y + l2_wd * freq * weight_decay * weight.acc.y;
        auto gz = grad_sum[i].acc.z + l2_wd * freq * weight_decay * weight.acc.z;
        auto gw = grad_sum[i].acc.w + l2_wd * freq * weight_decay * weight.acc.w;
        g_local_sum_square += gx * gx + gy * gy + gz * gz + gw * gw;
    }

    const at::acc_type<cache_t, true> g_avg_square =
        warpReduceAllSum<at::acc_type<cache_t, true>>(g_local_sum_square) / D;

    at::acc_type<cache_t, true> multiplier;
    at::acc_type<cache_t, true> adjusted_multiplier;
    at::acc_type<cache_t, true> exp_reg_correction;
    at::acc_type<cache_t, true> tail_id_threshold_val = tail_id_threshold;
    if (is_tail_id_thresh_ratio == 1){
        tail_id_threshold_val = floorf(tail_id_threshold * max_counter);
    }
    if (threadIdx.x == 0) {
        at::acc_type<cache_t, true> new_sum_square_grads = momentum1[idx] + g_avg_square;
        momentum1[idx] = new_sum_square_grads;
        multiplier = learning_rate / (sqrtf(new_sum_square_grads) + eps);

        adjusted_multiplier = multiplier;
        if ( learning_rate_mode >=0 ) {
            if (adjustment_iter <= 0 || (adjustment_iter > 0 && iter > adjustment_iter)) {

                if (row_counter[idx] > tail_id_threshold_val) {
                    if ( learning_rate_mode == 0 ) {
                        adjusted_multiplier = multiplier * max(min(powf(max_counter/(row_counter[idx] + 1.0), adjustment_ub), 10.0), 1.0);
                    } else if ( learning_rate_mode == 1 ) {
                        adjusted_multiplier = multiplier * min(max(powf((row_counter[idx] + 1.0)/max_counter, adjustment_ub), 0.1), 1.0);
                    } else if (learning_rate_mode == 2) {
                        adjusted_multiplier = learning_rate / (sqrtf(adjustment_ub*row_counter[idx]) + eps);
                    }
                }
            }
        }

        exp_reg_correction = 1.0;
        if (adjustment_iter <= 0 || (adjustment_iter > 0 && iter > adjustment_iter)) {
            if (weight_decay_mode == 2) {
                // Decoupled weight decay
                exp_reg_correction = 1.0 - freq * weight_decay * learning_rate;
            } else if (weight_decay_mode == 1) {
                // L2 regularization (coupled wd)
                exp_reg_correction = 1.0 - freq * weight_decay * multiplier;
            }
        }
    }
    multiplier = shfl_sync(multiplier, 0);
    adjusted_multiplier = shfl_sync(adjusted_multiplier, 0);
    exp_reg_correction = shfl_sync(exp_reg_correction, 0);
    """
    split_weight_update_cpu = """
        at::acc_type<grad_t, true> g_local_sum_square = 0.0;
        for (int64_t d = 0; d < D; ++d) {
            g_local_sum_square += grad_buffer[d] * grad_buffer[d];
        }
        auto g_avg_square = g_local_sum_square / D;
        auto offset_idx = momentum1_offsets_data[feature_begin] + idx;
        at::acc_type<grad_t, true> new_sum_square_grads = momentum1_host[offset_idx] + g_avg_square;
        momentum1_host[offset_idx] = new_sum_square_grads;
        at::acc_type<grad_t, true> multiplier;
        multiplier = learning_rate / (sqrtf(new_sum_square_grads) + eps);
        const auto iter_delta = iter * 1.0 - prev_iter_host[offset_idx];
        prev_iter_host[offset_idx] = iter * 1.0;
        const auto exp_reg = 1.0 / (weight_decay * multiplier + 1.0);
        const auto exp_reg_correction = powf(exp_reg, iter_delta);
        for (int64_t d = 0; d < D; ++d) {
            const auto weight = host_weights_data[embedding_begin + d];
            host_weights_data[embedding_begin + d] = exp_reg_correction * weight - exp_reg * multiplier * grad_buffer[d];
        }
    """

    generate(
        optimizer="rowwise_adagrad_with_counter",
        args=make_args(
            [
                (TENSOR, "momentum1"),
                (TENSOR, "prev_iter"),
                (TENSOR, "row_counter"),
                (FLOAT, "eps"),
                (FLOAT, "learning_rate"),
                (FLOAT, "weight_decay", 0.0),
                (INT, "iter"),
                (INT, "counter_halflife", -1),
                (INT, "adjustment_iter", -1),
                (FLOAT, "adjustment_ub", 1.0),
                (INT, "learning_rate_mode", -1),
                (INT, "weight_decay_mode", 1),
                (INT, "grad_sum_decay", -1),
                (FLOAT, "max_counter"),
                (FLOAT, "tail_id_threshold", 0.0),
                (INT, "is_tail_id_thresh_ratio", 0),
            ]
        ),
        split_precomputation=split_precomputation,
        split_weight_update=split_weight_update,
        split_weight_update_cpu=split_weight_update_cpu,
    )

    approx_split_weight_update = """
      // dummy computation to avoid unused variable warning
      weight_new.fma_(grad, -multiplier);
      assert(false); // approx rowwise AdaGrad is not supported on GPU
    """

    generate(
        optimizer="approx_rowwise_adagrad_with_counter",
        args=make_args(
            [
                (TENSOR, "momentum1"),
                (TENSOR, "prev_iter"),
                (TENSOR, "row_counter"),
                (FLOAT, "eps"),
                (FLOAT, "learning_rate"),
                (FLOAT, "weight_decay", 0.0),
                (INT, "iter"),
                (INT, "counter_halflife", -1),
                (INT, "adjustment_iter", -1),
                (FLOAT, "adjustment_ub", 1.0),
                (INT, "learning_rate_mode", -1),
                (INT, "weight_decay_mode", 1),
                (INT, "grad_sum_decay", -1),
                (FLOAT, "max_counter"),
                (FLOAT, "tail_id_threshold", 0.0),
                (INT, "is_tail_id_thresh_ratio", 0),
            ]
        ),
        split_precomputation=split_precomputation,
        split_weight_update=approx_split_weight_update,
        split_weight_update_cpu=split_weight_update_cpu,
    )


def rowwise_weighted_adagrad() -> None:
    split_weight_update = """
      weight_new.acc.x = correction * weight_new.acc.x - multiplier * grad.acc.x;
      weight_new.acc.y = correction * weight_new.acc.y - multiplier * grad.acc.y;
      weight_new.acc.z = correction * weight_new.acc.z - multiplier * grad.acc.z;
      weight_new.acc.w = correction * weight_new.acc.w - multiplier * grad.acc.w;
    """
    split_precomputation = """
    at::acc_type<cache_t, true> g_local_sum_square = 0.0;
    #pragma unroll kMaxVecsPerThread
    for (int32_t i = 0;
        i < kMaxVecsPerThread && 4 * kWarpSize * i + threadIdx.x * 4 < D;
        ++i) {
        int32_t d = 4 * kWarpSize * i + threadIdx.x * 4;
        Vec4T<at::acc_type<cache_t, true>> weight = weight_row_template.load(d, qparams_template);
        auto gx = grad_sum[i].acc.x + weight_decay * weight.acc.x;
        auto gy = grad_sum[i].acc.y + weight_decay * weight.acc.y;
        auto gz = grad_sum[i].acc.z + weight_decay * weight.acc.z;
        auto gw = grad_sum[i].acc.w + weight_decay * weight.acc.w;
        g_local_sum_square += gx * gx + gy * gy + gz * gz + gw * gw;
    }
    const at::acc_type<cache_t, true> g_avg_square =
        warpReduceAllSum<at::acc_type<cache_t, true>>(g_local_sum_square) / D;

    at::acc_type<cache_t, true> multiplier;
    at::acc_type<cache_t, true> correction;
    if (threadIdx.x == 0) {
        at::acc_type<cache_t, true> lambda = sqrtf(iter + 1);
        at::acc_type<cache_t, true> new_sum_square_grads = momentum1[idx] + lambda * g_avg_square;
        momentum1[idx] = new_sum_square_grads;
        multiplier = learning_rate * lambda / (cbrtf(new_sum_square_grads) + eps);
        correction = 1.0 - multiplier * weight_decay;
    }
    multiplier = shfl_sync(multiplier, 0);
    correction = shfl_sync(correction, 0);
    """
    split_weight_update_cpu = """
        // weight_decay not supported for cpu version
        at::acc_type<grad_t, true> g_local_sum_square = 0.0;
        for (int64_t d = 0; d < D; ++d) {
            g_local_sum_square += grad_buffer[d] * grad_buffer[d];
        }
        auto g_avg_square = g_local_sum_square / D;
        at::acc_type<grad_t, true> lambda = sqrtf(iter + 1);
        at::acc_type<grad_t, true> new_sum_square_grads = momentum1_host[momentum1_offsets_data[feature_begin] + idx] + lambda * g_avg_square;
        momentum1_host[momentum1_offsets_data[feature_begin] + idx] = new_sum_square_grads;
        at::acc_type<grad_t, true> multiplier;
        multiplier = learning_rate * lambda / (cbrtf(new_sum_square_grads) + eps);
        for (int64_t d = 0; d < D; ++d) {
            host_weights_data[embedding_begin + d] -= grad_buffer[d] * multiplier;
        }
    """

    generate(
        optimizer="rowwise_weighted_adagrad",
        args=make_args(
            [
                (TENSOR, "momentum1"),
                (FLOAT, "eps"),
                (FLOAT, "learning_rate"),
                (FLOAT, "weight_decay"),
                (INT, "iter"),
            ]
        ),
        split_precomputation=split_precomputation,
        split_weight_update=split_weight_update,
        split_weight_update_cpu=split_weight_update_cpu,
    )


def sgd() -> None:
    split_weight_update = """
      weight_new.fma_(grad, -learning_rate);
    """
    split_weight_update_cpu = """
      for (int64_t d = 0; d < D; ++d) {
        host_weights_data[embedding_begin + d] -= learning_rate * grad_buffer[d];
      }
    """

    generate(
        optimizer="sgd",
        args=make_args([(FLOAT, "learning_rate")]),
        split_precomputation="",
        split_weight_update=split_weight_update,
        split_weight_update_cpu=split_weight_update_cpu,
    )

    approx_split_weight_update = """
      // approx_sgd not supported for GPU.
      // Just do the same thing as exact sgd to avoid unused variable warning.
      weight_new.fma_(grad, -learning_rate);
      assert(false); // approx SGD is not supported on GPU
    """

    generate(
        optimizer="approx_sgd",
        args=make_args([(FLOAT, "learning_rate")]),
        split_precomputation="",
        split_weight_update=approx_split_weight_update,
        split_weight_update_cpu=split_weight_update_cpu,
    )


def lamb() -> None:
    split_precomputation = """
  at::acc_type<cache_t, true> weight_sum_sq = 0.0;
  at::acc_type<cache_t, true> rtw_sum_sq = 0.0;
  auto weight_row = WeightRow<emb_t, cache_t, at::acc_type<cache_t, true>>(weights, cache_weights, D, nullptr);
  float2 qparams;
  if (std::is_same<emb_t, uint8_t>::value && !cache_weights) {
    qparams = weight_row.load_qparams();
  }
#pragma unroll 1
  for (int32_t i = 0;
      i < kMaxVecsPerThread && 4 * kWarpSize * i + threadIdx.x * 4 < D;
      ++i) {
    int32_t d = 4 * kWarpSize * i + threadIdx.x * 4;
    Vec4T<at::acc_type<cache_t, true>> weight = weight_row.load(d, qparams);
    Vec4T<at::acc_type<cache_t, true>> m1(&momentum1[idx * D + d]);

    m1.acc.x = beta1 * m1.acc.x + (1.0 - beta1) * grad_sum[i].acc.x;
    m1.acc.y = beta1 * m1.acc.y + (1.0 - beta1) * grad_sum[i].acc.y;
    m1.acc.z = beta1 * m1.acc.z + (1.0 - beta1) * grad_sum[i].acc.z;
    m1.acc.w = beta1 * m1.acc.w + (1.0 - beta1) * grad_sum[i].acc.w;
    m1.store(&momentum1[idx * D + d]);

    Vec4T<at::acc_type<cache_t, true>> m2(&momentum2[idx * D + d]);
    m2.acc.x = beta2 * m2.acc.x + (1.0 - beta2) * grad_sum[i].acc.x * grad_sum[i].acc.x;
    m2.acc.y = beta2 * m2.acc.y + (1.0 - beta2) * grad_sum[i].acc.y * grad_sum[i].acc.y;
    m2.acc.z = beta2 * m2.acc.z + (1.0 - beta2) * grad_sum[i].acc.z * grad_sum[i].acc.z;
    m2.acc.w = beta2 * m2.acc.w + (1.0 - beta2) * grad_sum[i].acc.w * grad_sum[i].acc.w;
    m2.store(&momentum2[idx * D + d]);

    // now, we are finished with grad_sum. We can *reuse* grad_sum to store r_t + weight_decay * weight;
    grad_sum[i].acc.x = (m1.acc.x / (1.0 - powf(beta1, iter))) / (sqrtf((m2.acc.x / (1.0 - powf(beta2, iter)))) + eps) + weight_decay * weight.acc.x;
    grad_sum[i].acc.y = (m1.acc.y / (1.0 - powf(beta1, iter))) / (sqrtf((m2.acc.y / (1.0 - powf(beta2, iter)))) + eps) + weight_decay * weight.acc.y;
    grad_sum[i].acc.z = (m1.acc.z / (1.0 - powf(beta1, iter))) / (sqrtf((m2.acc.z / (1.0 - powf(beta2, iter)))) + eps) + weight_decay * weight.acc.z;
    grad_sum[i].acc.w = (m1.acc.w / (1.0 - powf(beta1, iter))) / (sqrtf((m2.acc.w / (1.0 - powf(beta2, iter)))) + eps) + weight_decay * weight.acc.w;

    weight_sum_sq += weight.acc.x * weight.acc.x + weight.acc.y * weight.acc.y + weight.acc.z * weight.acc.z + weight.acc.w * weight.acc.w;
    rtw_sum_sq += grad_sum[i].acc.x * grad_sum[i].acc.x + grad_sum[i].acc.y * grad_sum[i].acc.y + grad_sum[i].acc.z * grad_sum[i].acc.z + grad_sum[i].acc.w * grad_sum[i].acc.w;
  }
  const auto weight_norm =
      sqrtf(warpReduceAllSum<at::acc_type<cache_t, true>>(weight_sum_sq));
  const auto rtw_norm =
      sqrtf(warpReduceAllSum<at::acc_type<cache_t, true>>(rtw_sum_sq));
   const auto true_ratio = weight_norm / rtw_norm;
"""
    split_weight_update = """
      weight_new.fma_(grad, -learning_rate * true_ratio);
    """
    split_weight_update_cpu = ""

    generate(
        optimizer="lamb",
        args=make_args(
            [
                (TENSOR, "momentum1"),
                (TENSOR, "momentum2"),
                (FLOAT, "learning_rate"),
                (FLOAT, "eps"),
                (FLOAT, "beta1"),
                (FLOAT, "beta2"),
                (FLOAT, "weight_decay"),
                (INT, "iter"),
            ]
        ),
        split_precomputation=split_precomputation,
        split_weight_update=split_weight_update,
        split_weight_update_cpu=split_weight_update_cpu,
    )


def partial_rowwise_lamb() -> None:
    split_precomputation = """
    at::acc_type<cache_t, true> g_local_sum_square = 0.0;

    #pragma unroll kMaxVecsPerThread
    for (int32_t i = 0;
        i < kMaxVecsPerThread && 4 * kWarpSize * i + threadIdx.x * 4 < D;
        ++i) {
    g_local_sum_square += grad_sum[i].acc.x * grad_sum[i].acc.x +
        grad_sum[i].acc.y * grad_sum[i].acc.y +
        grad_sum[i].acc.z * grad_sum[i].acc.z +
        grad_sum[i].acc.w * grad_sum[i].acc.w;
    }
    const at::acc_type<cache_t, true> g_avg_square =
        warpReduceAllSum<at::acc_type<cache_t, true>>(g_local_sum_square) / D;

    at::acc_type<cache_t, true> m2;
    if (threadIdx.x == 0) {
        m2 = beta2 * momentum2[idx] + (1.0 - beta2) * g_avg_square;
        momentum2[idx] = m2;
    }
    m2 = shfl_sync(m2, 0);
    at::acc_type<cache_t, true> m2_hat = 1.0 / (sqrtf((m2 / (1.0 - powf(beta2, iter)))) + eps);

    at::acc_type<cache_t, true> weight_sum_sq = 0.0;
    at::acc_type<cache_t, true> rtw_sum_sq = 0.0;
    auto weight_row = WeightRow<emb_t, cache_t, at::acc_type<cache_t, true>>(weights, cache_weights, D, nullptr);
    float2 qparams;
    if (std::is_same<emb_t, uint8_t>::value && !cache_weights) {
        qparams = weight_row.load_qparams();
    }
    #pragma unroll kMaxVecsPerThread
    for (int32_t i = 0;
        i < kMaxVecsPerThread && 4 * kWarpSize * i + threadIdx.x * 4 < D;
        ++i) {
        int32_t d = 4 * kWarpSize * i + threadIdx.x * 4;

        Vec4T<at::acc_type<cache_t, true>> m1(&momentum1[idx * D + d]);
        m1.acc.x = beta1 * m1.acc.x + (1.0 - beta1) * grad_sum[i].acc.x;
        m1.acc.y = beta1 * m1.acc.y + (1.0 - beta1) * grad_sum[i].acc.y;
        m1.acc.z = beta1 * m1.acc.z + (1.0 - beta1) * grad_sum[i].acc.z;
        m1.acc.w = beta1 * m1.acc.w + (1.0 - beta1) * grad_sum[i].acc.w;
        m1.store(&momentum1[idx * D + d]);

        // now, we are finished with grad_sum. We can *reuse* grad_sum to store r_t + weight_decay * weight;
        Vec4T<at::acc_type<cache_t, true>> weight = weight_row.load(d, qparams);
        grad_sum[i].acc.x = (m1.acc.x / (1.0 - powf(beta1, iter))) * m2_hat + weight_decay * weight.acc.x;
        grad_sum[i].acc.y = (m1.acc.y / (1.0 - powf(beta1, iter))) * m2_hat + weight_decay * weight.acc.y;
        grad_sum[i].acc.z = (m1.acc.z / (1.0 - powf(beta1, iter))) * m2_hat + weight_decay * weight.acc.z;
        grad_sum[i].acc.w = (m1.acc.w / (1.0 - powf(beta1, iter))) * m2_hat + weight_decay * weight.acc.w;

        weight_sum_sq += weight.acc.x * weight.acc.x + weight.acc.y * weight.acc.y + weight.acc.z * weight.acc.z + weight.acc.w * weight.acc.w;
        rtw_sum_sq += grad_sum[i].acc.x * grad_sum[i].acc.x + grad_sum[i].acc.y * grad_sum[i].acc.y + grad_sum[i].acc.z * grad_sum[i].acc.z + grad_sum[i].acc.w * grad_sum[i].acc.w;
    }
    const auto weight_norm =
        sqrtf(warpReduceAllSum<at::acc_type<cache_t, true>>(weight_sum_sq));
    const auto rtw_norm =
        sqrtf(warpReduceAllSum<at::acc_type<cache_t, true>>(rtw_sum_sq));
    const auto true_ratio = weight_norm / rtw_norm;
    """

    split_weight_update = """
      weight_new.fma_(grad, -learning_rate * true_ratio);
    """
    split_weight_update_cpu = ""  # TODO

    generate(
        optimizer="partial_rowwise_lamb",
        args=make_args(
            [
                (TENSOR, "momentum1"),
                (TENSOR, "momentum2"),
                (FLOAT, "learning_rate"),
                (FLOAT, "eps"),
                (FLOAT, "beta1"),
                (FLOAT, "beta2"),
                (FLOAT, "weight_decay"),
                (INT, "iter"),
            ]
        ),
        split_precomputation=split_precomputation,
        split_weight_update=split_weight_update,
        split_weight_update_cpu=split_weight_update_cpu,
    )


def adam() -> None:
    split_weight_update = """
      Vec4T<cache_t> m_t(&momentum1[idx * D + d]);
      m_t.acc.x *= beta1;
      m_t.acc.y *= beta1;
      m_t.acc.z *= beta1;
      m_t.acc.w *= beta1;
      m_t.fma_(grad, 1.0 - beta1);
      m_t.store(&momentum1[idx * D + d]);

      Vec4T<cache_t> v_t(&momentum2[idx * D + d]);
      v_t.acc.x *= beta2;
      v_t.acc.y *= beta2;
      v_t.acc.z *= beta2;
      v_t.acc.w *= beta2;

      grad.acc.x *= grad.acc.x;
      grad.acc.y *= grad.acc.y;
      grad.acc.z *= grad.acc.z;
      grad.acc.w *= grad.acc.w;
      v_t.fma_(grad, 1.0 - beta2);
      v_t.store(&momentum2[idx * D + d]);

      weight_new.acc.x -= learning_rate * (m_t.acc.x / (1.0 - powf(beta1, iter)) / (sqrtf((v_t.acc.x / (1.0 - powf(beta2, iter)))) + eps) + weight_decay * weight_new.acc.x);
      weight_new.acc.y -= learning_rate * (m_t.acc.y / (1.0 - powf(beta1, iter)) / (sqrtf((v_t.acc.y / (1.0 - powf(beta2, iter)))) + eps) + weight_decay * weight_new.acc.y);
      weight_new.acc.z -= learning_rate * (m_t.acc.z / (1.0 - powf(beta1, iter)) / (sqrtf((v_t.acc.z / (1.0 - powf(beta2, iter)))) + eps) + weight_decay * weight_new.acc.z);
      weight_new.acc.w -= learning_rate * (m_t.acc.w / (1.0 - powf(beta1, iter)) / (sqrtf((v_t.acc.w / (1.0 - powf(beta2, iter)))) + eps) + weight_decay * weight_new.acc.w);
    """
    split_weight_update_cpu = ""  # TODO

    generate(
        optimizer="adam",
        args=make_args(
            [
                (TENSOR, "momentum1"),
                (TENSOR, "momentum2"),
                (FLOAT, "learning_rate"),
                (FLOAT, "eps"),
                (FLOAT, "beta1"),
                (FLOAT, "beta2"),
                (FLOAT, "weight_decay"),
                (INT, "iter"),
            ]
        ),
        split_precomputation="",
        split_weight_update=split_weight_update,
        split_weight_update_cpu=split_weight_update_cpu,
    )


def partial_rowwise_adam() -> None:
    split_precomputation = """
    at::acc_type<cache_t, true> g_local_sum_square = 0.0;
    #pragma unroll kMaxVecsPerThread
    for (int32_t i = 0;
        i < kMaxVecsPerThread && 4 * kWarpSize * i + threadIdx.x * 4 < D;
        ++i) {
    g_local_sum_square += grad_sum[i].acc.x * grad_sum[i].acc.x +
        grad_sum[i].acc.y * grad_sum[i].acc.y +
        grad_sum[i].acc.z * grad_sum[i].acc.z +
        grad_sum[i].acc.w * grad_sum[i].acc.w;
    }
    const at::acc_type<cache_t, true> g_avg_square =
        warpReduceAllSum<at::acc_type<cache_t, true>>(g_local_sum_square) / D;

    at::acc_type<cache_t, true> v_hat_t;
    if (threadIdx.x == 0) {
        at::acc_type<cache_t, true> v_t = momentum2[idx] * beta2 + g_avg_square * (1.0 - beta2);
        momentum2[idx] = v_t;
        v_hat_t = v_t / (1.0 - powf(beta2, iter));
    }
    v_hat_t = shfl_sync(v_hat_t, 0);
    """

    split_weight_update = """
      Vec4T<cache_t> m_t(&momentum1[idx * D + d]);
      m_t.acc.x *= beta1;
      m_t.acc.y *= beta1;
      m_t.acc.z *= beta1;
      m_t.acc.w *= beta1;
      m_t.fma_(grad, 1.0 - beta1);
      m_t.store(&momentum1[idx * D + d]);

      weight_new.acc.x -= learning_rate * (m_t.acc.x / (1.0 - powf(beta1, iter)) / (sqrtf(v_hat_t) + eps) + weight_decay * weight_new.acc.x);
      weight_new.acc.y -= learning_rate * (m_t.acc.y / (1.0 - powf(beta1, iter)) / (sqrtf(v_hat_t) + eps) + weight_decay * weight_new.acc.y);
      weight_new.acc.z -= learning_rate * (m_t.acc.z / (1.0 - powf(beta1, iter)) / (sqrtf(v_hat_t) + eps) + weight_decay * weight_new.acc.z);
      weight_new.acc.w -= learning_rate * (m_t.acc.w / (1.0 - powf(beta1, iter)) / (sqrtf(v_hat_t) + eps) + weight_decay * weight_new.acc.w);
    """
    split_weight_update_cpu = ""  # TODO

    generate(
        optimizer="partial_rowwise_adam",
        args=make_args(
            [
                (TENSOR, "momentum1"),
                (TENSOR, "momentum2"),
                (FLOAT, "learning_rate"),
                (FLOAT, "eps"),
                (FLOAT, "beta1"),
                (FLOAT, "beta2"),
                (FLOAT, "weight_decay"),
                (INT, "iter"),
            ]
        ),
        split_precomputation=split_precomputation,
        split_weight_update=split_weight_update,
        split_weight_update_cpu=split_weight_update_cpu,
    )


def lars_sgd() -> None:
    split_precomputation = """
  at::acc_type<cache_t, true> weight_sum_sq = 0.0;
  at::acc_type<cache_t, true> grad_sum_sq = 0.0;

  auto weight_row = WeightRow<emb_t, cache_t, at::acc_type<cache_t, true>>(weights, cache_weights, D, nullptr);
  float2 qparams;
  if (std::is_same<emb_t, uint8_t>::value && !cache_weights) {
      qparams = weight_row.load_qparams();
  }
#pragma unroll kMaxVecsPerThread
  for (int32_t i = 0;
      i < kMaxVecsPerThread && 4 * kWarpSize * i + threadIdx.x * 4 < D;
      ++i) {
    int32_t d = 4 * kWarpSize * i + threadIdx.x * 4;
    Vec4T<at::acc_type<cache_t,true>> weight = weight_row.load(d, qparams);
    weight_sum_sq += weight.acc.x * weight.acc.x + weight.acc.y * weight.acc.y + weight.acc.z * weight.acc.z + weight.acc.w * weight.acc.w;
    grad_sum_sq += grad_sum[i].acc.x * grad_sum[i].acc.x + grad_sum[i].acc.y * grad_sum[i].acc.y + grad_sum[i].acc.z * grad_sum[i].acc.z + grad_sum[i].acc.w * grad_sum[i].acc.w;
  }
  const auto weight_norm =
      sqrtf(warpReduceAllSum<at::acc_type<cache_t, true>>(weight_sum_sq));
  const auto grad_norm =
      sqrtf(warpReduceAllSum<at::acc_type<cache_t, true>>(grad_sum_sq));
   const at::acc_type<cache_t, true> adjusted_lr = learning_rate * eta * weight_norm / (grad_norm + weight_decay * weight_norm);
"""

    split_weight_update = """
      Vec4T<cache_t> m1(&momentum1[idx * D + d]);
      m1.acc.x = momentum * m1.acc.x + adjusted_lr * (grad.acc.x + weight_decay * weight_new.acc.x);
      m1.acc.y = momentum * m1.acc.y + adjusted_lr * (grad.acc.y + weight_decay * weight_new.acc.y);
      m1.acc.z = momentum * m1.acc.z + adjusted_lr * (grad.acc.z + weight_decay * weight_new.acc.z);
      m1.acc.w = momentum * m1.acc.w + adjusted_lr * (grad.acc.w + weight_decay * weight_new.acc.w);
      m1.store(&momentum1[idx * D + d]);

      weight_new.acc.x -= m1.acc.x;
      weight_new.acc.y -= m1.acc.y;
      weight_new.acc.z -= m1.acc.z;
      weight_new.acc.w -= m1.acc.w;
    """
    split_weight_update_cpu = ""  # TODO

    generate(
        optimizer="lars_sgd",
        args=make_args(
            [
                (TENSOR, "momentum1"),
                (FLOAT, "learning_rate"),
                (FLOAT, "eta"),
                (FLOAT, "momentum"),
                (FLOAT, "weight_decay"),
            ]
        ),
        split_precomputation=split_precomputation,
        split_weight_update=split_weight_update,
        split_weight_update_cpu=split_weight_update_cpu,
    )


def forward_split() -> None:
    template = env.get_template("embedding_forward_split_template.cu")

    src_cu = template.render(weighted=False)
    write("gen_embedding_forward_split_unweighted_codegen_cuda.cu", src_cu)
    src_cu = template.render(weighted=True)
    write("gen_embedding_forward_split_weighted_codegen_cuda.cu", src_cu)

    src_cu = template.render(weighted=False, dense=True)
    write("gen_embedding_forward_dense_unweighted_codegen_cuda.cu", src_cu)
    src_cu = template.render(weighted=True, dense=True)
    write("gen_embedding_forward_dense_weighted_codegen_cuda.cu", src_cu)


def forward_quantized() -> None:
    @dataclass
    class elem_type:
        enum_name: str
        cpp_type_name: str

    type_map = {
        32: elem_type("FP32", "float"),
        16: elem_type("FP16", "__half2"),
        8: elem_type("INT8", "uint32_t"),
        4: elem_type("INT4", "uint32_t"),
        2: elem_type("INT2", "uint32_t"),
    }

    template = env.get_template("embedding_forward_quantized_split_template.cu")
    src_cu = template.render(weighted=False, type_map=type_map)
    write("gen_embedding_forward_quantized_split_unweighted_codegen_cuda.cu", src_cu)
    src_cu = template.render(weighted=True, type_map=type_map)
    write("gen_embedding_forward_quantized_split_weighted_codegen_cuda.cu", src_cu)

    template = env.get_template("embedding_forward_quantized_cpu_template.cpp")
    src_cu = template.render(weighted=False, type_map=type_map)
    write("gen_embedding_forward_quantized_unweighted_codegen_cpu.cpp", src_cu)
    src_cu = template.render(weighted=True, type_map=type_map)
    write("gen_embedding_forward_quantized_weighted_codegen_cpu.cpp", src_cu)


def backward_indices() -> None:
    template = env.get_template("embedding_backward_split_indice_weights_template.cu")
    src_cu = template.render()
    write("gen_embedding_backward_split_indice_weights_codegen_cuda.cu", src_cu)
    src_cu = template.render(dense=True)
    write("gen_embedding_backward_dense_indice_weights_codegen_cuda.cu", src_cu)


def backward_dense() -> None:
    generate(
        optimizer="dense",
        dense=True,
        args=make_args(
            [
                (FLOAT, "unused"),
            ]
        ),
    )


def gen__init__py() -> None:
    template = env.get_template("__init__.template")
    src_py = template.render()
    write("__init__.py", src_py)


def emb_codegen(
    install_dir: Optional[str] = None, is_fbcode: Optional[bool] = None
) -> None:
    if install_dir is not None and len(install_dir) != 0:
        args.install_dir = install_dir
    if is_fbcode is not None:
        args.is_fbcode = is_fbcode
    adagrad()
    adam()
    backward_indices()
    backward_dense()
    forward_quantized()
    forward_split()
    lamb()
    lars_sgd()
    partial_rowwise_adam()
    partial_rowwise_lamb()
    rowwise_adagrad()
    rowwise_adagrad_with_weight_decay()
    rowwise_adagrad_with_counter()
    rowwise_weighted_adagrad()
    sgd()

    gen__init__py()


def main() -> None:
    emb_codegen()


if __name__ == "__main__":
    main()
    # hipify_gen()<|MERGE_RESOLUTION|>--- conflicted
+++ resolved
@@ -8,12 +8,8 @@
 import argparse
 import os
 from dataclasses import dataclass
-<<<<<<< HEAD
-from typing import Any, Dict, List, Optional, Tuple
-=======
 from typing import Any, Dict, List, Optional, Tuple, Union
 
->>>>>>> 1656a974
 import jinja2
 
 args: argparse.Namespace
