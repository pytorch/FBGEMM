/*
* Copyright (c) Meta Platforms, Inc. and affiliates.
* All rights reserved.
*
* This source code is licensed under the BSD-style license found in the
* LICENSE file in the root directory of this source tree.
*/

#include <ATen/ATen.h>
#include <ATen/TypeDefault.h>
#include <ATen/core/op_registration/op_registration.h>
#include <torch/custom_class.h>
#include <torch/script.h>
#include <ostream>
#ifdef FBCODE_CAFFE2
#include <folly/container/Enumerate.h>
#include <folly/container/F14Map.h>
#endif
#include <torch/serialize/input-archive.h>
#include <torch/serialize/output-archive.h>
#include "fbgemm_gpu/embedding_common.h"
#include "fbgemm_gpu/utils/dispatch_macros.h"
#include "fbgemm_gpu/utils/ops_utils.h"
#include "fbgemm_gpu/utils/tensor_utils.h"

using Tensor = at::Tensor;
using namespace fbgemm_gpu;

/// @defgroup embedding-cpu Embedding CPU Operators
///

Tensor int_nbit_split_embedding_codegen_forward_unweighted_cpu(
    Tensor dev_weights,
    Tensor uvm_weights,
    Tensor weights_placements,
    Tensor weights_offsets,
    Tensor weights_tys,
    Tensor D_offsets,
    int64_t total_D,
    Tensor indices,
    Tensor offsets,
    int64_t pooling_mode,
    int64_t row_alignment,
    int64_t output_dtype,
    int64_t fp8_exponent_bits,
    int64_t fp8_exponent_bias,
    bool scale_bias_last);

Tensor int_nbit_split_embedding_codegen_forward_weighted_cpu(
    Tensor dev_weights,
    Tensor uvm_weights,
    Tensor weights_placements,
    Tensor weights_offsets,
    Tensor weights_tys,
    Tensor D_offsets,
    int64_t total_D,
    Tensor indices,
    Tensor offsets,
    int64_t pooling_mode,
    int64_t row_alignment,
    Tensor indice_weights,
    int64_t output_dtype,
    int64_t fp8_exponent_bits,
    int64_t fp8_exponent_bias,
    bool scale_bias_last);

Tensor int_nbit_split_embedding_nobag_codegen_forward_unweighted_cpu(
    Tensor dev_weights,
    Tensor uvm_weights,
    Tensor weights_placements,
    Tensor weights_offsets,
    Tensor weights_tys,
    int64_t D,
    Tensor indices,
    Tensor offsets,
    int64_t pooling_mode,
    int64_t row_alignment,
    int64_t output_dtype,
    int64_t fp8_exponent_bits,
    int64_t fp8_exponent_bias,
    bool scale_bias_last);

Tensor int_nbit_split_embedding_codegen_lookup_function_cpu_impl(
    Tensor dev_weights,
    Tensor uvm_weights, // to match the interface of CUDA op using UVM
    Tensor weights_placements, // to match the interface of CUDA op using UVM
    Tensor weights_offsets,
    Tensor weights_tys,
    Tensor D_offsets,
    int64_t total_D,
    int64_t max_int2_D,
    int64_t max_int4_D,
    int64_t max_int8_D,
    int64_t max_float16_D,
    int64_t max_float32_D,
    Tensor indices,
    Tensor offsets,
    int64_t pooling_mode,
    std::optional<Tensor> indice_weights,
    int64_t output_dtype,
    std::optional<Tensor>
        lxu_cache_weights, // Not used, to match cache interface for CUDA op
    std::optional<Tensor>
        lxu_cache_locations, // Not used, to match cache interface for CUDA op
    std::optional<int64_t> row_alignment,
    std::optional<int64_t> max_float8_D,
    std::optional<int64_t> fp8_exponent_bits,
    std::optional<int64_t> fp8_exponent_bias,
<<<<<<< HEAD
    std::optional<bool> scale_bias_last,
    std::optional<int64_t> INT2_max_ls,
    std::optional<int64_t> INT4_max_ls,
    std::optional<int64_t> INT8_max_ls,
    std::optional<int64_t> FP8_max_ls, 
    std::optional<int64_t> FP16_max_ls,
    std::optional<int64_t> FP32_max_ls) {
=======
    std::optional<bool> scale_bias_last) {
>>>>>>> 55d11fe7
  if (offsets.scalar_type() != indices.scalar_type()) {
    offsets = offsets.toType(indices.scalar_type());
  }
  auto scale_bias_last_val = scale_bias_last ? *scale_bias_last : true;
  if (static_cast<PoolingMode>(pooling_mode) == PoolingMode::NONE) {
    std::vector<int64_t> max_D_list{
        max_int2_D,
        max_int4_D,
        max_int8_D,
        max_float8_D ? *max_float8_D : 0,
        max_float16_D,
        max_float32_D};
    int64_t max_D = *std::max_element(max_D_list.begin(), max_D_list.end());
    return int_nbit_split_embedding_nobag_codegen_forward_unweighted_cpu(
        std::move(dev_weights),
        std::move(uvm_weights),
        std::move(weights_placements),
        std::move(weights_offsets),
        std::move(weights_tys),
        max_D,
        std::move(indices),
        std::move(offsets),
        pooling_mode,
        row_alignment ? *row_alignment : 1,
        output_dtype,
        fp8_exponent_bits ? *fp8_exponent_bits : -1,
        fp8_exponent_bias ? *fp8_exponent_bias : -1,
        scale_bias_last_val);
  }
  if (!indice_weights || indice_weights->numel() == 0) {
    return int_nbit_split_embedding_codegen_forward_unweighted_cpu(
        std::move(dev_weights),
        std::move(uvm_weights),
        std::move(weights_placements),
        std::move(weights_offsets),
        std::move(weights_tys),
        std::move(D_offsets),
        total_D,
        std::move(indices),
        std::move(offsets),
        pooling_mode,
        row_alignment ? *row_alignment : 1,
        output_dtype,
        fp8_exponent_bits ? *fp8_exponent_bits : -1,
        fp8_exponent_bias ? *fp8_exponent_bias : -1,
        scale_bias_last_val);
  }
  return int_nbit_split_embedding_codegen_forward_weighted_cpu(
      std::move(dev_weights),
      std::move(uvm_weights),
      std::move(weights_placements),
      std::move(weights_offsets),
      std::move(weights_tys),
      std::move(D_offsets),
      total_D,
      std::move(indices),
      std::move(offsets),
      pooling_mode,
      row_alignment ? *row_alignment : 1,
      std::move(*indice_weights),
      output_dtype,
      fp8_exponent_bits ? *fp8_exponent_bits : -1,
      fp8_exponent_bias ? *fp8_exponent_bias : -1,
      scale_bias_last_val);
}

///@ingroup embedding-cpu
Tensor int_nbit_split_embedding_codegen_lookup_function_cpu(
    Tensor dev_weights,
    Tensor uvm_weights, // to match the interface of CUDA op using UVM
    Tensor weights_placements, // to match the interface of CUDA op using UVM
    Tensor weights_offsets,
    Tensor weights_tys,
    Tensor D_offsets,
    int64_t total_D,
    int64_t max_int2_D,
    int64_t max_int4_D,
    int64_t max_int8_D,
    int64_t max_float16_D,
    int64_t max_float32_D,
    Tensor indices,
    Tensor offsets,
    int64_t pooling_mode,
    std::optional<Tensor> indice_weights,
    int64_t output_dtype,
    std::optional<Tensor>
        lxu_cache_weights, // Not used, to match cache interface for CUDA op
    std::optional<Tensor>
        lxu_cache_locations, // Not used, to match cache interface for CUDA op
    std::optional<int64_t> row_alignment,
    std::optional<int64_t> max_float8_D,
    std::optional<int64_t> fp8_exponent_bits,
<<<<<<< HEAD
    std::optional<int64_t> fp8_exponent_bias,
    std::optional<int64_t> INT2_max_ls,
    std::optional<int64_t> INT4_max_ls,
    std::optional<int64_t> INT8_max_ls,
    std::optional<int64_t> FP8_max_ls, 
    std::optional<int64_t> FP16_max_ls,
    std::optional<int64_t> FP32_max_ls
  ) {
=======
    std::optional<int64_t> fp8_exponent_bias) {
>>>>>>> 55d11fe7
  return int_nbit_split_embedding_codegen_lookup_function_cpu_impl(
      std::move(dev_weights),
      std::move(uvm_weights),
      std::move(weights_placements),
      std::move(weights_offsets),
      std::move(weights_tys),
      std::move(D_offsets),
      total_D,
      max_int2_D,
      max_int4_D,
      max_int8_D,
      max_float16_D,
      max_float32_D,
      std::move(indices),
      std::move(offsets),
      pooling_mode,
      std::move(indice_weights),
      output_dtype,
      std::move(lxu_cache_weights),
      std::move(lxu_cache_locations),
      std::move(row_alignment),
      std::move(max_float8_D),
      std::move(fp8_exponent_bits),
      std::move(fp8_exponent_bias),
<<<<<<< HEAD
      false,
      INT2_max_ls.value_or(0),
      INT4_max_ls.value_or(0),
      INT8_max_ls.value_or(0),
      FP8_max_ls.value_or(0),
      FP16_max_ls.value_or(0),
      FP32_max_ls.value_or(0)
  );
=======
      false);
>>>>>>> 55d11fe7
}

///@ingroup embedding-cpu
Tensor int_nbit_split_embedding_uvm_caching_codegen_lookup_function_cpu(
    Tensor dev_weights,
    Tensor uvm_weights, // to match the interface of CUDA op using UVM
    Tensor weights_placements, // to match the interface of CUDA op using UVM
    Tensor weights_offsets,
    Tensor weights_tys,
    Tensor D_offsets,
    int64_t total_D,
    int64_t max_int2_D,
    int64_t max_int4_D,
    int64_t max_int8_D,
    int64_t max_float16_D,
    int64_t max_float32_D,
    Tensor indices,
    Tensor offsets,
    int64_t pooling_mode,
    std::optional<Tensor> indice_weights,
    int64_t output_dtype,
    std::optional<Tensor> lxu_cache_weights,
    std::optional<Tensor> lxu_cache_locations,
    std::optional<int64_t> row_alignment,
    std::optional<int64_t> max_float8_D,
    std::optional<int64_t> fp8_exponent_bits,
    std::optional<int64_t> fp8_exponent_bias,
    // Additinal args for uvm_caching version.
    std::optional<Tensor> cache_hash_size_cumsum [[maybe_unused]],
    std::optional<int64_t> total_cache_hash_size [[maybe_unused]],
    std::optional<Tensor> cache_index_table_map [[maybe_unused]],
    std::optional<Tensor> lxu_cache_state [[maybe_unused]],
    std::optional<Tensor> lxu_state [[maybe_unused]],
    std::optional<int64_t> INT2_max_ls,
    std::optional<int64_t> INT4_max_ls,
    std::optional<int64_t> INT8_max_ls,
    std::optional<int64_t> FP8_max_ls, 
    std::optional<int64_t> FP16_max_ls,
    std::optional<int64_t> FP32_max_ls) {
  LOG(WARNING)
      << "int_nbit_split_embedding_uvm_caching_codegen_lookup_function shouldn't be called for CPU; it is only for GPU.";
  return int_nbit_split_embedding_codegen_lookup_function_cpu(
      dev_weights,
      uvm_weights,
      weights_placements,
      weights_offsets,
      weights_tys,
      D_offsets,
      total_D,
      max_int2_D,
      max_int4_D,
      max_int8_D,
      max_float16_D,
      max_float32_D,
      indices,
      offsets,
      pooling_mode,
      indice_weights,
      output_dtype,
      lxu_cache_weights,
      lxu_cache_locations,
      row_alignment,
      max_float8_D,
      fp8_exponent_bits,
      fp8_exponent_bias,
      INT2_max_ls,
      INT4_max_ls,
      INT8_max_ls,
      FP8_max_ls, 
      FP16_max_ls,
      FP32_max_ls);
}

///@ingroup embedding-cpu
void pruned_hashmap_insert_unweighted_cpu(
    Tensor indices,
    Tensor dense_indices,
    Tensor offsets,
    Tensor hash_table,
    Tensor hash_table_offsets);

///@ingroup embedding-cpu
Tensor pruned_hashmap_lookup_unweighted_cpu(
    Tensor indices,
    Tensor offsets,
    Tensor hash_table,
    Tensor hash_table_offsets);

///@ingroup embedding-cpu
Tensor pruned_array_lookup_cpu(
    Tensor indices,
    Tensor offsets,
    Tensor index_remappings,
    Tensor index_remappings_offsets);

TORCH_LIBRARY_FRAGMENT(fbgemm, m) {
#ifdef HAS_IMPL_ABSTRACT_PYSTUB
  m.impl_abstract_pystub(
      "fbgemm_gpu.sparse_ops",
      "//deeplearning/fbgemm/fbgemm_gpu:sparse_ops_py");
#endif
  m.def(
      "int_nbit_split_embedding_codegen_lookup_function(Tensor dev_weights, Tensor uvm_weights, Tensor weights_placements, Tensor weights_offsets, Tensor weights_tys, Tensor D_offsets, SymInt total_D, int max_int2_D, int max_int4_D, int max_int8_D, int max_float16_D, int max_float32_D, Tensor indices, Tensor offsets, int pooling_mode, Tensor? indice_weights, int output_dtype=1, Tensor? lxu_cache_weights=None, Tensor? lxu_cache_locations=None, int? row_alignment = None, int? max_float8_D=0, int? fp8_exponent_bits=-1, int? fp8_exponent_bias=-1, int ? INT2_max_ls = 0, int ? INT4_max_ls = 0, int ? INT8_max_ls = 0, int ? FP8_max_ls = 0, int ? FP16_max_ls = 0, int ? FP32_max_ls = 0) -> Tensor",
      {PT2_COMPLIANT_TAG});
  DISPATCH_TO_CPU(
      "int_nbit_split_embedding_codegen_lookup_function",
      int_nbit_split_embedding_codegen_lookup_function_cpu);

  m.def(
      "int_nbit_split_embedding_uvm_caching_codegen_lookup_function(Tensor dev_weights, Tensor uvm_weights, Tensor weights_placements, Tensor weights_offsets, Tensor weights_tys, Tensor D_offsets, SymInt total_D, int max_int2_D, int max_int4_D, int max_int8_D, int max_float16_D, int max_float32_D, Tensor indices, Tensor offsets, int pooling_mode, Tensor? indice_weights=None, int output_dtype=1, Tensor? lxu_cache_weights=None, Tensor? lxu_cache_locations=None, int? row_alignment=-1, int? max_float8_D=0, int? fp8_exponent_bits=-1, int? fp8_exponent_bias=-1, Tensor? cache_hash_size_cumsum=None, int? total_cache_hash_size=-1, Tensor? cache_index_table_map=None, Tensor? lxu_cache_state=None, Tensor? lxu_state=None, int ? INT2_max_ls = 0, int ? INT4_max_ls = 0, int ? INT8_max_ls = 0, int ? FP8_max_ls = 0, int ? FP16_max_ls = 0, int ? FP32_max_ls = 0) -> Tensor");
  DISPATCH_TO_CPU(
      "int_nbit_split_embedding_uvm_caching_codegen_lookup_function",
      int_nbit_split_embedding_uvm_caching_codegen_lookup_function_cpu);

  // GPU version of pruned_hashmap needs to use CPU version of
  // pruned_hashmap_insert
  m.def(
      "pruned_hashmap_insert(Tensor indices, Tensor dense_indices, Tensor offsets, Tensor(a!) hash_table, Tensor hash_table_offsets) -> ()");
  DISPATCH_TO_CPU(
      "pruned_hashmap_insert", pruned_hashmap_insert_unweighted_cpu);

  // CPU version of hashmap Lookup isn't used. For CPUs, we should use
  // PrunedMapCPU below.
  m.def(
      "pruned_hashmap_lookup(Tensor indices, Tensor offsets, Tensor hash_table, Tensor hash_table_offsets) -> Tensor");
  DISPATCH_TO_CPU(
      "pruned_hashmap_lookup", pruned_hashmap_lookup_unweighted_cpu);

  // CPU version of array lookup.
  m.def(
      "pruned_array_lookup(Tensor indices, Tensor offsets, Tensor index_remappings, Tensor index_remappings_offsets) -> Tensor");
  DISPATCH_TO_CPU("pruned_array_lookup", pruned_array_lookup_cpu);
}

class PrunedMapCPU : public torch::jit::CustomClassHolder {
public:
  PrunedMapCPU() {}
  explicit PrunedMapCPU(std::string serialized) {
    torch::serialize::InputArchive archive;
    archive.load_from(serialized.data(), serialized.size());
    Tensor values;
    archive.read(std::string("values"), values);
    Tensor table_offsets;
    archive.read(std::string("table_offsets"), table_offsets);

    auto T = table_offsets.numel() - 1;

    auto values_acc = values.accessor<int32_t, 2>();
    auto table_offsets_acc = table_offsets.accessor<int64_t, 1>();

    maps_.resize(T);
    for (const auto t : c10::irange(T)) {
      auto& map = maps_[t];
      const auto table_start = table_offsets_acc[t];
      for (auto i = 0; i < values.size(0); ++i) {
        auto slot_sparse_index = values_acc[table_start + i][0];
        auto slot_dense_index = values_acc[table_start + i][1];
        map.emplace(slot_sparse_index, slot_dense_index);
      }
    }
  }
  std::string serialize() const {
    torch::serialize::OutputArchive archive(
        std::make_shared<torch::jit::CompilationUnit>());
    int64_t T = maps_.size();
    auto table_offsets =
        at::empty({T + 1}, at::TensorOptions(at::kCPU).dtype(at::kLong));
    auto table_offsets_acc = table_offsets.accessor<int64_t, 1>();
    table_offsets_acc[0] = 0;
    int64_t N = 0;
    for (const auto t : c10::irange(T)) {
      N += maps_[t].size();
      table_offsets_acc[t + 1] = N;
    }
    auto values =
        at::empty({N, 2}, at::TensorOptions(at::kCPU).dtype(at::kInt));
    auto values_acc = values.accessor<int32_t, 2>();
    for (auto t = 0; t < maps_.size(); ++t) {
      const auto& map = maps_[t];
      const auto table_start = table_offsets_acc[t];
      TORCH_CHECK(
          map.size() == (table_offsets_acc[t + 1] - table_offsets_acc[t]));
      int index = 0;
      for (const auto& kv : map) {
        values_acc[table_start + index][0] = kv.first;
        values_acc[table_start + index][1] = kv.second;
        index++;
      }
    }
    std::ostringstream oss;
    archive.write(std::string("values"), values);
    archive.write(std::string("table_offsets"), table_offsets);
    archive.save_to(oss);
    return oss.str();
  }

  void insert(Tensor indices, Tensor dense_indices, Tensor offsets, int64_t T) {
    int32_t B = (offsets.size(0) - 1) / T;
    TORCH_CHECK(B > 0);
    const auto* indices_acc = indices.data_ptr<int32_t>();
    auto* dense_indices_acc = dense_indices.data_ptr<int32_t>();
    const auto* offsets_acc = offsets.data_ptr<int32_t>();
    maps_.resize(T);
    for (const auto t : c10::irange(T)) {
      auto& map = maps_[t];
      for (const auto b : c10::irange(B)) {
        int32_t indices_start = offsets_acc[t * B + b];
        int32_t indices_end = offsets_acc[t * B + b + 1];
        int32_t L = indices_end - indices_start;
        for (const auto l : c10::irange(L)) {
          int32_t slot_sparse_index = indices_acc[indices_start + l];
          int32_t slot_dense_index = dense_indices_acc[indices_start + l];
          if (slot_dense_index == -1) {
            // -1 means this row has been pruned, do not insert it.
            continue;
          }
          map.emplace(slot_sparse_index, slot_dense_index);
        }
      }
    }
  }

  Tensor lookup(Tensor indices, Tensor offsets) const {
    TENSORS_HAVE_SAME_SCALAR_TYPE(indices, offsets);

    int32_t T = maps_.size();
    TORCH_CHECK(T > 0);
    int32_t B = (offsets.size(0) - 1) / T;
    TORCH_CHECK(B > 0);
    TORCH_CHECK(maps_.size() == T);

    auto dense_indices = empty_like(indices);

    AT_DISPATCH_INDEX_TYPES(indices.scalar_type(), "PrunedMapCPU::lookup", [&] {
      const auto* indices_acc = indices.data_ptr<index_t>();
      auto* dense_indices_acc = dense_indices.data_ptr<index_t>();
      const auto* offsets_acc = offsets.data_ptr<index_t>();

      for (const auto t : c10::irange(T)) {
        auto& map = maps_[t];
        for (const auto b : c10::irange(B)) {
          const auto indices_start = offsets_acc[t * B + b];
          const auto indices_end = offsets_acc[t * B + b + 1];
          const auto L = indices_end - indices_start;
          for (const auto l : c10::irange(L)) {
            const auto slot_sparse_index = indices_acc[indices_start + l];
            const auto it = map.find(slot_sparse_index);
            dense_indices_acc[indices_start + l] =
                it != map.end() ? it->second : -1;
          }
        }
      }
    });

    return dense_indices;
  }

private:
#ifdef FBCODE_CAFFE2
  std::vector<folly::F14FastMap<int32_t, int32_t>> maps_;
#else
  std::vector<std::unordered_map<int32_t, int32_t>> maps_;
#endif
};

static auto PrunedMapCPURegistry =
    torch::class_<PrunedMapCPU>("fbgemm", "PrunedMapCPU")
        .def(torch::init<>())
        .def("insert", &PrunedMapCPU::insert)
        .def("lookup", &PrunedMapCPU::lookup)
        .def_pickle(
            // __getstate__
            [](const c10::intrusive_ptr<PrunedMapCPU>& self) -> std::string {
              return self->serialize();
            },
            // __setstate__
            [](std::string data) -> c10::intrusive_ptr<PrunedMapCPU> {
              return c10::make_intrusive<PrunedMapCPU>(data);
            });

class AtomicCounter : public torch::jit::CustomClassHolder {
public:
  AtomicCounter() {
    counter_ = 0;
  }
  explicit AtomicCounter(std::string serialized) {
    std::stringstream ss(serialized);
    int64_t val;
    ss >> val;
    counter_ = val;
  }
  int64_t increment() {
    return counter_++;
  }
  int64_t decrement() {
    return counter_--;
  }
  void reset() {
    counter_ = 0;
  }
  int64_t get() {
    return counter_;
  }
  void set(int64_t val) {
    counter_ = val;
  }

  std::tuple<std::tuple<std::string, int64_t>> __obj_flatten__() {
    return std::make_tuple(
        std::make_tuple(std::string("counter_"), counter_.load()));
  }

  std::string serialize() const {
    std::ostringstream oss;
    oss << counter_;
    return oss.str();
  }

private:
  std::atomic<int64_t> counter_{0};
};

static auto AtomicCounterRegistry =
    torch::class_<AtomicCounter>("fbgemm", "AtomicCounter")
        .def(torch::init<>())
        .def("increment", &AtomicCounter::increment)
        .def("decrement", &AtomicCounter::decrement)
        .def("reset", &AtomicCounter::reset)
        .def("get", &AtomicCounter::get)
        .def("set", &AtomicCounter::set)
        .def("__obj_flatten__", &AtomicCounter::__obj_flatten__)
        .def_pickle(
            // __getstate__
            [](const c10::intrusive_ptr<AtomicCounter>& self) -> std::string {
              return self->serialize();
            },
            // __setstate__
            [](std::string data) -> c10::intrusive_ptr<AtomicCounter> {
              return c10::make_intrusive<AtomicCounter>(data);
            });

// Thread-safe Tensor Queue
struct TensorQueue : torch::CustomClassHolder {
  explicit TensorQueue(Tensor t) : init_tensor_(t) {}

  explicit TensorQueue(c10::Dict<std::string, at::Tensor> dict) {
    init_tensor_ = dict.at(std::string("init_tensor"));
    const std::string key = "queue";
    Tensor size_tensor;
    size_tensor = dict.at(std::string(key + "/size")).cpu();
    const auto* size_tensor_acc = size_tensor.data_ptr<int64_t>();
    int64_t queue_size = size_tensor_acc[0];

    for (const auto index : c10::irange(queue_size)) {
      Tensor val;
      queue_[index] = dict.at(key + "/" + std::to_string(index));
      queue_.push_back(val);
    }
  }

  c10::Dict<std::string, at::Tensor> serialize() const {
    c10::Dict<std::string, at::Tensor> dict;
    dict.insert(std::string("init_tensor"), init_tensor_);
    const std::string key = "queue";
    dict.insert(
        key + "/size", torch::tensor(static_cast<int64_t>(queue_.size())));
    for (const auto index : c10::irange(queue_.size())) {
      dict.insert(key + "/" + std::to_string(index), queue_[index]);
    }
    return dict;
  }
  // Push the element to the rear of queue.
  // Lock is added for thread safe.
  void push(Tensor x) {
    std::lock_guard<std::mutex> guard(mutex_);
    queue_.push_back(x);
  }
  // Pop the front element of queue and return it.
  // If empty, return init_tensor_.
  // Lock is added for thread safe.
  Tensor pop() {
    std::lock_guard<std::mutex> guard(mutex_);
    if (!queue_.empty()) {
      auto val = queue_.front();
      queue_.pop_front();
      return val;
    } else {
      return init_tensor_;
    }
  }
  // Return front element of queue, read-only.
  // We might further optimize with read-write lock.
  Tensor top() {
    std::lock_guard<std::mutex> guard(mutex_);
    if (!queue_.empty()) {
      auto val = queue_.front();
      return val;
    } else {
      return init_tensor_;
    }
  }
  int64_t size() {
    return queue_.size();
  }

  std::tuple<
      std::tuple<std::string, Tensor>,
      std::tuple<std::string, std::vector<Tensor>>>
  __obj_flatten__() {
    std::vector<Tensor> queue_vec;
    for (const auto& val : queue_) {
      queue_vec.push_back(val);
    }
    return std::make_tuple(
        std::make_tuple("init_tensor", init_tensor_),
        std::make_tuple("queue", queue_vec));
  }

private:
  std::deque<Tensor> queue_;
  std::mutex mutex_;
  Tensor init_tensor_;
};

static auto TensorQueueRegistry =
    torch::class_<TensorQueue>("fbgemm", "TensorQueue")
        .def(torch::init<Tensor>())
        .def("push", &TensorQueue::push)
        .def("pop", &TensorQueue::pop)
        .def("top", &TensorQueue::top)
        .def("size", &TensorQueue::size)
        .def("__obj_flatten__", &TensorQueue::__obj_flatten__)
        .def_pickle(
            // __getstate__
            [](const c10::intrusive_ptr<TensorQueue>& self)
                -> c10::Dict<std::string, at::Tensor> {
              return self->serialize();
            },
            // __setstate__
            [](c10::Dict<std::string, at::Tensor> data)
                -> c10::intrusive_ptr<TensorQueue> {
              return c10::make_intrusive<TensorQueue>(std::move(data));
            });<|MERGE_RESOLUTION|>--- conflicted
+++ resolved
@@ -106,7 +106,6 @@
     std::optional<int64_t> max_float8_D,
     std::optional<int64_t> fp8_exponent_bits,
     std::optional<int64_t> fp8_exponent_bias,
-<<<<<<< HEAD
     std::optional<bool> scale_bias_last,
     std::optional<int64_t> INT2_max_ls,
     std::optional<int64_t> INT4_max_ls,
@@ -114,9 +113,6 @@
     std::optional<int64_t> FP8_max_ls, 
     std::optional<int64_t> FP16_max_ls,
     std::optional<int64_t> FP32_max_ls) {
-=======
-    std::optional<bool> scale_bias_last) {
->>>>>>> 55d11fe7
   if (offsets.scalar_type() != indices.scalar_type()) {
     offsets = offsets.toType(indices.scalar_type());
   }
@@ -209,7 +205,6 @@
     std::optional<int64_t> row_alignment,
     std::optional<int64_t> max_float8_D,
     std::optional<int64_t> fp8_exponent_bits,
-<<<<<<< HEAD
     std::optional<int64_t> fp8_exponent_bias,
     std::optional<int64_t> INT2_max_ls,
     std::optional<int64_t> INT4_max_ls,
@@ -218,9 +213,6 @@
     std::optional<int64_t> FP16_max_ls,
     std::optional<int64_t> FP32_max_ls
   ) {
-=======
-    std::optional<int64_t> fp8_exponent_bias) {
->>>>>>> 55d11fe7
   return int_nbit_split_embedding_codegen_lookup_function_cpu_impl(
       std::move(dev_weights),
       std::move(uvm_weights),
@@ -245,7 +237,6 @@
       std::move(max_float8_D),
       std::move(fp8_exponent_bits),
       std::move(fp8_exponent_bias),
-<<<<<<< HEAD
       false,
       INT2_max_ls.value_or(0),
       INT4_max_ls.value_or(0),
@@ -254,9 +245,7 @@
       FP16_max_ls.value_or(0),
       FP32_max_ls.value_or(0)
   );
-=======
-      false);
->>>>>>> 55d11fe7
+
 }
 
 ///@ingroup embedding-cpu
