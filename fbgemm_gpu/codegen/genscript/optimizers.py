#!/usr/bin/env python3
# Copyright (c) Meta Platforms, Inc. and affiliates.
# All rights reserved.
#
# This source code is licensed under the BSD-style license found in the
# LICENSE file in the root directory of this source tree.

# pyre-strict
# flake8: noqa F401

from typing import Any, Dict

try:
    from .jinja_environment import generate_optimized_grad_sum_loop_access
    from .optimizer_args import OptimizerArgsSet, OptimizerArgsSetItem as OptimItem
    from .torch_type_utils import ArgType
except:
    # pyre-ignore[21]
    from jinja_environment import generate_optimized_grad_sum_loop_access

    # pyre-ignore[21]
    from optimizer_args import OptimizerArgsSet, OptimizerArgsSetItem as OptimItem

    # pyre-ignore[21]
    from torch_type_utils import ArgType

######################################################################
## Optimizer templates                                              ##
######################################################################


def dense() -> Dict[str, Any]:
    return {
        "optimizer": "dense",
        "dense": True,
        "args": OptimizerArgsSet.create(
            [
                OptimItem(ArgType.FLOAT, "unused"),
            ],
            {
                "v1": "float unused = 0",
            },
        ),
        "has_cpu_support": True,
        "has_gpu_support": True,
        "has_vbe_support": True,
        "has_global_weight_decay_support": False,
        "has_ssd_support": False,
    }


def adagrad() -> Dict[str, Any]:
    split_weight_update = """
      Vec4T<cache_t> m_t(&momentum1[idx * D + d]);
      m_t.acc.x += grad.acc.x * grad.acc.x;
      m_t.acc.y += grad.acc.y * grad.acc.y;
      m_t.acc.z += grad.acc.z * grad.acc.z;
      m_t.acc.w += grad.acc.w * grad.acc.w;
      m_t.store(&momentum1[idx * D + d]);

      weight_new.acc.x -= learning_rate * grad.acc.x / (sqrtf(m_t.acc.x) + eps);
      weight_new.acc.y -= learning_rate * grad.acc.y / (sqrtf(m_t.acc.y) + eps);
      weight_new.acc.z -= learning_rate * grad.acc.z / (sqrtf(m_t.acc.z) + eps);
      weight_new.acc.w -= learning_rate * grad.acc.w / (sqrtf(m_t.acc.w) + eps);
    """
    split_weight_update_cpu = """
      for (int64_t d = 0; d < D; ++d) {
        momentum1_host[embedding_begin + d] +=
            grad_buffer[d] * grad_buffer[d];
        host_weights_data[embedding_begin + d] -=
            learning_rate * grad_buffer[d] /
            (sqrt(momentum1_host[embedding_begin + d]) + eps);
      }
    """

    return {
        "optimizer": "adagrad",
        "args": OptimizerArgsSet.create(
            [
                OptimItem(ArgType.TENSOR, "momentum1"),
                OptimItem(ArgType.TENSOR, "learning_rate_tensor"),
                OptimItem(ArgType.FLOAT, "eps"),
            ],
            {"v1": "Tensor momentum1, float eps = 0, float learning_rate = 0"},
        ),
        "split_precomputation": "",
        "split_weight_update": split_weight_update,
        "split_post_update": "",
        "split_weight_update_cpu": split_weight_update_cpu,
        "has_cpu_support": True,
        "has_gpu_support": True,
        "has_vbe_support": False,
        "has_global_weight_decay_support": False,
        "has_ssd_support": False,
    }


def table_info_precomputation(momentum_prefix: str = "momentum1") -> str:
    template = """
      // table_begin -> (E, D, {momentum_prefix}_row_begin).
      std::map<int64_t, std::tuple<int64_t, int64_t, int64_t>> table_info_map;
      for (int64_t t = 0; t < T; ++t) {
        const auto D = D_offsets_data[t + 1] - D_offsets_data[t];
        const auto table_begin = weights_offsets_data[t];
        const auto {momentum_prefix}_row_begin = {momentum_prefix}_offsets_data[t];
        table_info_map[table_begin] = std::make_tuple(0, D, {momentum_prefix}_row_begin);
      }
      int64_t previous_table_begin = host_weights.numel();
      // NOTE: table_info_map is sorted by table_begin!
      for (auto it = table_info_map.rbegin(); it != table_info_map.rend(); ++it) {
        const auto D = std::get<1>(it->second);
        // Calculates number of rows of each table.
        std::get<0>(it->second) = (previous_table_begin - it->first) / D;
        previous_table_begin = it->first;
      }
    """
    return template.replace("{momentum_prefix}", momentum_prefix)


def rowwise_adagrad() -> Dict[str, Any]:
    split_weight_update = """
        weight_new.acc.x = correction * weight_new.acc.x - multiplier * grad.acc.x;
        weight_new.acc.y = correction * weight_new.acc.y - multiplier * grad.acc.y;
        weight_new.acc.z = correction * weight_new.acc.z - multiplier * grad.acc.z;
        weight_new.acc.w = correction * weight_new.acc.w - multiplier * grad.acc.w;
    """
    split_post_update = """
    if (max_norm > 0.0) {
        CUDA_KERNEL_ASSERT(!(std::is_same<emb_t, uint8_t>::value && !cache_weights)); // not supported for uint8 yet

        // compute weight norm
        at::acc_type<cache_t, true> weight_sum_square = 0.0;
        for (int32_t vec = 0;
             vec < max_vecs && (kThreadGroupSize * vec + threadIdx.x) * VEC_WIDTH < D;
             ++vec) {
            const int32_t d = (kThreadGroupSize * vec + threadIdx.x) * VEC_WIDTH;
            Vec4TAcc<cache_t> weight_new = weight_row_template.load(d, qparams_template);
            weight_sum_square
                += weight_new.acc.x * weight_new.acc.x
                + weight_new.acc.y * weight_new.acc.y
                + weight_new.acc.z * weight_new.acc.z
                + weight_new.acc.w * weight_new.acc.w;
        }
        const at::acc_type<cache_t, true> weight_norm =
            sqrtf(GROUP_REDUCE_ALL_SUM(weight_sum_square, at::acc_type<cache_t, true>));

        // scale by max_norm if weight_norm exceeds max_norm
        if (threadIdx.x == 0) {
            multiplier = weight_norm > max_norm ? max_norm / weight_norm : 1.0f;
        }
        multiplier = SHFL_SYNC(multiplier, 0);
        if (weight_norm > max_norm) {
            for (int32_t vec = 0;
                 vec < max_vecs && (kThreadGroupSize * vec + threadIdx.x) * VEC_WIDTH < D;
                 ++vec) {
                const int32_t d = (kThreadGroupSize * vec + threadIdx.x) * VEC_WIDTH;
                Vec4TAcc<cache_t> weight_new = weight_row_template.load(d, qparams_template);

                weight_new.acc.x *= multiplier;
                weight_new.acc.y *= multiplier;
                weight_new.acc.z *= multiplier;
                weight_new.acc.w *= multiplier;
                weight_row_template.store(weight_new, d, qparams_new); // qparams_new not used if embedding is not int8
            }
        }
    }
    """
    split_precomputation = """
    at::acc_type<cache_t, true> g_local_sum_square = 0.0;
    """
    split_precomputation += generate_optimized_grad_sum_loop_access(
        """
        const float4* grad = &{grad_vec}.acc;
        auto gx = grad->x;
        auto gy = grad->y;
        auto gz = grad->z;
        auto gw = grad->w;
        if (weight_decay_mode == 1) {
            // L2 regularization
            Vec4TAcc<cache_t> weight = weight_row_template.load(d, qparams_template);
            gx += weight_decay * weight.acc.x;
            gy += weight_decay * weight.acc.y;
            gz += weight_decay * weight.acc.z;
            gw += weight_decay * weight.acc.w;
        }
        g_local_sum_square += gx * gx + gy * gy + gz * gz + gw * gw;
    """
    )
    split_precomputation += """
    const at::acc_type<cache_t, true> g_avg_square =
        GROUP_REDUCE_ALL_SUM(g_local_sum_square, at::acc_type<cache_t, true>) / D;

<<<<<<< HEAD
    at::acc_type<cache_t, true> multiplier;
    at::acc_type<cache_t, true> correction;
    multiplier = 0.0;
    correction = 0.0;
=======
    at::acc_type<cache_t, true> multiplier = 0.0;
    at::acc_type<cache_t, true> correction = 0.0;
>>>>>>> b8796b3b
    if (threadIdx.x == 0) {
        at::acc_type<cache_t, true> new_sum_square_grads = momentum1[idx] + g_avg_square;
        momentum1[idx] = new_sum_square_grads;
        multiplier = learning_rate / (sqrtf(new_sum_square_grads) + eps);
        if (weight_decay_mode == 1) {
            // L2 regularization
            correction = 1.0 - multiplier * weight_decay;
        } else if (weight_decay_mode == 2 || weight_decay_mode == 5) {
            // Decoupled weight decay
            correction = 1.0 - learning_rate * weight_decay;
        } else {
            // default value
            correction = 1.0;
        }
    }
    multiplier = SHFL_SYNC(multiplier, 0);
    correction = SHFL_SYNC(correction, 0);
    """
    split_weight_update_cpu = """
        at::acc_type<grad_t, true> g_local_sum_square = 0.0;
        for (int64_t d = 0; d < D; ++d) {
            auto grad = grad_buffer[d];
            if (weight_decay_mode == 1) {
                // L2 regularization
                grad += weight_decay * host_weights_data[embedding_begin + d];
            }
            g_local_sum_square += grad * grad;
        }
        auto g_avg_square = g_local_sum_square / D;
        at::acc_type<grad_t, true> new_sum_square_grads = momentum1_host[momentum1_offsets_data[feature_begin] + idx] + g_avg_square;
        momentum1_host[momentum1_offsets_data[feature_begin] + idx] = new_sum_square_grads;
        at::acc_type<grad_t, true> multiplier;
        multiplier = learning_rate / (sqrtf(new_sum_square_grads) + eps);
        at::acc_type<grad_t, true> correction;
        if (weight_decay_mode == 1) {
            // L2 regularization
            correction = 1.0 - multiplier * weight_decay;
        } else if (weight_decay_mode == 2 || weight_decay_mode == 5) {
            // Decoupled weight decay
            correction = 1.0 - learning_rate * weight_decay;
        } else {
            // default value
            correction = 1.0;
        }
        for (int64_t d = 0; d < D; ++d) {
            host_weights_data[embedding_begin + d] = correction * host_weights_data[embedding_begin + d] - grad_buffer[d] * multiplier;
        }
    """

    return {
        "optimizer": "rowwise_adagrad",
        "args": OptimizerArgsSet.create(
            [
                OptimItem(ArgType.TENSOR, "momentum1"),
                OptimItem(ArgType.TENSOR, "learning_rate_tensor"),
                OptimItem(ArgType.FLOAT, "eps"),
                OptimItem(ArgType.FLOAT, "weight_decay", 0.0),
                OptimItem(ArgType.INT, "weight_decay_mode", 0),
                OptimItem(ArgType.FLOAT, "max_norm", 0.0),
            ],
            {
                "v1": "Tensor momentum1, float eps = 0, float learning_rate = 0, float weight_decay = 0.0, int weight_decay_mode = 0.0, float max_norm = 0.0"
            },
        ),
        "split_precomputation": split_precomputation,
        "split_weight_update": split_weight_update,
        "split_post_update": split_post_update,
        "split_weight_update_cpu": split_weight_update_cpu,
        "has_cpu_support": True,
        "has_gpu_support": True,
        "has_vbe_support": True,
        "has_global_weight_decay_support": True,
        "has_ssd_support": True,
    }


def approx_rowwise_adagrad() -> Dict[str, Any]:
    rowwise_adagrad_args = rowwise_adagrad()

    approx_split_weight_update = """
      // dummy computation to avoid unused variable warning
      weight_new.fma_(grad, -multiplier);
      assert(false); // approx rowwise AdaGrad is not supported on GPU
    """

    return {
        "optimizer": "approx_rowwise_adagrad",
        "args": OptimizerArgsSet.create(
            [
                OptimItem(ArgType.TENSOR, "momentum1"),
                OptimItem(ArgType.TENSOR, "learning_rate_tensor"),
                OptimItem(ArgType.FLOAT, "eps"),
                OptimItem(ArgType.FLOAT, "weight_decay", 0.0),
                OptimItem(ArgType.INT, "weight_decay_mode", 0),
            ],
            {
                "v1": "Tensor momentum1, float eps = 0, float learning_rate = 0, float weight_decay = 0.0, int weight_decay_mode = 0.0",
            },
        ),
        "split_precomputation": rowwise_adagrad_args["split_precomputation"],
        "split_weight_update": approx_split_weight_update,
        "split_post_update": "",
        "split_weight_update_cpu": rowwise_adagrad_args["split_weight_update_cpu"],
        "has_cpu_support": False,
        "has_gpu_support": False,
        "has_vbe_support": False,
        "has_global_weight_decay_support": False,
        "has_ssd_support": False,
    }


# Deprecated, to be cleaned up
def rowwise_adagrad_with_weight_decay() -> Dict[str, Any]:
    split_weight_update = """
        weight_new.acc.x = correction * weight_new.acc.x - multiplier * grad.acc.x;
        weight_new.acc.y = correction * weight_new.acc.y - multiplier * grad.acc.y;
        weight_new.acc.z = correction * weight_new.acc.z - multiplier * grad.acc.z;
        weight_new.acc.w = correction * weight_new.acc.w - multiplier * grad.acc.w;
    """
    split_precomputation = """
    at::acc_type<cache_t, true> g_local_sum_square = 0.0;
    """
    split_precomputation += generate_optimized_grad_sum_loop_access(
        """
        const float4* grad = &{grad_vec}.acc;
        auto gx = grad->x;
        auto gy = grad->y;
        auto gz = grad->z;
        auto gw = grad->w;
        if (weight_decay_mode == 1) {
            // L2 regularization
            Vec4TAcc<cache_t> weight = weight_row_template.load(d, qparams_template);
            gx += weight_decay * weight.acc.x;
            gy += weight_decay * weight.acc.y;
            gz += weight_decay * weight.acc.z;
            gw += weight_decay * weight.acc.w;
        }
        g_local_sum_square += gx * gx + gy * gy + gz * gz + gw * gw;
    """
    )
    split_precomputation += """
    const at::acc_type<cache_t, true> g_avg_square =
        GROUP_REDUCE_ALL_SUM(g_local_sum_square, at::acc_type<cache_t, true>) / D;

    at::acc_type<cache_t, true> multiplier;
    at::acc_type<cache_t, true> correction;
    if (threadIdx.x == 0) {
        at::acc_type<cache_t, true> new_sum_square_grads = momentum1[idx] + g_avg_square;
        momentum1[idx] = new_sum_square_grads;
        multiplier = learning_rate / (sqrtf(new_sum_square_grads) + eps);
        if (weight_decay_mode == 1) {
            // L2 regularization
            correction = 1.0 - multiplier * weight_decay;
        } else if (weight_decay_mode == 2) {
            // Decoupled weight decay
            correction = 1.0 - learning_rate * weight_decay;
        } else {
            // default value
            correction = 1.0;
        }
    }
    multiplier = SHFL_SYNC(multiplier, 0);
    correction = SHFL_SYNC(correction, 0);
    """
    split_weight_update_cpu = """
        at::acc_type<grad_t, true> g_local_sum_square = 0.0;
        for (int64_t d = 0; d < D; ++d) {
            auto grad = grad_buffer[d];
            if (weight_decay_mode == 1) {
                // L2 regularization
                grad += weight_decay * host_weights_data[embedding_begin + d];
            }
            g_local_sum_square += grad * grad;
        }
        auto g_avg_square = g_local_sum_square / D;
        at::acc_type<grad_t, true> new_sum_square_grads = momentum1_host[momentum1_offsets_data[feature_begin] + idx] + g_avg_square;
        momentum1_host[momentum1_offsets_data[feature_begin] + idx] = new_sum_square_grads;
        at::acc_type<grad_t, true> multiplier;
        multiplier = learning_rate / (sqrtf(new_sum_square_grads) + eps);
        at::acc_type<grad_t, true> correction;
        if (weight_decay_mode == 1) {
            // L2 regularization
            correction = 1.0 - multiplier * weight_decay;
        } else if (weight_decay_mode == 2) {
            // Decoupled weight decay
            correction = 1.0 - learning_rate * weight_decay;
        } else {
            // default value
            correction = 1.0;
        }
        for (int64_t d = 0; d < D; ++d) {
            host_weights_data[embedding_begin + d] = correction * host_weights_data[embedding_begin + d] - grad_buffer[d] * multiplier;
        }
    """

    return {
        "optimizer": "rowwise_adagrad_with_weight_decay",
        "args": OptimizerArgsSet.create(
            [
                OptimItem(ArgType.TENSOR, "momentum1"),
                OptimItem(ArgType.TENSOR, "learning_rate_tensor"),
                OptimItem(ArgType.FLOAT, "eps"),
                OptimItem(ArgType.FLOAT, "weight_decay", 0.0),
                OptimItem(ArgType.INT, "weight_decay_mode", 0),
            ],
            {
                "v1": "Tensor momentum1, float eps = 0, float learning_rate = 0, float weight_decay = 0.0, int weight_decay_mode = 0.0"
            },
        ),
        "split_precomputation": split_precomputation,
        "split_weight_update": split_weight_update,
        "split_post_update": "",
        "split_weight_update_cpu": split_weight_update_cpu,
        "has_cpu_support": False,
        "has_gpu_support": False,
        "has_vbe_support": False,
        "has_global_weight_decay_support": False,
        "has_ssd_support": False,
    }


# Deprecated, to be cleaned up
def approx_rowwise_adagrad_with_weight_decay() -> Dict[str, Any]:
    rowwise_adagrad_with_weight_decay_args = rowwise_adagrad_with_weight_decay()

    approx_split_weight_update = """
      // dummy computation to avoid unused variable warning
      weight_new.fma_(grad, -multiplier);
      assert(false); // approx rowwise AdaGrad is not supported on GPU
    """

    return {
        "optimizer": "approx_rowwise_adagrad_with_weight_decay",
        "args": OptimizerArgsSet.create(
            [
                OptimItem(ArgType.TENSOR, "momentum1"),
                OptimItem(ArgType.TENSOR, "learning_rate_tensor"),
                OptimItem(ArgType.FLOAT, "eps"),
                OptimItem(ArgType.FLOAT, "weight_decay", 0.0),
                OptimItem(ArgType.INT, "weight_decay_mode", 0),
            ],
            {
                "v1": "Tensor momentum1, float eps = 0, float learning_rate = 0, float weight_decay = 0.0, int weight_decay_mode = 0.0"
            },
        ),
        "split_precomputation": rowwise_adagrad_with_weight_decay_args[
            "split_precomputation"
        ],
        "split_weight_update": approx_split_weight_update,
        "split_post_update": "",
        "split_weight_update_cpu": rowwise_adagrad_with_weight_decay_args[
            "split_weight_update_cpu"
        ],
        "has_cpu_support": False,
        "has_gpu_support": False,
        "has_vbe_support": False,
        "has_global_weight_decay_support": False,
        "has_ssd_support": False,
    }


def rowwise_adagrad_with_counter() -> Dict[str, Any]:
    split_weight_update = """
        weight_new.acc.x = (exp_reg_correction * weight_new.acc.x - adjusted_multiplier * grad.acc.x);
        weight_new.acc.y = (exp_reg_correction * weight_new.acc.y - adjusted_multiplier * grad.acc.y);
        weight_new.acc.z = (exp_reg_correction * weight_new.acc.z - adjusted_multiplier * grad.acc.z);
        weight_new.acc.w = (exp_reg_correction * weight_new.acc.w - adjusted_multiplier * grad.acc.w);
    """
    split_precomputation = """
    at::acc_type<cache_t, true> freq = 1.0;
    at::acc_type<cache_t, true> tail_id_threshold_val = tail_id_threshold;
    CUDA_KERNEL_ASSERT(max_counter != 0.0); // avoid divide by zero error
    if (is_tail_id_thresh_ratio == 1){
        tail_id_threshold_val = floorf(tail_id_threshold * max_counter);
    }
    if (threadIdx.x == 0) {
        if (counter_halflife > 0) { // decay based on counter_halflife
            // if id occurs multiple times in a batch, iter_delta=1
            const auto iter_delta = prev_iter[idx] == 0 ? 1.0 : iter * 1.0 - prev_iter[idx];
            prev_iter[idx] = iter * 1.0;
            const auto counter_log_rho = logf(2.0) / counter_halflife;
            row_counter[idx] = 1.0 + expf(-iter_delta * counter_log_rho) * row_counter[idx];
        } else if (counter_halflife == 0) { // count only 1 (appear or not)
            row_counter[idx] = 1.0;
        } else { // count raw appearance without decaying
            row_counter[idx] += 1.0;
        }
        freq = counter_halflife / row_counter[idx];
    }
    freq = SHFL_SYNC(freq, 0);
    tail_id_threshold_val = SHFL_SYNC(tail_id_threshold_val, 0);

    at::acc_type<cache_t, true> g_local_sum_square = 0.0;
    at::acc_type<cache_t, true> w_local_sum_square = 0.0;
    """
    split_precomputation += generate_optimized_grad_sum_loop_access(
        """
        const float4* grad = &{grad_vec}.acc;
        auto gx = grad->x;
        auto gy = grad->y;
        auto gz = grad->z;
        auto gw = grad->w;

        Vec4TAcc<cache_t> weight = weight_row_template.load(d, qparams_template);

        // for L2 regularization (weight_decay_mode=1)
        // add weight_decay to gradient before other computation
        if (weight_decay_mode == 1) {
            gx += weight_decay * weight.acc.x;
            gy += weight_decay * weight.acc.y;
            gz += weight_decay * weight.acc.z;
            gw += weight_decay * weight.acc.w;
        }
        g_local_sum_square += gx * gx + gy * gy + gz * gz + gw * gw;

        // cow_clip (regularization_mode=4) requires weight norm
        if (regularization_mode == 4) {
            w_local_sum_square += weight.acc.x * weight.acc.x + weight.acc.y * weight.acc.y + weight.acc.z * weight.acc.z + weight.acc.w * weight.acc.w;
        }
    """
    )
    split_precomputation += """
    const at::acc_type<cache_t, true> g_sum_square =
        GROUP_REDUCE_ALL_SUM(g_local_sum_square, at::acc_type<cache_t, true>);
    const at::acc_type<cache_t, true> g_avg_square = g_sum_square / D;
    const at::acc_type<cache_t, true> w_sum_square =
        GROUP_REDUCE_ALL_SUM(w_local_sum_square, at::acc_type<cache_t, true>);

    at::acc_type<cache_t, true> adjusted_multiplier;
    at::acc_type<cache_t, true> exp_reg_correction;
    adjusted_multiplier = 0.0;
    exp_reg_correction = 0.0;

    if (threadIdx.x == 0) {
        at::acc_type<cache_t, true> new_sum_square_grads = momentum1[idx] + g_avg_square;
        momentum1[idx] = new_sum_square_grads;
        const auto multiplier = learning_rate / (sqrtf(new_sum_square_grads) + eps);
        const auto adjustment_enabled = adjustment_iter <= 0 || (adjustment_iter > 0 && iter > adjustment_iter);

        if (regularization_mode == 3) { // counter-based regularization (regularization_mode=3)
            adjusted_multiplier = multiplier;
            if (learning_rate_mode >=0 && adjustment_enabled) {
                if (row_counter[idx] > tail_id_threshold_val) {
                    if ( learning_rate_mode == 0 ) {
                        adjusted_multiplier = multiplier * max(min(powf(max_counter/(row_counter[idx] + 1.0), adjustment_ub), 10.0), 1.0);
                    } else if ( learning_rate_mode == 1 ) {
                        adjusted_multiplier = multiplier * min(max(powf((row_counter[idx] + 1.0)/max_counter, adjustment_ub), 0.1), 1.0);
                    } else if (learning_rate_mode == 2) {
                        adjusted_multiplier = learning_rate / (sqrtf(adjustment_ub*row_counter[idx]) + eps);
                    }
                }
            }
        } else if (regularization_mode == 4) { // cow-clip (regularization_mode=4)
            const auto clip_thresh = row_counter[idx] * max(weight_norm_coefficient * sqrtf(w_sum_square), lower_bound);
            adjusted_multiplier = min(1.0f, clip_thresh / sqrtf(g_sum_square)) * multiplier;
        }

        exp_reg_correction = 1.0;
        if (regularization_mode == 3) { // counter-based regularization (regularization_mode=3)
            if (adjustment_enabled) {
                if (weight_decay_mode == 2) { // Decoupled weight decay (weight_decay_mode=2)
                    exp_reg_correction = 1.0 - freq * weight_decay * learning_rate;
                } else if (weight_decay_mode == 1) { // L2 regularization (coupled wd)
                    exp_reg_correction = 1.0 - freq * weight_decay * multiplier;
                }
            }
        } else if (regularization_mode == 4) { // cow-clip (regularization_mode=4)
            if (weight_decay_mode == 2) { // Decoupled weight decay (weight_decay_mode=2)
                exp_reg_correction = 1.0 -  weight_decay * learning_rate;
            } else if (weight_decay_mode == 1) { // L2 regularization (coupled wd)
                exp_reg_correction = 1.0 - weight_decay * adjusted_multiplier;
            }
        }
    }
    adjusted_multiplier = SHFL_SYNC(adjusted_multiplier, 0);
    exp_reg_correction = SHFL_SYNC(exp_reg_correction, 0);
    """
    split_weight_update_cpu = """
        at::acc_type<grad_t, true> g_local_sum_square = 0.0;
        for (int64_t d = 0; d < D; ++d) {
            g_local_sum_square += grad_buffer[d] * grad_buffer[d];
        }
        auto g_avg_square = g_local_sum_square / D;
        auto offset_idx = momentum1_offsets_data[feature_begin] + idx;
        at::acc_type<grad_t, true> new_sum_square_grads = momentum1_host[offset_idx] + g_avg_square;
        momentum1_host[offset_idx] = new_sum_square_grads;
        at::acc_type<grad_t, true> multiplier;
        multiplier = learning_rate / (sqrtf(new_sum_square_grads) + eps);
        const auto iter_delta = iter * 1.0 - prev_iter_host[offset_idx];
        prev_iter_host[offset_idx] = iter * 1.0;
        const auto exp_reg = 1.0 / (weight_decay * multiplier + 1.0);
        const auto exp_reg_correction = powf(exp_reg, iter_delta);
        for (int64_t d = 0; d < D; ++d) {
            const auto weight = host_weights_data[embedding_begin + d];
            host_weights_data[embedding_begin + d] = exp_reg_correction * weight - exp_reg * multiplier * grad_buffer[d];
        }
    """

    return {
        "optimizer": "rowwise_adagrad_with_counter",
        "args": OptimizerArgsSet.create(
            [
                OptimItem(ArgType.TENSOR, "momentum1"),
                OptimItem(ArgType.TENSOR, "prev_iter"),
                OptimItem(ArgType.TENSOR, "row_counter"),
                OptimItem(ArgType.TENSOR, "learning_rate_tensor"),
                OptimItem(ArgType.FLOAT, "eps"),
                OptimItem(ArgType.FLOAT, "weight_decay", 0.0),
                OptimItem(ArgType.INT, "iter"),
                OptimItem(ArgType.INT, "counter_halflife", -1),
                OptimItem(ArgType.INT, "adjustment_iter", -1),
                OptimItem(ArgType.FLOAT, "adjustment_ub", 1.0),
                OptimItem(ArgType.INT, "learning_rate_mode", -1),
                OptimItem(ArgType.INT, "weight_decay_mode", 1),
                OptimItem(ArgType.INT, "grad_sum_decay", -1),
                OptimItem(ArgType.FLOAT, "max_counter"),
                OptimItem(ArgType.FLOAT, "tail_id_threshold", 0.0),
                OptimItem(ArgType.INT, "is_tail_id_thresh_ratio", 0),
                OptimItem(ArgType.INT, "regularization_mode", 0),
                OptimItem(ArgType.FLOAT, "weight_norm_coefficient", 0.0),
                OptimItem(ArgType.FLOAT, "lower_bound", 0.0),
            ],
            {
                "v1": "Tensor momentum1, Tensor prev_iter, Tensor row_counter, float eps = 0, float learning_rate = 0, float weight_decay = 0.0, int iter = 0, int counter_halflife = -1, int adjustment_iter = -1, float adjustment_ub = 1.0, int learning_rate_mode = -1, int weight_decay_mode = 1, int grad_sum_decay = -1, float max_counter = 0, float tail_id_threshold = 0.0, int is_tail_id_thresh_ratio = 0, int regularization_mode = 0, float weight_norm_coefficient = 0.0, float lower_bound = 0.0"
            },
        ),
        "split_precomputation": split_precomputation,
        "split_weight_update": split_weight_update,
        "split_post_update": "",
        "split_weight_update_cpu": split_weight_update_cpu,
        "has_cpu_support": False,
        "has_gpu_support": True,
        "has_vbe_support": True,
        "has_global_weight_decay_support": False,
        "has_ssd_support": False,
    }


def approx_rowwise_adagrad_with_counter() -> Dict[str, Any]:
    rowwise_adagrad_with_counter_args = rowwise_adagrad_with_counter()

    approx_split_weight_update = """
      // dummy computation to avoid unused variable warning
      weight_new.fma_(grad, -learning_rate);
      assert(false); // approx rowwise AdaGrad is not supported on GPU
    """

    return {
        "optimizer": "approx_rowwise_adagrad_with_counter",
        "args": OptimizerArgsSet.create(
            [
                OptimItem(ArgType.TENSOR, "momentum1"),
                OptimItem(ArgType.TENSOR, "prev_iter"),
                OptimItem(ArgType.TENSOR, "row_counter"),
                OptimItem(ArgType.TENSOR, "learning_rate_tensor"),
                OptimItem(ArgType.FLOAT, "eps"),
                OptimItem(ArgType.FLOAT, "weight_decay", 0.0),
                OptimItem(ArgType.INT, "iter"),
                OptimItem(ArgType.INT, "counter_halflife", -1),
                OptimItem(ArgType.INT, "adjustment_iter", -1),
                OptimItem(ArgType.FLOAT, "adjustment_ub", 1.0),
                OptimItem(ArgType.INT, "learning_rate_mode", -1),
                OptimItem(ArgType.INT, "weight_decay_mode", 1),
                OptimItem(ArgType.INT, "grad_sum_decay", -1),
                OptimItem(ArgType.FLOAT, "max_counter"),
                OptimItem(ArgType.FLOAT, "tail_id_threshold", 0.0),
                OptimItem(ArgType.INT, "is_tail_id_thresh_ratio", 0),
                OptimItem(ArgType.INT, "regularization_mode", 0),
                OptimItem(ArgType.FLOAT, "weight_norm_coefficient", 0.0),
                OptimItem(ArgType.FLOAT, "lower_bound", 0.0),
            ],
            {
                "v1": "Tensor momentum1, Tensor prev_iter, Tensor row_counter, float eps = 0, float learning_rate = 0, float weight_decay = 0.0, int iter = 0, int counter_halflife = -1, int adjustment_iter = -1, float adjustment_ub = 1.0, int learning_rate_mode = -1, int weight_decay_mode = 1, int grad_sum_decay = -1, float max_counter = 0, float tail_id_threshold = 0.0, int is_tail_id_thresh_ratio = 0, int regularization_mode = 0, float weight_norm_coefficient = 0.0, float lower_bound = 0.0"
            },
        ),
        "split_precomputation": rowwise_adagrad_with_counter_args[
            "split_precomputation"
        ],
        "split_weight_update": approx_split_weight_update,
        "split_post_update": "",
        "split_weight_update_cpu": rowwise_adagrad_with_counter_args[
            "split_weight_update_cpu"
        ],
        "has_cpu_support": False,
        "has_gpu_support": False,
        "has_vbe_support": False,
        "has_global_weight_decay_support": False,
        "has_ssd_support": False,
    }


# Deprecated, to be cleaned up
def rowwise_weighted_adagrad() -> Dict[str, Any]:
    split_weight_update = """
      weight_new.acc.x = correction * weight_new.acc.x - multiplier * grad.acc.x;
      weight_new.acc.y = correction * weight_new.acc.y - multiplier * grad.acc.y;
      weight_new.acc.z = correction * weight_new.acc.z - multiplier * grad.acc.z;
      weight_new.acc.w = correction * weight_new.acc.w - multiplier * grad.acc.w;
    """
    split_precomputation = """
    at::acc_type<cache_t, true> g_local_sum_square = 0.0;
    """
    split_precomputation += generate_optimized_grad_sum_loop_access(
        """
        const float4* grad = &{grad_vec}.acc;
        Vec4TAcc<cache_t> weight = weight_row_template.load(d, qparams_template);
        auto gx = grad->x + weight_decay * weight.acc.x;
        auto gy = grad->y + weight_decay * weight.acc.y;
        auto gz = grad->z + weight_decay * weight.acc.z;
        auto gw = grad->w + weight_decay * weight.acc.w;
        g_local_sum_square += gx * gx + gy * gy + gz * gz + gw * gw;
    """
    )
    split_precomputation += """
    const at::acc_type<cache_t, true> g_avg_square =
        GROUP_REDUCE_ALL_SUM(g_local_sum_square, at::acc_type<cache_t, true>) / D;

    at::acc_type<cache_t, true> multiplier;
    at::acc_type<cache_t, true> correction;
    if (threadIdx.x == 0) {
        at::acc_type<cache_t, true> lambda = sqrtf(iter + 1);
        at::acc_type<cache_t, true> new_sum_square_grads = momentum1[idx] + lambda * g_avg_square;
        momentum1[idx] = new_sum_square_grads;
        multiplier = learning_rate * lambda / (cbrtf(new_sum_square_grads) + eps);
        correction = 1.0 - multiplier * weight_decay;
    }
    multiplier = SHFL_SYNC(multiplier, 0);
    correction = SHFL_SYNC(correction, 0);
    """
    split_weight_update_cpu = """
        // weight_decay not supported for cpu version
        at::acc_type<grad_t, true> g_local_sum_square = 0.0;
        for (int64_t d = 0; d < D; ++d) {
            g_local_sum_square += grad_buffer[d] * grad_buffer[d];
        }
        auto g_avg_square = g_local_sum_square / D;
        at::acc_type<grad_t, true> lambda = sqrtf(iter + 1);
        at::acc_type<grad_t, true> new_sum_square_grads = momentum1_host[momentum1_offsets_data[feature_begin] + idx] + lambda * g_avg_square;
        momentum1_host[momentum1_offsets_data[feature_begin] + idx] = new_sum_square_grads;
        at::acc_type<grad_t, true> multiplier;
        multiplier = learning_rate * lambda / (cbrtf(new_sum_square_grads) + eps);
        for (int64_t d = 0; d < D; ++d) {
            host_weights_data[embedding_begin + d] -= grad_buffer[d] * multiplier;
        }
    """

    return {
        "optimizer": "rowwise_weighted_adagrad",
        "is_experimental_optimizer": True,
        "args": OptimizerArgsSet.create(
            [
                OptimItem(ArgType.TENSOR, "momentum1"),
                OptimItem(ArgType.TENSOR, "learning_rate_tensor"),
                OptimItem(ArgType.FLOAT, "eps"),
                OptimItem(ArgType.FLOAT, "weight_decay"),
                OptimItem(ArgType.INT, "iter"),
            ],
            {
                "v1": "Tensor momentum1, float eps = 0, float learning_rate = 0, float weight_decay = 0, int iter = 0"
            },
        ),
        "split_precomputation": split_precomputation,
        "split_weight_update": split_weight_update,
        "split_post_update": "",
        "split_weight_update_cpu": split_weight_update_cpu,
        "has_cpu_support": False,
        "has_gpu_support": False,
        "has_vbe_support": False,
        "has_global_weight_decay_support": False,
        "has_ssd_support": False,
    }


def sgd() -> Dict[str, Any]:
    split_weight_update = """
      weight_new.fma_(grad, -learning_rate);
    """
    split_weight_update_cpu = """
      for (int64_t d = 0; d < D; ++d) {
        host_weights_data[embedding_begin + d] -= learning_rate * grad_buffer[d];
      }
    """

    return {
        "optimizer": "sgd",
        "args": OptimizerArgsSet.create(
            [OptimItem(ArgType.TENSOR, "learning_rate_tensor")],
            {"v1": "float learning_rate = 0"},
        ),
        "split_precomputation": "",
        "split_weight_update": split_weight_update,
        "split_post_update": "",
        "split_weight_update_cpu": split_weight_update_cpu,
        "has_cpu_support": True,
        "has_gpu_support": True,
        "has_vbe_support": True,
        "has_global_weight_decay_support": False,
        "has_ssd_support": False,
    }


def approx_sgd() -> Dict[str, Any]:
    sgd_args = sgd()

    approx_split_weight_update = """
      // approx_sgd not supported for GPU.
      // Just do the same thing as exact sgd to avoid unused variable warning.
      weight_new.fma_(grad, -learning_rate);
      assert(false); // approx SGD is not supported on GPU
    """

    return {
        "optimizer": "approx_sgd",
        "args": OptimizerArgsSet.create(
            [OptimItem(ArgType.TENSOR, "learning_rate_tensor")],
            {"v1": "float learning_rate = 0"},
        ),
        "split_precomputation": "",
        "split_weight_update": approx_split_weight_update,
        "split_post_update": "",
        "split_weight_update_cpu": sgd_args["split_weight_update_cpu"],
        "has_cpu_support": False,
        "has_gpu_support": False,
        "has_vbe_support": False,
        "has_global_weight_decay_support": False,
        "has_ssd_support": False,
    }


def lamb() -> Dict[str, Any]:
    split_precomputation = """
    at::acc_type<cache_t, true> weight_sum_sq = 0.0;
    at::acc_type<cache_t, true> rtw_sum_sq = 0.0;
    auto weight_row = WeightRow<emb_t, cache_t, at::acc_type<cache_t, true>>(weights, cache_weights, D);
    float2 qparams;
    if (std::is_same<emb_t, uint8_t>::value && !cache_weights) {
      qparams = weight_row.load_qparams();
    }
    """
    split_precomputation += generate_optimized_grad_sum_loop_access(
        """
      float4* grad = &{grad_vec}.acc;

      Vec4TAcc<cache_t> weight = weight_row.load(d, qparams);
      Vec4TAcc<cache_t> m1(&momentum1[idx * D + d]);

      m1.acc.x = beta1 * m1.acc.x + (1.0 - beta1) * grad->x;
      m1.acc.y = beta1 * m1.acc.y + (1.0 - beta1) * grad->y;
      m1.acc.z = beta1 * m1.acc.z + (1.0 - beta1) * grad->z;
      m1.acc.w = beta1 * m1.acc.w + (1.0 - beta1) * grad->w;
      m1.store(&momentum1[idx * D + d]);

      Vec4TAcc<cache_t> m2(&momentum2[idx * D + d]);
      m2.acc.x = beta2 * m2.acc.x + (1.0 - beta2) * grad->x * grad->x;
      m2.acc.y = beta2 * m2.acc.y + (1.0 - beta2) * grad->y * grad->y;
      m2.acc.z = beta2 * m2.acc.z + (1.0 - beta2) * grad->z * grad->z;
      m2.acc.w = beta2 * m2.acc.w + (1.0 - beta2) * grad->w * grad->w;
      m2.store(&momentum2[idx * D + d]);

      // now, we are finished with grad_sum. We can *reuse* grad_sum to store r_t + weight_decay * weight;
      grad->x = (m1.acc.x / (1.0 - powf(beta1, iter))) / (sqrtf((m2.acc.x / (1.0 - powf(beta2, iter)))) + eps) + weight_decay * weight.acc.x;
      grad->y = (m1.acc.y / (1.0 - powf(beta1, iter))) / (sqrtf((m2.acc.y / (1.0 - powf(beta2, iter)))) + eps) + weight_decay * weight.acc.y;
      grad->z = (m1.acc.z / (1.0 - powf(beta1, iter))) / (sqrtf((m2.acc.z / (1.0 - powf(beta2, iter)))) + eps) + weight_decay * weight.acc.z;
      grad->w = (m1.acc.w / (1.0 - powf(beta1, iter))) / (sqrtf((m2.acc.w / (1.0 - powf(beta2, iter)))) + eps) + weight_decay * weight.acc.w;

      weight_sum_sq += weight.acc.x * weight.acc.x + weight.acc.y * weight.acc.y + weight.acc.z * weight.acc.z + weight.acc.w * weight.acc.w;
      rtw_sum_sq += grad->x * grad->x + grad->y * grad->y + grad->z * grad->z + grad->w * grad->w;
    """
    )
    split_precomputation += """
    const auto weight_norm =
        sqrtf(GROUP_REDUCE_ALL_SUM(weight_sum_sq, at::acc_type<cache_t, true>));
    const auto rtw_norm =
        sqrtf(GROUP_REDUCE_ALL_SUM(rtw_sum_sq, at::acc_type<cache_t, true>));
     const auto true_ratio = weight_norm / rtw_norm;
  """
    split_weight_update = """
      weight_new.fma_(grad, -learning_rate * true_ratio);
    """
    split_weight_update_cpu = ""

    return {
        "optimizer": "lamb",
        "is_experimental_optimizer": True,
        "args": OptimizerArgsSet.create(
            [
                OptimItem(ArgType.TENSOR, "momentum1"),
                OptimItem(ArgType.TENSOR, "momentum2"),
                OptimItem(ArgType.TENSOR, "learning_rate_tensor"),
                OptimItem(ArgType.FLOAT, "eps"),
                OptimItem(ArgType.FLOAT, "beta1"),
                OptimItem(ArgType.FLOAT, "beta2"),
                OptimItem(ArgType.FLOAT, "weight_decay"),
                OptimItem(ArgType.INT, "iter"),
            ],
            {
                "v1": "Tensor momentum1, Tensor momentum2, float learning_rate = 0, float eps = 0, float beta1 = 0, float beta2 = 0, float weight_decay = 0, int iter = 0"
            },
        ),
        "split_precomputation": split_precomputation,
        "split_weight_update": split_weight_update,
        "split_post_update": "",
        "split_weight_update_cpu": split_weight_update_cpu,
        "has_cpu_support": False,
        "has_gpu_support": True,
        "has_vbe_support": False,
        "has_global_weight_decay_support": False,
        "has_ssd_support": False,
    }


def partial_rowwise_lamb() -> Dict[str, Any]:
    split_precomputation = """
    at::acc_type<cache_t, true> g_local_sum_square = 0.0;
    """
    split_precomputation += generate_optimized_grad_sum_loop_access(
        """
        const float4* grad = &{grad_vec}.acc;
        g_local_sum_square += grad->x * grad->x +
            grad->y * grad->y +
            grad->z * grad->z +
            grad->w * grad->w;
    """
    )
    split_precomputation += """
    const at::acc_type<cache_t, true> g_avg_square =
        GROUP_REDUCE_ALL_SUM(g_local_sum_square, at::acc_type<cache_t, true>) / D;

    at::acc_type<cache_t, true> m2;
    m2  = 0.0;
    if (threadIdx.x == 0) {
        m2 = beta2 * momentum2[idx] + (1.0 - beta2) * g_avg_square;
        momentum2[idx] = m2;
    }
    m2 = SHFL_SYNC(m2, 0);
    at::acc_type<cache_t, true> m2_hat = 1.0 / (sqrtf((m2 / (1.0 - powf(beta2, iter)))) + eps);

    at::acc_type<cache_t, true> weight_sum_sq = 0.0;
    at::acc_type<cache_t, true> rtw_sum_sq = 0.0;
    auto weight_row = WeightRow<emb_t, cache_t, at::acc_type<cache_t, true>>(weights, cache_weights, D);
    float2 qparams;
    if (std::is_same<emb_t, uint8_t>::value && !cache_weights) {
        qparams = weight_row.load_qparams();
    }
    """
    split_precomputation += generate_optimized_grad_sum_loop_access(
        """
        float4* grad = &{grad_vec}.acc;
        Vec4TAcc<cache_t> m1(&momentum1[idx * D + d]);
        m1.acc.x = beta1 * m1.acc.x + (1.0 - beta1) * grad->x;
        m1.acc.y = beta1 * m1.acc.y + (1.0 - beta1) * grad->y;
        m1.acc.z = beta1 * m1.acc.z + (1.0 - beta1) * grad->z;
        m1.acc.w = beta1 * m1.acc.w + (1.0 - beta1) * grad->w;
        m1.store(&momentum1[idx * D + d]);

        // now, we are finished with grad_sum. We can *reuse* grad_sum to store r_t + weight_decay * weight;
        Vec4TAcc<cache_t> weight = weight_row.load(d, qparams);
        grad->x = (m1.acc.x / (1.0 - powf(beta1, iter))) * m2_hat + weight_decay * weight.acc.x;
        grad->y = (m1.acc.y / (1.0 - powf(beta1, iter))) * m2_hat + weight_decay * weight.acc.y;
        grad->z = (m1.acc.z / (1.0 - powf(beta1, iter))) * m2_hat + weight_decay * weight.acc.z;
        grad->w = (m1.acc.w / (1.0 - powf(beta1, iter))) * m2_hat + weight_decay * weight.acc.w;

        weight_sum_sq += weight.acc.x * weight.acc.x + weight.acc.y * weight.acc.y + weight.acc.z * weight.acc.z + weight.acc.w * weight.acc.w;
        rtw_sum_sq += grad->x * grad->x + grad->y * grad->y + grad->z * grad->z + grad->w * grad->w;
    """
    )
    split_precomputation += """
    const auto weight_norm =
      sqrtf(GROUP_REDUCE_ALL_SUM(weight_sum_sq, at::acc_type<cache_t, true>));
    const auto rtw_norm =
      sqrtf(GROUP_REDUCE_ALL_SUM(rtw_sum_sq, at::acc_type<cache_t, true>));
    const auto true_ratio = weight_norm / rtw_norm;
    """

    split_weight_update = """
      weight_new.fma_(grad, -learning_rate * true_ratio);
    """
    split_weight_update_cpu = ""  # TODO

    return {
        "optimizer": "partial_rowwise_lamb",
        "args": OptimizerArgsSet.create(
            [
                OptimItem(ArgType.TENSOR, "momentum1"),
                OptimItem(ArgType.TENSOR, "momentum2"),
                OptimItem(ArgType.TENSOR, "learning_rate_tensor"),
                OptimItem(ArgType.FLOAT, "eps"),
                OptimItem(ArgType.FLOAT, "beta1"),
                OptimItem(ArgType.FLOAT, "beta2"),
                OptimItem(ArgType.FLOAT, "weight_decay"),
                OptimItem(ArgType.INT, "iter"),
            ],
            {
                "v1": "Tensor momentum1, Tensor momentum2, float learning_rate = 0, float eps = 0, float beta1 = 0, float beta2 = 0, float weight_decay = 0, int iter = 0"
            },
        ),
        "split_precomputation": split_precomputation,
        "split_weight_update": split_weight_update,
        "split_post_update": "",
        "split_weight_update_cpu": split_weight_update_cpu,
        "has_cpu_support": False,
        "has_gpu_support": True,
        "has_vbe_support": False,
        "has_global_weight_decay_support": False,
        "has_ssd_support": False,
    }


def adam() -> Dict[str, Any]:
    split_weight_update = """
      Vec4T<cache_t> m_t(&momentum1[idx * D + d]);
      m_t.acc.x *= beta1;
      m_t.acc.y *= beta1;
      m_t.acc.z *= beta1;
      m_t.acc.w *= beta1;
      m_t.fma_(grad, 1.0 - beta1);
      m_t.store(&momentum1[idx * D + d]);

      Vec4T<cache_t> v_t(&momentum2[idx * D + d]);
      v_t.acc.x *= beta2;
      v_t.acc.y *= beta2;
      v_t.acc.z *= beta2;
      v_t.acc.w *= beta2;

      grad.acc.x *= grad.acc.x;
      grad.acc.y *= grad.acc.y;
      grad.acc.z *= grad.acc.z;
      grad.acc.w *= grad.acc.w;
      v_t.fma_(grad, 1.0 - beta2);
      v_t.store(&momentum2[idx * D + d]);

      weight_new.acc.x -= learning_rate * (m_t.acc.x / (1.0 - powf(beta1, iter)) / (sqrtf((v_t.acc.x / (1.0 - powf(beta2, iter)))) + eps) + weight_decay * weight_new.acc.x);
      weight_new.acc.y -= learning_rate * (m_t.acc.y / (1.0 - powf(beta1, iter)) / (sqrtf((v_t.acc.y / (1.0 - powf(beta2, iter)))) + eps) + weight_decay * weight_new.acc.y);
      weight_new.acc.z -= learning_rate * (m_t.acc.z / (1.0 - powf(beta1, iter)) / (sqrtf((v_t.acc.z / (1.0 - powf(beta2, iter)))) + eps) + weight_decay * weight_new.acc.z);
      weight_new.acc.w -= learning_rate * (m_t.acc.w / (1.0 - powf(beta1, iter)) / (sqrtf((v_t.acc.w / (1.0 - powf(beta2, iter)))) + eps) + weight_decay * weight_new.acc.w);
    """
    split_weight_update_cpu = ""  # TODO

    return {
        "optimizer": "adam",
        "is_experimental_optimizer": True,
        "args": OptimizerArgsSet.create(
            [
                OptimItem(ArgType.TENSOR, "momentum1"),
                OptimItem(ArgType.TENSOR, "momentum2"),
                OptimItem(ArgType.TENSOR, "learning_rate_tensor"),
                OptimItem(ArgType.FLOAT, "eps"),
                OptimItem(ArgType.FLOAT, "beta1"),
                OptimItem(ArgType.FLOAT, "beta2"),
                OptimItem(ArgType.FLOAT, "weight_decay"),
                OptimItem(ArgType.INT, "iter"),
            ],
            {
                "v1": "Tensor momentum1, Tensor momentum2, float learning_rate = 0, float eps = 0, float beta1 = 0, float beta2 = 0, float weight_decay = 0, int iter = 0"
            },
        ),
        "split_precomputation": "",
        "split_weight_update": split_weight_update,
        "split_post_update": "",
        "split_weight_update_cpu": split_weight_update_cpu,
        "has_cpu_support": False,
        "has_gpu_support": True,
        "has_vbe_support": False,
        "has_global_weight_decay_support": False,
        "has_ssd_support": False,
    }


def partial_rowwise_adam() -> Dict[str, Any]:
    split_precomputation = """
    at::acc_type<cache_t, true> g_local_sum_square = 0.0;
    """
    split_precomputation += generate_optimized_grad_sum_loop_access(
        """
        const float4* grad = &{grad_vec}.acc;
        g_local_sum_square += grad->x * grad->x +
            grad->y * grad->y +
            grad->z * grad->z +
            grad->w * grad->w;
    """
    )
    split_precomputation += """
    const at::acc_type<cache_t, true> g_avg_square =
        GROUP_REDUCE_ALL_SUM(g_local_sum_square, at::acc_type<cache_t, true>) / D;

    at::acc_type<cache_t, true> v_hat_t;
    v_hat_t = 0.0;
    if (threadIdx.x == 0) {
        at::acc_type<cache_t, true> v_t = momentum2[idx] * beta2 + g_avg_square * (1.0 - beta2);
        momentum2[idx] = v_t;
        v_hat_t = v_t / (1.0 - powf(beta2, iter));
    }
    v_hat_t = SHFL_SYNC(v_hat_t, 0);
    """

    split_weight_update = """
      Vec4T<momentum1_ph_t> m_t(&momentum1[idx * D + d]);
      m_t.acc.x *= beta1;
      m_t.acc.y *= beta1;
      m_t.acc.z *= beta1;
      m_t.acc.w *= beta1;
      m_t.fma_(grad, 1.0 - beta1);
      m_t.store(&momentum1[idx * D + d]);

      weight_new.acc.x -= learning_rate * (m_t.acc.x / (1.0 - powf(beta1, iter)) / (sqrtf(v_hat_t) + eps) + weight_decay * weight_new.acc.x);
      weight_new.acc.y -= learning_rate * (m_t.acc.y / (1.0 - powf(beta1, iter)) / (sqrtf(v_hat_t) + eps) + weight_decay * weight_new.acc.y);
      weight_new.acc.z -= learning_rate * (m_t.acc.z / (1.0 - powf(beta1, iter)) / (sqrtf(v_hat_t) + eps) + weight_decay * weight_new.acc.z);
      weight_new.acc.w -= learning_rate * (m_t.acc.w / (1.0 - powf(beta1, iter)) / (sqrtf(v_hat_t) + eps) + weight_decay * weight_new.acc.w);
    """
    split_weight_update_cpu = ""  # TODO

    return {
        "optimizer": "partial_rowwise_adam",
        "args": OptimizerArgsSet.create(
            [
                OptimItem(
                    ArgType.PLACEHOLDER_TENSOR,
                    "momentum1",
                    ph_tys=[ArgType.FLOAT_TENSOR, ArgType.BFLOAT16_TENSOR],
                ),
                OptimItem(
                    ArgType.PLACEHOLDER_TENSOR,
                    "momentum2",
                    ph_tys=[ArgType.FLOAT_TENSOR, ArgType.BFLOAT16_TENSOR],
                ),
                OptimItem(ArgType.TENSOR, "learning_rate_tensor"),
                OptimItem(ArgType.FLOAT, "eps"),
                OptimItem(ArgType.FLOAT, "beta1"),
                OptimItem(ArgType.FLOAT, "beta2"),
                OptimItem(ArgType.FLOAT, "weight_decay"),
                OptimItem(ArgType.INT, "iter"),
            ],
            {
                "v1": "Tensor momentum1, Tensor momentum2, float learning_rate = 0, float eps = 0, float beta1 = 0, float beta2 = 0, float weight_decay = 0, int iter = 0"
            },
        ),
        "split_precomputation": split_precomputation,
        "split_weight_update": split_weight_update,
        "split_post_update": "",
        "split_weight_update_cpu": split_weight_update_cpu,
        "has_cpu_support": False,
        "has_gpu_support": True,
        "has_vbe_support": False,
        "has_global_weight_decay_support": False,
        "has_ssd_support": False,
    }


def lars_sgd() -> Dict[str, Any]:
    split_precomputation = """
    at::acc_type<cache_t, true> weight_sum_sq = 0.0;
    at::acc_type<cache_t, true> grad_sum_sq = 0.0;

    auto weight_row = WeightRow<emb_t, cache_t, at::acc_type<cache_t, true>>(weights, cache_weights, D);
    float2 qparams;
    if (std::is_same<emb_t, uint8_t>::value && !cache_weights) {
        qparams = weight_row.load_qparams();
    }
    """
    split_precomputation += generate_optimized_grad_sum_loop_access(
        """
      const float4* grad = &{grad_vec}.acc;
      Vec4TAcc<cache_t> weight = weight_row.load(d, qparams);
      weight_sum_sq += weight.acc.x * weight.acc.x + weight.acc.y * weight.acc.y + weight.acc.z * weight.acc.z + weight.acc.w * weight.acc.w;
      grad_sum_sq += grad->x * grad->x + grad->y * grad->y + grad->z * grad->z + grad->w * grad->w;
    """
    )
    split_precomputation += """
    const auto weight_norm =
        sqrtf(GROUP_REDUCE_ALL_SUM(weight_sum_sq, at::acc_type<cache_t, true>));
    const auto grad_norm =
        sqrtf(GROUP_REDUCE_ALL_SUM(grad_sum_sq, at::acc_type<cache_t, true>));
     const at::acc_type<cache_t, true> adjusted_lr = learning_rate * eta * weight_norm / (grad_norm + weight_decay * weight_norm);
    """

    split_weight_update = """
      Vec4T<cache_t> m1(&momentum1[idx * D + d]);
      m1.acc.x = momentum * m1.acc.x + adjusted_lr * (grad.acc.x + weight_decay * weight_new.acc.x);
      m1.acc.y = momentum * m1.acc.y + adjusted_lr * (grad.acc.y + weight_decay * weight_new.acc.y);
      m1.acc.z = momentum * m1.acc.z + adjusted_lr * (grad.acc.z + weight_decay * weight_new.acc.z);
      m1.acc.w = momentum * m1.acc.w + adjusted_lr * (grad.acc.w + weight_decay * weight_new.acc.w);
      m1.store(&momentum1[idx * D + d]);

      weight_new.acc.x -= m1.acc.x;
      weight_new.acc.y -= m1.acc.y;
      weight_new.acc.z -= m1.acc.z;
      weight_new.acc.w -= m1.acc.w;
    """
    split_weight_update_cpu = ""  # TODO

    return {
        "optimizer": "lars_sgd",
        "is_experimental_optimizer": True,
        "args": OptimizerArgsSet.create(
            [
                OptimItem(ArgType.TENSOR, "momentum1"),
                OptimItem(ArgType.TENSOR, "learning_rate_tensor"),
                OptimItem(ArgType.FLOAT, "eta"),
                OptimItem(ArgType.FLOAT, "momentum"),
                OptimItem(ArgType.FLOAT, "weight_decay"),
            ],
            {
                "v1": "Tensor momentum1, float learning_rate = 0, float eta = 0, float momentum = 0, float weight_decay = 0"
            },
        ),
        "split_precomputation": split_precomputation,
        "split_weight_update": split_weight_update,
        "split_post_update": "",
        "split_weight_update_cpu": split_weight_update_cpu,
        "has_cpu_support": False,
        "has_gpu_support": True,
        "has_vbe_support": False,
        "has_global_weight_decay_support": False,
        "has_ssd_support": False,
    }


def none_optimizer() -> Dict[str, Any]:
    return {
        "optimizer": "none",
        "dense": False,
        "args": OptimizerArgsSet.create(
            [
                OptimItem(ArgType.INT, "total_hash_size"),
                OptimItem(ArgType.SYM_INT, "total_unique_indices"),
            ],
            {
                "v1": "int total_hash_size = 0, SymInt total_unique_indices = 0",
            },
        ),
        # Generate only GPU code
        "has_cpu_support": False,
        "has_gpu_support": True,
        "has_vbe_support": False,
        "has_global_weight_decay_support": False,
        "has_ssd_support": False,
    }<|MERGE_RESOLUTION|>--- conflicted
+++ resolved
@@ -190,15 +190,8 @@
     const at::acc_type<cache_t, true> g_avg_square =
         GROUP_REDUCE_ALL_SUM(g_local_sum_square, at::acc_type<cache_t, true>) / D;
 
-<<<<<<< HEAD
-    at::acc_type<cache_t, true> multiplier;
-    at::acc_type<cache_t, true> correction;
-    multiplier = 0.0;
-    correction = 0.0;
-=======
     at::acc_type<cache_t, true> multiplier = 0.0;
     at::acc_type<cache_t, true> correction = 0.0;
->>>>>>> b8796b3b
     if (threadIdx.x == 0) {
         at::acc_type<cache_t, true> new_sum_square_grads = momentum1[idx] + g_avg_square;
         momentum1[idx] = new_sum_square_grads;
