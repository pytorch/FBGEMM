--- conflicted
+++ resolved
@@ -526,13 +526,8 @@
     /*
      * current limitations
      1. sparse, and bag
-<<<<<<< HEAD
-     2. embedding dims in [64, 128, 192, 256]
-=======
-     2. yet to support mixed embedding dims (loosely guarded below)
->>>>>>> ad123f2a
-     3. yet to support non-uniform table locations (all be on devs)
-     4. yet to support duplicate tables from some cases in exact optim (fbgemm_gpu/split_embedding_configs.py)
+     2. yet to support non-uniform table locations (all be on devs)
+     3. yet to support duplicate tables from some cases in exact optim (fbgemm_gpu/split_embedding_configs.py)
      */
     {% if not nobag %}
     {% if not dense %}
