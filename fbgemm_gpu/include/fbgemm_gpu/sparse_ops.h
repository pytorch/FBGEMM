--- conflicted
+++ resolved
@@ -258,17 +258,6 @@
     const at::Tensor& offsets,
     const at::Tensor& indices);
 
-<<<<<<< HEAD
-at::Tensor jagged_2d_to_dense_forward_cuda(
-    at::Tensor values,
-    at::Tensor offsets,
-    int32_t max_L);
-
-at::Tensor jagged_2d_to_dense_backward_cuda(
-    at::Tensor grad_padded_values,
-    at::Tensor offsets,
-    int32_t total_L);
-=======
 std::tuple<std::vector<at::Tensor>, std::vector<at::Tensor>>
 stacked_jagged_2d_to_dense_forward_cuda(
     at::Tensor values,
@@ -283,7 +272,6 @@
     const std::vector<at::Tensor>& grad_padded_values_per_key,
     const std::vector<at::Tensor>& offsets_tensor_per_key,
     const std::vector<int64_t>& offset_per_key);
->>>>>>> 5219dc42
 
 at::Tensor jagged_1d_to_dense_gpu(
     at::Tensor values,
@@ -466,8 +454,6 @@
     const int64_t min_non_pruned_rows,
     const c10::optional<double>& min_save_ratio);
 
-<<<<<<< HEAD
-=======
 at::Tensor lengths_range(
     const at::Tensor& t_in,
     const c10::optional<std::vector<int64_t>>& shape);
@@ -494,5 +480,4 @@
     const at::Tensor& indices,
     const c10::optional<at::Tensor>& weights);
 
->>>>>>> 5219dc42
 } // namespace fbgemm_gpu