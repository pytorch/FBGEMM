/*
 * Copyright (c) Meta Platforms, Inc. and affiliates.
 * All rights reserved.
 * This source code is licensed under the BSD-style license found in the
 * LICENSE file in the root directory of this source tree.
 */
#pragma once

#include <ATen/ATen.h>
#include <ATen/AccumulateType.h>

#include <cuda.h>
#include <cuda_fp16.h>
#include <cuda_runtime.h>
#include <curand_kernel.h>

namespace {
using fint32 = union fint32 {
  uint32_t I;
  float F;
};
} // namespace

namespace fbgemm_gpu {

enum class PrimitiveType : uint8_t { FP = 0, INT = 1, BF = 2 };

#define DEVICE_INLINE __device__ inline __attribute__((always_inline))

// Warp size
#ifdef __HIP_PLATFORM_HCC__
static constexpr int32_t kWarpSize = 64;
#else
static constexpr int32_t kWarpSize = 32;
#endif
// Max thread num in one thread block
static constexpr int32_t kMaxThreads = 1024;
static constexpr float kQParamEps = 1e-8f;

/* For rowwise int8 quantization, two quantization parameters (qparams)
will be stored at the end of each row in FP32 formats, appending a total of
8 bytes to each row.
*/
static constexpr float kINT8QparamsBytes = 8;

// Customized Half4 data types with two half2 (64-bit in total)
struct Half4 {
  half2 a;
  half2 b;

  __device__ inline void store(at::Half* p) {
#ifdef __HIP_PLATFORM_HCC__
    p[0] = __low2half(a);
    p[1] = __high2half(a);
    p[2] = __low2half(b);
    p[3] = __high2half(b);
#elif CUDA_VERSION >= 9000

#ifndef __HALF2_TO_UI
// cuda_fp16.hpp doesn't export this
#define __HALF2_TO_UI(var) *(reinterpret_cast<unsigned int*>(&(var)))
#endif

    asm("st.v2.u32 [%0], {%1, %2};"
        :
        : "l"(p), "r"(__HALF2_TO_UI(a)), "r"(__HALF2_TO_UI(b)));
#else
    asm("st.v2.u32 [%0], {%1, %2};" : : "l"(p), "r"(a.x), "r"(b.x));
#endif
  }
};

// Customized 4-element vector data types (with element type Half, float, or
// double).
template <typename T>
struct Vec4T {};

template <>
struct Vec4T<float> {
  float4 acc;
  DEVICE_INLINE Vec4T() {
    acc.x = 0;
    acc.y = 0;
    acc.z = 0;
    acc.w = 0;
  }

  DEVICE_INLINE Vec4T(const float* p) {
    acc = *((const float4*)p);
  }

  DEVICE_INLINE Vec4T(const double* p) {
    acc.x = p[0];
    acc.y = p[1];
    acc.z = p[2];
    acc.w = p[3];
  }

  DEVICE_INLINE Vec4T(const at::Half* p) {
#ifdef __HIP_PLATFORM_HCC__
    acc.x = __half2float(p[0]);
    acc.y = __half2float(p[1]);
    acc.z = __half2float(p[2]);
    acc.w = __half2float(p[3]);
#else
    Half4 out;
#if CUDA_VERSION >= 9000
    asm("ld.global.v2.u32 {%0, %1}, [%2];"
        : "=r"(__HALF2_TO_UI(out.a)), "=r"(__HALF2_TO_UI(out.b))
        : "l"(p));
#else
    asm("ld.global.v2.u32 {%0, %1}, [%2];"
        : "=r"(out.a.x), "=r"(out.b.x)
        : "l"(p));
#endif

    float2 a = __half22float2(out.a);
    float2 b = __half22float2(out.b);

    acc.x = a.x;
    acc.y = a.y;
    acc.z = b.x;
    acc.w = b.y;
#endif
  }

  DEVICE_INLINE Vec4T(const at::BFloat16* p) {
    acc.x = p[0];
    acc.y = p[1];
    acc.z = p[2];
    acc.w = p[3];
  }

  DEVICE_INLINE void store(float* p) {
    *((float4*)p) = acc;
  }

  DEVICE_INLINE void store(float4* p) {
    *p = acc;
  }

  DEVICE_INLINE void store(at::Half* p) {
    float2 a;
    a.x = acc.x;
    a.y = acc.y;

    float2 b;
    b.x = acc.z;
    b.y = acc.w;

    Half4 out;
    out.a = __float22half2_rn(a);
    out.b = __float22half2_rn(b);
    out.store(p);
  }

  DEVICE_INLINE void store(at::BFloat16* p) {
    p[0] = acc.x;
    p[1] = acc.y;
    p[2] = acc.z;
    p[3] = acc.w;
  }

  DEVICE_INLINE void store(double* p) {
    p[0] = acc.x;
    p[1] = acc.y;
    p[2] = acc.z;
    p[3] = acc.w;
  }

  DEVICE_INLINE void store(uint8_t* p) {
    CUDA_KERNEL_ASSERT(false);
  }

  DEVICE_INLINE static void copy(const float* src, float* dst) {
    *((float4*)dst) = *((const float4*)src);
  }

  // this <- this + a * b
  DEVICE_INLINE void fma_(Vec4T<float> a, float b) {
    acc.x = __fmaf_rn(a.acc.x, b, acc.x);
    acc.y = __fmaf_rn(a.acc.y, b, acc.y);
    acc.z = __fmaf_rn(a.acc.z, b, acc.z);
    acc.w = __fmaf_rn(a.acc.w, b, acc.w);
  }

  // this <- this + a
  DEVICE_INLINE void add_(Vec4T<float> a) {
    acc.x += a.acc.x;
    acc.y += a.acc.y;
    acc.z += a.acc.z;
    acc.w += a.acc.w;
  }

  // this <- this * scale
  DEVICE_INLINE void mul_(float scale) {
    acc.x *= scale;
    acc.y *= scale;
    acc.z *= scale;
    acc.w *= scale;
  }
};

template <>
struct Vec4T<at::Half> {
  float4 acc;
  DEVICE_INLINE Vec4T() {
    acc.x = 0;
    acc.y = 0;
    acc.z = 0;
    acc.w = 0;
  }

  DEVICE_INLINE Vec4T(const at::Half* p) {
#ifdef __HIP_PLATFORM_HCC__
    acc.x = __half2float(p[0]);
    acc.y = __half2float(p[1]);
    acc.z = __half2float(p[2]);
    acc.w = __half2float(p[3]);
#else
    Half4 out;
#if CUDA_VERSION >= 9000
    asm("ld.global.v2.u32 {%0, %1}, [%2];"
        : "=r"(__HALF2_TO_UI(out.a)), "=r"(__HALF2_TO_UI(out.b))
        : "l"(p));
#else
    asm("ld.global.v2.u32 {%0, %1}, [%2];"
        : "=r"(out.a.x), "=r"(out.b.x)
        : "l"(p));
#endif

    float2 a = __half22float2(out.a);
    float2 b = __half22float2(out.b);

    acc.x = a.x;
    acc.y = a.y;
    acc.z = b.x;
    acc.w = b.y;
#endif
  }

  DEVICE_INLINE Vec4T(const at::BFloat16* p) {
    acc.x = p[0];
    acc.y = p[1];
    acc.z = p[2];
    acc.w = p[3];
  }

  DEVICE_INLINE Vec4T(const float* p) {
    acc = *((const float4*)p);
  }

  DEVICE_INLINE Vec4T(const double* p) {
    acc.x = p[0];
    acc.y = p[1];
    acc.z = p[2];
    acc.w = p[3];
  }

  DEVICE_INLINE void store(at::Half* p) {
    float2 a;
    a.x = acc.x;
    a.y = acc.y;

    float2 b;
    b.x = acc.z;
    b.y = acc.w;

    Half4 out;
    out.a = __float22half2_rn(a);
    out.b = __float22half2_rn(b);
    out.store(p);
  }

  DEVICE_INLINE void store(at::BFloat16* p) {
    p[0] = acc.x;
    p[1] = acc.y;
    p[2] = acc.z;
    p[3] = acc.w;
  }

  DEVICE_INLINE void store(float* p) {
    *((float4*)p) = acc;
  }

  DEVICE_INLINE void store(double* p) {
    p[0] = acc.x;
    p[1] = acc.y;
    p[2] = acc.z;
    p[3] = acc.w;
  }

  DEVICE_INLINE void store(uint8_t* p) {
    CUDA_KERNEL_ASSERT(false);
  }

  DEVICE_INLINE static void copy(const at::Half* src, at::Half* dst) {
#ifdef __HIP_PLATFORM_HCC__
    dst[0] = src[0];
    dst[1] = src[1];
    dst[2] = src[2];
    dst[3] = src[3];
#else
    Half4 out;
#if CUDA_VERSION >= 9000
    asm("ld.global.v2.u32 {%0, %1}, [%2];"
        : "=r"(__HALF2_TO_UI(out.a)), "=r"(__HALF2_TO_UI(out.b))
        : "l"(src));
#else
    asm("ld.global.v2.u32 {%0, %1}, [%2];"
        : "=r"(out.a.x), "=r"(out.b.x)
        : "l"(src));
#endif
#if CUDA_VERSION >= 9000
    asm("st.v2.u32 [%0], {%1, %2};"
        :
        : "l"(dst), "r"(__HALF2_TO_UI(out.a)), "r"(__HALF2_TO_UI(out.b)));
#else
    asm("st.v2.u32 [%0], {%1, %2};" : : "l"(dst), "r"(out.a.x), "r"(out.b.x));
#endif
#endif
  }

  // this <- this + a * b
  DEVICE_INLINE void fma_(Vec4T<at::Half> a, float b) {
    acc.x = __fmaf_rn(a.acc.x, b, acc.x);
    acc.y = __fmaf_rn(a.acc.y, b, acc.y);
    acc.z = __fmaf_rn(a.acc.z, b, acc.z);
    acc.w = __fmaf_rn(a.acc.w, b, acc.w);
  }

  DEVICE_INLINE void fma_(Vec4T<float> a, float b) {
    acc.x = __fmaf_rn(a.acc.x, b, acc.x);
    acc.y = __fmaf_rn(a.acc.y, b, acc.y);
    acc.z = __fmaf_rn(a.acc.z, b, acc.z);
    acc.w = __fmaf_rn(a.acc.w, b, acc.w);
  }

  // this <- this + a
  DEVICE_INLINE void add_(Vec4T<float> a) {
    acc.x += a.acc.x;
    acc.y += a.acc.y;
    acc.z += a.acc.z;
    acc.w += a.acc.w;
  }

  // this <- this + a
  DEVICE_INLINE void add_(Vec4T<at::Half> a) {
    acc.x += a.acc.x;
    acc.y += a.acc.y;
    acc.z += a.acc.z;
    acc.w += a.acc.w;
  }

  // this <- this * scale
  DEVICE_INLINE void mul_(float scale) {
    acc.x *= scale;
    acc.y *= scale;
    acc.z *= scale;
    acc.w *= scale;
  }
};

template <>
struct Vec4T<at::BFloat16> {
  float4 acc;
  DEVICE_INLINE Vec4T() {
    acc.x = 0;
    acc.y = 0;
    acc.z = 0;
    acc.w = 0;
  }

  DEVICE_INLINE Vec4T(const at::BFloat16* p) {
    acc.x = p[0];
    acc.y = p[1];
    acc.z = p[2];
    acc.w = p[3];
  }

  DEVICE_INLINE Vec4T(const at::Half* p) {
    acc.x = p[0];
    acc.y = p[1];
    acc.z = p[2];
    acc.w = p[3];
  }

  DEVICE_INLINE Vec4T(const float* p) {
    acc = *((const float4*)p);
  }

  DEVICE_INLINE Vec4T(const double* p) {
    acc.x = p[0];
    acc.y = p[1];
    acc.z = p[2];
    acc.w = p[3];
  }

  DEVICE_INLINE void store(at::Half* p) {
    float2 a;
    a.x = acc.x;
    a.y = acc.y;

    float2 b;
    b.x = acc.z;
    b.y = acc.w;

    Half4 out;
    out.a = __float22half2_rn(a);
    out.b = __float22half2_rn(b);
    out.store(p);
  }

  DEVICE_INLINE void store(at::BFloat16* p) {
    p[0] = acc.x;
    p[1] = acc.y;
    p[2] = acc.z;
    p[3] = acc.w;
  }

  DEVICE_INLINE void store(float* p) {
    *((float4*)p) = acc;
  }

  DEVICE_INLINE void store(double* p) {
    p[0] = acc.x;
    p[1] = acc.y;
    p[2] = acc.z;
    p[3] = acc.w;
  }

  DEVICE_INLINE void store(uint8_t* p) {
    CUDA_KERNEL_ASSERT(false);
  }

  DEVICE_INLINE static void copy(const at::BFloat16* src, at::BFloat16* dst) {
    dst[0] = src[0];
    dst[1] = src[1];
    dst[2] = src[2];
    dst[3] = src[3];
  }

  // this <- this + a * b
  DEVICE_INLINE void fma_(Vec4T<at::Half> a, float b) {
    acc.x = __fmaf_rn(a.acc.x, b, acc.x);
    acc.y = __fmaf_rn(a.acc.y, b, acc.y);
    acc.z = __fmaf_rn(a.acc.z, b, acc.z);
    acc.w = __fmaf_rn(a.acc.w, b, acc.w);
  }

  DEVICE_INLINE void fma_(Vec4T<float> a, float b) {
    acc.x = __fmaf_rn(a.acc.x, b, acc.x);
    acc.y = __fmaf_rn(a.acc.y, b, acc.y);
    acc.z = __fmaf_rn(a.acc.z, b, acc.z);
    acc.w = __fmaf_rn(a.acc.w, b, acc.w);
  }

  // this <- this + a
  DEVICE_INLINE void add_(Vec4T<float> a) {
    acc.x += a.acc.x;
    acc.y += a.acc.y;
    acc.z += a.acc.z;
    acc.w += a.acc.w;
  }

  // this <- this + a
  DEVICE_INLINE void add_(Vec4T<at::Half> a) {
    acc.x += a.acc.x;
    acc.y += a.acc.y;
    acc.z += a.acc.z;
    acc.w += a.acc.w;
  }

  // this <- this * scale
  DEVICE_INLINE void mul_(float scale) {
    acc.x *= scale;
    acc.y *= scale;
    acc.z *= scale;
    acc.w *= scale;
  }
};

template <>
struct Vec4T<double> {
  double4 acc;
  DEVICE_INLINE Vec4T() {
    acc.x = 0;
    acc.y = 0;
    acc.z = 0;
    acc.w = 0;
  }

  DEVICE_INLINE Vec4T(const at::Half* p) {
#ifdef __HIP_PLATFORM_HCC__
    acc.x = __half2float(p[0]);
    acc.y = __half2float(p[1]);
    acc.z = __half2float(p[2]);
    acc.w = __half2float(p[3]);
#else
    Half4 out;
#if CUDA_VERSION >= 9000
    asm("ld.global.v2.u32 {%0, %1}, [%2];"
        : "=r"(__HALF2_TO_UI(out.a)), "=r"(__HALF2_TO_UI(out.b))
        : "l"(p));
#else
    asm("ld.global.v2.u32 {%0, %1}, [%2];"
        : "=r"(out.a.x), "=r"(out.b.x)
        : "l"(p));
#endif

    float2 a = __half22float2(out.a);
    float2 b = __half22float2(out.b);

    acc.x = a.x;
    acc.y = a.y;
    acc.z = b.x;
    acc.w = b.y;
#endif
  }

  DEVICE_INLINE Vec4T(const at::BFloat16* p) {
    acc.x = p[0];
    acc.y = p[1];
    acc.z = p[2];
    acc.w = p[3];
  }

  DEVICE_INLINE Vec4T(const float* p) {
    acc.x = p[0];
    acc.y = p[1];
    acc.z = p[2];
    acc.w = p[3];
  }

  DEVICE_INLINE Vec4T(const double* p) {
    acc = *((const double4*)p);
  }

  DEVICE_INLINE void store(double* p) {
    *((double4*)p) = acc;
  }

  DEVICE_INLINE void store(float* p) {
    float4* f4 = (float4*)p;
    f4->x = acc.x;
    f4->y = acc.y;
    f4->z = acc.z;
    f4->w = acc.w;
  }

  DEVICE_INLINE void store(at::Half* p) {
    float2 a;
    a.x = acc.x;
    a.y = acc.y;

    float2 b;
    b.x = acc.z;
    b.y = acc.w;

    Half4 out;
    out.a = __float22half2_rn(a);
    out.b = __float22half2_rn(b);
    out.store(p);
  }

  DEVICE_INLINE void store(at::BFloat16* p) {
    p[0] = acc.x;
    p[1] = acc.y;
    p[2] = acc.z;
    p[3] = acc.w;
  }

  DEVICE_INLINE static void copy(const double* src, double* dst) {
    *((double4*)dst) = *((const double4*)src);
  }

  // this <- this + a * b
  DEVICE_INLINE void fma_(Vec4T<double> a, double b) {
    acc.x = __fma_rn(a.acc.x, b, acc.x);
    acc.y = __fma_rn(a.acc.y, b, acc.y);
    acc.z = __fma_rn(a.acc.z, b, acc.z);
    acc.w = __fma_rn(a.acc.w, b, acc.w);
  }

  // this <- this + a
  DEVICE_INLINE void add_(Vec4T<double> a) {
    acc.x += a.acc.x;
    acc.y += a.acc.y;
    acc.z += a.acc.z;
    acc.w += a.acc.w;
  }

  // this <- this * scale
  DEVICE_INLINE void mul_(float scale) {
    acc.x *= scale;
    acc.y *= scale;
    acc.z *= scale;
    acc.w *= scale;
  }
};

template <typename scalar_t>
DEVICE_INLINE Vec4T<scalar_t> vec4_acc(
    Vec4T<scalar_t> lhs,
    Vec4T<scalar_t> rhs) {
  Vec4T<scalar_t> s;
  s.acc.x = lhs.acc.x + rhs.acc.x;
  s.acc.y = lhs.acc.y + rhs.acc.y;
  s.acc.z = lhs.acc.z + rhs.acc.z;
  s.acc.w = lhs.acc.w + rhs.acc.w;
  return s;
}

template <typename T>
DEVICE_INLINE T shfl_xor(const T val, int laneMask, int width = kWarpSize) {
#if defined(__HIP_PLATFORM_HCC__) || CUDA_VERSION < 9000
  return __shfl_xor(val, laneMask, width);
#else
  return __shfl_xor_sync(0xffffffff, val, laneMask, width);
#endif
}

template <typename T>
DEVICE_INLINE T shfl_sync(const T val, int srcLane = 0, int width = kWarpSize) {
#if defined(__HIP_PLATFORM_HCC__) || CUDA_VERSION < 9000
  return __shfl(val, srcLane, width);
#else
  return __shfl_sync(0xffffffff, val, srcLane, width);
#endif
}

/// Sums a register value across all warp threads
template <typename T, int ReduceWidth = kWarpSize>
DEVICE_INLINE T warpReduceAllSum(T val) {
#pragma unroll
  for (int mask = ReduceWidth / 2; mask > 0; mask >>= 1) {
    val += shfl_xor(val, mask);
  }
  return val;
}

// Correct for cases where x is not subnormal.
static DEVICE_INLINE __half
stochastic_rounding_scalar(float x, uint32_t random_value) {
  uint32_t w_int = __float_as_uint(x);
  unsigned assmebles = (w_int & 0xff800000) | (random_value >> 19);
  unsigned subtract = (w_int & 0xff800000);
  float assmeble_float = __uint_as_float(assmebles) - __uint_as_float(subtract);
  return __float2half_rz(x + assmeble_float);
}

static DEVICE_INLINE uint8_t
stochastic_rounding_scalar_uint8(float x, uint32_t random_bits) {
  fint32 noise;
  noise.F = 1;
  noise.I = (noise.I & 0x7F800000) | (random_bits & 0x007FFFFF);
  // noise.F in [1, 2]
  noise.F = noise.F - 1.5;
  // noise.F in [-0.5, 0.5]
  return lrintf(x + noise.F);
}

// This is a simple xorshift* RNG with 64 bits of state (vs 384 bits of state
// for curandStatePhilox4_32_10)
struct StochasticRoundingRNGState {
  uint64_t a;
};

// From https://github.com/lemire/testingRNG/blob/master/source/splitmix64.h
__host__ DEVICE_INLINE uint64_t splitmix64_stateless(uint64_t index) {
  uint64_t z = (index + UINT64_C(0x9E3779B97F4A7C15));
  z = (z ^ (z >> 30)) * UINT64_C(0xBF58476D1CE4E5B9);
  z = (z ^ (z >> 27)) * UINT64_C(0x94D049BB133111EB);
  return z ^ (z >> 31);
}

DEVICE_INLINE void stochastic_rounding_init(
    uint64_t s0,
    uint64_t s1,
    StochasticRoundingRNGState* state) {
  state->a = splitmix64_stateless(s0) ^ splitmix64_stateless(s1);
  // Ensure we never have a zero state (insanely low probability, but still...).
  if (state->a == 0) {
    state->a = 1;
  }
}

// See https://www.pcg-random.org/pdf/hmc-cs-2014-0905.pdf and
// https://en.wikipedia.org/wiki/Xorshift#xorshift*
DEVICE_INLINE uint4
stochastic_rounding_rand4(StochasticRoundingRNGState* state) {
  uint4 random_bits;
  uint64_t x = state->a; /* The state must be seeded with a nonzero value. */
  x ^= x >> 12; // a
  x ^= x << 25; // b
  x ^= x >> 27; // c
  random_bits.x = (x * UINT64_C(0x2545F4914F6CDD1D)) >> 32;
  x ^= x >> 12; // a
  x ^= x << 25; // b
  x ^= x >> 27; // c
  random_bits.y = (x * UINT64_C(0x2545F4914F6CDD1D)) >> 32;
  x ^= x >> 12; // a
  x ^= x << 25; // b
  x ^= x >> 27; // c
  random_bits.z = (x * UINT64_C(0x2545F4914F6CDD1D)) >> 32;
  x ^= x >> 12; // a
  x ^= x << 25; // b
  x ^= x >> 27; // c
  random_bits.w = (x * UINT64_C(0x2545F4914F6CDD1D)) >> 32;
  state->a = x;
  return random_bits;
}

template <typename dst_t, typename src_t>
DEVICE_INLINE void stochastic_rounding_vector(
    dst_t* output,
    Vec4T<src_t> value,
    StochasticRoundingRNGState& state,
    float2 /* not used */) {
  value.store(output);
}

template <>
DEVICE_INLINE void stochastic_rounding_vector(
    at::Half* output,
    Vec4T<at::Half> value,
    StochasticRoundingRNGState& state,
    float2 /* not used */) {
  uint4 random_bits = stochastic_rounding_rand4(&state);
  Half4 v;
  v.a = __halves2half2(
      stochastic_rounding_scalar(value.acc.x, random_bits.x),
      stochastic_rounding_scalar(value.acc.y, random_bits.y));
  v.b = __halves2half2(
      stochastic_rounding_scalar(value.acc.z, random_bits.z),
      stochastic_rounding_scalar(value.acc.w, random_bits.w));
  v.store(output);
}

template <>
DEVICE_INLINE void stochastic_rounding_vector(
    at::Half* output,
    Vec4T<float> value,
    StochasticRoundingRNGState& state,
    float2 /* not used */) {
  uint4 random_bits = stochastic_rounding_rand4(&state);
  Half4 v;
  v.a = __halves2half2(
      stochastic_rounding_scalar(value.acc.x, random_bits.x),
      stochastic_rounding_scalar(value.acc.y, random_bits.y));
  v.b = __halves2half2(
      stochastic_rounding_scalar(value.acc.z, random_bits.z),
      stochastic_rounding_scalar(value.acc.w, random_bits.w));
  v.store(output);
}

template <>
DEVICE_INLINE void stochastic_rounding_vector(
    uint8_t* output,
    Vec4T<float> value,
    StochasticRoundingRNGState& state,
    float2 qparams) {
  uint4 random_bits = stochastic_rounding_rand4(&state);
  float inv_scale = 255.0f / (qparams.x * 255.0f + kQParamEps);
  output[0] = stochastic_rounding_scalar_uint8(
      (value.acc.x - qparams.y) * inv_scale, random_bits.x);
  output[1] = stochastic_rounding_scalar_uint8(
      (value.acc.y - qparams.y) * inv_scale, random_bits.y);
  output[2] = stochastic_rounding_scalar_uint8(
      (value.acc.z - qparams.y) * inv_scale, random_bits.z);
  output[3] = stochastic_rounding_scalar_uint8(
      (value.acc.w - qparams.y) * inv_scale, random_bits.w);
}

template <>
DEVICE_INLINE void stochastic_rounding_vector(
    uint8_t* output,
    Vec4T<at::Half> value,
    StochasticRoundingRNGState& state,
    float2 qparams) {
  uint4 random_bits = stochastic_rounding_rand4(&state);
  float inv_scale = 255.0f / (qparams.x * 255.0f + kQParamEps);
  output[0] = stochastic_rounding_scalar_uint8(
      (value.acc.x - qparams.y) * inv_scale, random_bits.x);
  output[1] = stochastic_rounding_scalar_uint8(
      (value.acc.y - qparams.y) * inv_scale, random_bits.y);
  output[2] = stochastic_rounding_scalar_uint8(
      (value.acc.z - qparams.y) * inv_scale, random_bits.z);
  output[3] = stochastic_rounding_scalar_uint8(
      (value.acc.w - qparams.y) * inv_scale, random_bits.w);
}

// begin nearest rounding and store implementations
template <typename dst_t, typename src_t>
DEVICE_INLINE void nearest_rounding_vector(
    dst_t* output,
    Vec4T<src_t> value,
    float2 /* not used */) {
  value.store(output);
}

template <>
DEVICE_INLINE void
nearest_rounding_vector(uint8_t* output, Vec4T<float> value, float2 qparams) {
  float inv_scale = 255.0f / (qparams.x * 255.0f + kQParamEps);
  output[0] = lrintf((value.acc.x - qparams.y) * inv_scale);
  output[1] = lrintf((value.acc.y - qparams.y) * inv_scale);
  output[2] = lrintf((value.acc.z - qparams.y) * inv_scale);
  output[3] = lrintf((value.acc.w - qparams.y) * inv_scale);
}

template <>
DEVICE_INLINE void nearest_rounding_vector(
    uint8_t* output,
    Vec4T<at::Half> value,
    float2 qparams) {
  float inv_scale = 255.0f / (qparams.x * 255.0f + kQParamEps);
  output[0] = lrintf((value.acc.x - qparams.y) * inv_scale);
  output[1] = lrintf((value.acc.y - qparams.y) * inv_scale);
  output[2] = lrintf((value.acc.z - qparams.y) * inv_scale);
  output[3] = lrintf((value.acc.w - qparams.y) * inv_scale);
}

template <>
DEVICE_INLINE void
nearest_rounding_vector(uint8_t* output, Vec4T<double> value, float2 qparams) {
  CUDA_KERNEL_ASSERT(false);
}

template <typename dst_t, typename src_t>
DEVICE_INLINE void quantize_store(
    dst_t* output,
    Vec4T<src_t> value,
    StochasticRoundingRNGState* state,
    float2 qparams) {
  if (!state) {
    nearest_rounding_vector<dst_t, src_t>(output, value, qparams);
  } else {
    stochastic_rounding_vector<dst_t, src_t>(output, value, *state, qparams);
  }
}

template <typename dst_t, typename src_t>
DEVICE_INLINE Vec4T<dst_t> dequantize_load(src_t* value, float2 /* unused */) {
  return Vec4T<dst_t>(value);
}

template <>
DEVICE_INLINE Vec4T<float> dequantize_load(uint8_t* value, float2 qparams) {
  Vec4T<float> out;
  out.acc.x = value[0] * qparams.x + qparams.y;
  out.acc.y = value[1] * qparams.x + qparams.y;
  out.acc.z = value[2] * qparams.x + qparams.y;
  out.acc.w = value[3] * qparams.x + qparams.y;
  return out;
}

template <>
DEVICE_INLINE Vec4T<at::Half> dequantize_load(uint8_t* value, float2 qparams) {
  Vec4T<at::Half> out;
  out.acc.x = value[0] * qparams.x + qparams.y;
  out.acc.y = value[1] * qparams.x + qparams.y;
  out.acc.z = value[2] * qparams.x + qparams.y;
  out.acc.w = value[3] * qparams.x + qparams.y;
  return out;
}

template <typename emb_t>
DEVICE_INLINE float2 load_qparams_from_row(emb_t* qparam_ptr) {
  float2 qparams;
  float* qparams_fp_ptr = reinterpret_cast<float*>(qparam_ptr);
  qparams.x = qparams_fp_ptr[0];
  qparams.y = qparams_fp_ptr[1];
  return qparams;
}

template <typename emb_t>
DEVICE_INLINE void store_qparams_to_row(emb_t* ptr, float2 qparams) {
  CUDA_KERNEL_ASSERT(false); // Only int8 embeddding should call this
}

template <>
DEVICE_INLINE void store_qparams_to_row(uint8_t* ptr, float2 qparams) {
  auto ptr_as_uint = reinterpret_cast<uintptr_t>(ptr);
  if (ptr_as_uint % 8 == 0) {
    *reinterpret_cast<float2*>(ptr) = qparams;
  } else if (ptr_as_uint % 4 == 0) {
    auto* ptr_float = reinterpret_cast<float*>(ptr);
    auto* qparam_ptr = reinterpret_cast<const float*>(&qparams.x);
#pragma unroll
    for (int i = 0; i < 2; ++i) {
      ptr_float[i] = qparam_ptr[i];
    }
  } else if (ptr_as_uint % 2 == 0) {
    auto* ptr_16bit = reinterpret_cast<uint16_t*>(ptr);
    auto* qparam_ptr = reinterpret_cast<const uint16_t*>(&qparams.x);
#pragma unroll
    for (int i = 0; i < 4; ++i) {
      ptr_16bit[i] = qparam_ptr[i];
    }
  } else {
    auto* qparam_ptr = reinterpret_cast<const uint8_t*>(&qparams.x);
#pragma unroll
    for (int i = 0; i < 8; ++i) {
      ptr[i] = qparam_ptr[i];
    }
  }
}

template <typename emb_t, typename cache_t, typename dst_t>
// TODO: pass in dimension info and calculate qparams for rowwise integer
// quantization
struct WeightRow {
  DEVICE_INLINE WeightRow(
      emb_t* row,
      cache_t* cache_row,
      int dim,
      StochasticRoundingRNGState* stoc_rounding_state)
      : row_(row),
        cache_row_(cache_row),
        dim_(dim),
        stoc_rounding_state_(stoc_rounding_state) {}
  emb_t* row_;
  cache_t* cache_row_;
  int dim_;
  StochasticRoundingRNGState* stoc_rounding_state_;

  DEVICE_INLINE void set_stoc_state(
      StochasticRoundingRNGState* stoc_rounding_state) {
    stoc_rounding_state_ = stoc_rounding_state;
  }

  // load from cache if resident; else load from embedding
  DEVICE_INLINE Vec4T<dst_t> load(int32_t d, float2 qparams) {
    if (cache_row_) {
      return dequantize_load<dst_t, cache_t>(cache_row_ + d, qparams);
    } else {
      return dequantize_load<dst_t, emb_t>(row_ + d, qparams);
    }
  }

  // write back weight (high precision) to cache if resident; else write to
  // embedding assume dst_t is higher precision than cache_t and emb_t
  DEVICE_INLINE void store(Vec4T<dst_t> v, int32_t d, float2 qparams) {
    if (cache_row_) {
      quantize_store(cache_row_ + d, v, stoc_rounding_state_, qparams);
    } else {
      quantize_store(row_ + d, v, stoc_rounding_state_, qparams);
    }
  }

  // evict cached row into embedding row (high prec -> low prec)
  DEVICE_INLINE void evict(Vec4T<dst_t> v, int32_t d, float2 qparams) {
    quantize_store(row_ + d, v, stoc_rounding_state_, qparams);
  }

  DEVICE_INLINE void store_qparams(float2 qparams) {
    store_qparams_to_row(row_ + dim_, qparams);
  }

  DEVICE_INLINE float2 load_qparams() {
    return load_qparams_from_row<emb_t>(row_ + dim_);
  }
};

__host__ DEVICE_INLINE int32_t div_round_up(int32_t a, int32_t b) {
  return (a + b - 1) / b;
}

__host__ DEVICE_INLINE int32_t round_down(int32_t a, int32_t b) {
  return a / b * b;
}

// Shared memory with template supports.
// See https://leimao.github.io/blog/CUDA-Shared-Memory-Templated-Kernel/
template <typename T>
struct SharedMemory;

template <>
struct SharedMemory<int64_t> {
  __device__ int64_t* getPointer() {
    extern __shared__ int64_t s_int64_t[];
    return s_int64_t;
  }
};

template <>
struct SharedMemory<int32_t> {
  __device__ int32_t* getPointer() {
    extern __shared__ int32_t s_int32_t[];
    return s_int32_t;
  }
};

template <>
struct SharedMemory<float> {
  __device__ float* getPointer() {
    extern __shared__ float s_float_t[];
    return s_float_t;
  }
};

template <>
struct SharedMemory<double> {
  __device__ double* getPointer() {
    extern __shared__ double s_double_t[];
    return s_double_t;
  }
};

template <>
struct SharedMemory<Vec4T<at::acc_type<float, true>>> {
  __device__ Vec4T<at::acc_type<float, true>>* getPointer() {
    extern __shared__ Vec4T<at::acc_type<float, true>> s_acc_float_vec_t[];
    return s_acc_float_vec_t;
  }
};

template <>
struct SharedMemory<Vec4T<at::acc_type<double, true>>> {
  __device__ Vec4T<at::acc_type<double, true>>* getPointer() {
    extern __shared__ Vec4T<at::acc_type<double, true>> s_acc_double_vec_t[];
    return s_acc_double_vec_t;
  }
};

// Return if the address is aligned to the type (mainly for Vec4T).
template <class T>
DEVICE_INLINE bool is_aligned(const void* ptr) {
  auto iptr = reinterpret_cast<uintptr_t>(ptr);
  return !(iptr % alignof(T));
}

template <typename scalar_t>
__device__ float2 thrust_find_qparams(scalar_t* input_row, int D) {
  float2 qparams;

  scalar_t scalar_minimum = *(input_row++);
  scalar_t scalar_maximum = scalar_minimum;

  while (--D > 0) {
    scalar_t next = *(input_row++);
    scalar_minimum = (scalar_minimum <= next) ? scalar_minimum : next;
    scalar_maximum = (scalar_maximum >= next) ? scalar_maximum : next;
  }
  float minimum_element = scalar_minimum;
  float maximum_element = scalar_maximum;

  float range = maximum_element - minimum_element;
  qparams.x = range / 255.0f;
  qparams.y = minimum_element;
  return qparams;
}

template <typename scalar_t>
__device__ float2
thrust_find_qparams(fbgemm_gpu::Vec4T<scalar_t>* input_row, int D) {
  // TODO: replace uses in backward kernels with warp find qparams
  float2 qparams;
  float min_val = vec4_min(input_row[0]);
  float max_val = vec4_max(input_row[0]);
  for (int i = 0; i < D / 4; ++i) {
    min_val = min(min_val, vec4_min(input_row[i]));
    max_val = max(max_val, vec4_max(input_row[i]));
  }
  qparams.x = (max_val - min_val) / 255.0f;
  qparams.y = min_val;
  return qparams;
}

template <typename scalar_t>
DEVICE_INLINE scalar_t vec4_min(fbgemm_gpu::Vec4T<scalar_t> vec4) {
  scalar_t min_val = vec4.acc.x;
  min_val = min(vec4.acc.y, min_val);
  min_val = min(vec4.acc.z, min_val);
  min_val = min(vec4.acc.w, min_val);
  return min_val;
}

template <typename scalar_t>
DEVICE_INLINE scalar_t vec4_max(fbgemm_gpu::Vec4T<scalar_t> vec4) {
  scalar_t max_val = vec4.acc.x;
  max_val = max(vec4.acc.y, max_val);
  max_val = max(vec4.acc.z, max_val);
  max_val = max(vec4.acc.w, max_val);
  return max_val;
}

// Min a register value across all warp threads
template <typename T, int ReduceWidth = kWarpSize>
DEVICE_INLINE T warp_reduce_min(T val) {
#pragma unroll
  for (int mask = ReduceWidth / 2; mask > 0; mask >>= 1) {
    val = std::min(val, shfl_xor(val, mask));
  }
  return val;
}

// Max a register value across all warp threads
template <typename T, int ReduceWidth = kWarpSize>
DEVICE_INLINE T warp_reduce_max(T val) {
#pragma unroll
  for (int mask = ReduceWidth / 2; mask > 0; mask >>= 1) {
    val = std::max(val, shfl_xor(val, mask));
  }
  return val;
}

template <typename scalar_t>
__device__ float2 warp_find_qparams(scalar_t local_min, scalar_t local_max) {
  float2 qparams;
  local_min = warp_reduce_min<scalar_t>(local_min);
  local_max = warp_reduce_max<scalar_t>(local_max);
  if (threadIdx.x == 0) {
    qparams.x = (local_max - local_min) / 255.0f;
    qparams.y = local_min;
  }
  qparams.x = shfl_sync(qparams.x, 0);
  qparams.y = shfl_sync(qparams.y, 0);
  return qparams;
}

struct __align__(32) float8 {
  __host__ __device__ float8() {}
  float4 vals[2];
};

// float_16 refers to the struct with 16 fp32 elements.
struct __align__(64) float_16 {
  __host__ __device__ float_16() {}
  float8 vals[2];
};

struct __align__(8) half4 {
  __host__ __device__ half4() {}
  half2 vals[2];
};

struct __align__(16) half8 {
  __host__ __device__ half8() {}
  half2 vals[4];
};

struct __align__(32) half16 {
  __host__ __device__ half16() {}
  half2 vals[8];
};

DEVICE_INLINE __half to_half(float v) {
  return __float2half_rn(v);
}

DEVICE_INLINE __half2 to_half2(float2 v) {
  return __float22half2_rn(v);
}

DEVICE_INLINE half4 to_half4(float4 v) {
  half4 t;
  t.vals[0] = __float22half2_rn(make_float2(v.x, v.y));
  t.vals[1] = __float22half2_rn(make_float2(v.z, v.w));
  return t;
}

DEVICE_INLINE half8 to_half8(float8 v) {
  half8 t;
  t.vals[0] = __float22half2_rn(make_float2(v.vals[0].x, v.vals[0].y));
  t.vals[1] = __float22half2_rn(make_float2(v.vals[0].z, v.vals[0].w));
  t.vals[2] = __float22half2_rn(make_float2(v.vals[1].x, v.vals[1].y));
  t.vals[3] = __float22half2_rn(make_float2(v.vals[1].z, v.vals[1].w));
  return t;
}

DEVICE_INLINE half16 to_half16(float_16 v) {
  half16 t;
  t.vals[0] =
      __float22half2_rn(make_float2(v.vals[0].vals[0].x, v.vals[0].vals[0].y));
  t.vals[1] =
      __float22half2_rn(make_float2(v.vals[0].vals[0].z, v.vals[0].vals[0].w));
  t.vals[2] =
      __float22half2_rn(make_float2(v.vals[0].vals[1].x, v.vals[0].vals[1].y));
  t.vals[3] =
      __float22half2_rn(make_float2(v.vals[0].vals[1].z, v.vals[0].vals[1].w));

  t.vals[4] =
      __float22half2_rn(make_float2(v.vals[1].vals[0].x, v.vals[1].vals[0].y));
  t.vals[5] =
      __float22half2_rn(make_float2(v.vals[1].vals[0].z, v.vals[1].vals[0].w));
  t.vals[6] =
      __float22half2_rn(make_float2(v.vals[1].vals[1].x, v.vals[1].vals[1].y));
  t.vals[7] =
      __float22half2_rn(make_float2(v.vals[1].vals[1].z, v.vals[1].vals[1].w));
  return t;
}

DEVICE_INLINE float2 make_zero_float2() {
  return make_float2(0, 0);
}

DEVICE_INLINE float4 make_zero_float4() {
  return make_float4(0, 0, 0, 0);
}

DEVICE_INLINE float8 make_zero_float8() {
  float8 t;
  t.vals[0] = make_float4(0, 0, 0, 0);
  t.vals[1] = make_float4(0, 0, 0, 0);
  return t;
}

DEVICE_INLINE float_16 make_zero_float_16() {
  float_16 t;
  t.vals[0] = make_zero_float8();
  t.vals[1] = make_zero_float8();
  return t;
}

__forceinline__ __device__ __half2
hfma2(const __half2 a, const __half2 b, const __half2 c) {
<<<<<<< HEAD
#if (__CUDA_ARCH__ >= 530 && __CUDA_ARCH__ != 610) || defined(__HIP_PLATFORM_HCC__)
=======
#if (__CUDA_ARCH__ >= 530 && __CUDA_ARCH__ != 610) || \
    defined(__HIP_PLATFORM_HCC__)
>>>>>>> 3c1fc794
  return __hfma2(a, b, c);
#else
  float2 fa, fb, fc;
  fa = __half22float2(a);
  fb = __half22float2(b);
  fc = __half22float2(c);
  fc.x = fa.x * fb.x + fc.x;
  fc.y = fa.y * fb.y + fc.y;
  return __float22half2_rn(fc);
#endif
}

__forceinline__ __device__ half hmul(half a, half b) {
<<<<<<< HEAD
#if (__CUDA_ARCH__ >= 530 && __CUDA_ARCH__ != 610) || defined(__HIP_PLATFORM_HCC__)
=======
#if (__CUDA_ARCH__ >= 530 && __CUDA_ARCH__ != 610) || \
    defined(__HIP_PLATFORM_HCC__)
>>>>>>> 3c1fc794
  return __hmul(a, b);
#else
  return __float2half(__half2float(a) * __half2float(b));
#endif
}

// Reinterpret a  pair of uint16_t (packed into a uint32_t) as half2, and
// multiply by rhs.
__device__ __forceinline__ __half2 hmul_short2(uint32_t lhs, __half rhs) {
#if __CUDA_ARCH__ >= 530 && __CUDA_ARCH__ != 610
#ifndef __HALF2_TO_UI
// cuda_fp16.hpp
#define __HALF2_TO_UI(var) *(reinterpret_cast<unsigned int*>(&(var)))
#endif
#ifndef __HALF2_TO_CUI
// cuda_fp16.hpp
#define __HALF2_TO_CUI(var) *(reinterpret_cast<const unsigned int*>(&(var)))
#endif
  __half2 ret;
  __half2 rhsp = make_half2(rhs, rhs);
  asm("mul.f16x2 %0, %1, %2;"
      : "=r"(__HALF2_TO_UI(ret))
      : "r"(__HALF2_TO_CUI(lhs)), "r"(__HALF2_TO_CUI(rhsp)));
  return ret;
#else
#ifndef __HALF2_TO_UI
// cuda_fp16.hpp
#define __HALF2_TO_UI(var) *(reinterpret_cast<unsigned int*>(&(var)))
#endif
  __half2 lhs_h2;
  __HALF2_TO_UI(lhs_h2) = lhs;
  float2 fx = __half22float2(lhs_h2);
  float2 fy = __half22float2(make_half2(rhs, rhs));
  float2 fr;
  fr.x = fx.x * fy.x;
  fr.y = fx.y * fy.y;
  return __float22half2_rn(fr);
#endif
}

__forceinline__ __device__ half16
dequantize_permuted_int2(uint32_t packedVals, __half2 shift_scale) {
  half16 res;
  uint32_t v = packedVals;
  // See comment below, this is a minor variation. Check N1600402.
  res.vals[0] = hmul_short2(v & 0x00030003, __float2half(32768));
  res.vals[1] = hmul_short2(v & 0x000C000C, __float2half(32768));
  res.vals[2] = hmul_short2(v & 0x00300030, __float2half(32768));
  res.vals[3] = hmul_short2(v & 0x00C000C0, __float2half(32768));
  v >>= 8;
  res.vals[4] = hmul_short2(v & 0x00030003, __float2half(32768));
  res.vals[5] = hmul_short2(v & 0x000C000C, __float2half(32768));
  res.vals[6] = hmul_short2(v & 0x00300030, __float2half(32768));
  res.vals[7] = hmul_short2(v & 0x00C000C0, __float2half(32768));

  // ~5% perf gain is observed with the explicit type conversions using
  // __float2half on Nvidia A100 GPUs (https://fburl.com/diff/ss8372zw) using
  // NVCC 11.0. Additionally, HIP compiler requires these explicit type
  // conversions.
  half shift_scale_x = __low2half(shift_scale);
  half shift_scale_y = __high2half(shift_scale);

  res.vals[0] = hfma2(
      res.vals[0],
      __half2(
          hmul(shift_scale_x, __float2half(512)),
          hmul(shift_scale_x, __float2half(512))),
      __half2(shift_scale_y, shift_scale_y));
  res.vals[1] = hfma2(
      res.vals[1],
      __half2(
          hmul(shift_scale_x, __float2half(128)),
          hmul(shift_scale_x, __float2half(128))),
      __half2(shift_scale_y, shift_scale_y));
  res.vals[2] = hfma2(
      res.vals[2],
      __half2(
          hmul(shift_scale_x, __float2half(32)),
          hmul(shift_scale_x, __float2half(32))),
      __half2(shift_scale_y, shift_scale_y));
  res.vals[3] = hfma2(
      res.vals[3],
      __half2(
          hmul(shift_scale_x, __float2half(8)),
          hmul(shift_scale_x, __float2half(8))),
      __half2(shift_scale_y, shift_scale_y));

  res.vals[4] = hfma2(
      res.vals[4],
      __half2(
          hmul(shift_scale_x, __float2half(512)),
          hmul(shift_scale_x, __float2half(512))),
      __half2(shift_scale_y, shift_scale_y));
  res.vals[5] = hfma2(
      res.vals[5],
      __half2(
          hmul(shift_scale_x, __float2half(128)),
          hmul(shift_scale_x, __float2half(128))),
      __half2(shift_scale_y, shift_scale_y));
  res.vals[6] = hfma2(
      res.vals[6],
      __half2(
          hmul(shift_scale_x, __float2half(32)),
          hmul(shift_scale_x, __float2half(32))),
      __half2(shift_scale_y, shift_scale_y));
  res.vals[7] = hfma2(
      res.vals[7],
      __half2(
          hmul(shift_scale_x, __float2half(8)),
          hmul(shift_scale_x, __float2half(8))),
      __half2(shift_scale_y, shift_scale_y));
  return res;
}

__forceinline__ __device__ half8
dequantize_permuted_int4(uint32_t packedVals, __half2 shift_scale) {
  half8 res;
  uint32_t v = packedVals;
  // What's going on here, you might ask? We extra out 4-bit pairs of integers
  // as 2xuint16 packed into an int32 via the mask operation, and then we
  // convert them to half precision values. As these are all integers in [0,
  // 15], we can actually just interpret the 4-bit integer values as
  // half-precision values. We multiply by 4096 x 4096 to go from the 4-bit
  // representation to the equivalent fp16 value, or alternatively 32768 * 512
  // (or 32 when we have shifted the 4-bit value up). See e.g.
  // https://gist.github.com/ajtulloch/021254a291a95966bc509db4e34ffeff for a
  // NumPy implementation. We do this dance because: a) doing bitwise operations
  // on each 4-bit value is expensive on the ALU, and 4-bit to half is expensive
  // on the XU. b) doing a 256-entry shared memory LUT on 8-bit pairs is
  // expensive on SMEM throughput. Credit to @jhj.
  res.vals[0] = hmul_short2(v & 0x000F000F, __float2half(32768));
  res.vals[1] = hmul_short2(v & 0x00F000F0, __float2half(32768));
  v >>= 8;
  res.vals[2] = hmul_short2(v & 0x000F000F, __float2half(32768));
  res.vals[3] = hmul_short2(v & 0x00F000F0, __float2half(32768));

  // ~5% perf gain is observed with the explicit type conversions using
  // __float2half on Nvidia A100 GPUs (https://fburl.com/diff/ss8372zw) using
  // NVCC 11.0. Additionally, HIP compiler requires these explicit type
  // conversions.
  half shift_scale_x = __low2half(shift_scale);
  half shift_scale_y = __high2half(shift_scale);

  res.vals[0] = hfma2(
      res.vals[0],
      __half2(
          hmul(shift_scale_x, __float2half(512)),
          hmul(shift_scale_x, __float2half(512))),
      __half2(shift_scale_y, shift_scale_y));
  res.vals[1] = hfma2(
      res.vals[1],
      __half2(
          hmul(shift_scale_x, __float2half(32)),
          hmul(shift_scale_x, __float2half(32))),
      __half2(shift_scale_y, shift_scale_y));
  res.vals[2] = hfma2(
      res.vals[2],
      __half2(
          hmul(shift_scale_x, __float2half(512)),
          hmul(shift_scale_x, __float2half(512))),
      __half2(shift_scale_y, shift_scale_y));
  res.vals[3] = hfma2(
      res.vals[3],
      __half2(
          hmul(shift_scale_x, __float2half(32)),
          hmul(shift_scale_x, __float2half(32))),
      __half2(shift_scale_y, shift_scale_y));
  return res;
}

__forceinline__ __device__ half4
dequantize_permuted_int8(uint32_t packedVals, __half2 shift_scale) {
  half4 res;
  uint32_t v = packedVals;
  // See comment above, this is a minor variation.
  res.vals[0] = hmul_short2(v & 0x00FF00FF, __float2half(32768));
  v >>= 8;
  res.vals[1] = hmul_short2(v & 0x00FF00FF, __float2half(32768));

  half shift_scale_x = __low2half(shift_scale);
  half shift_scale_y = __high2half(shift_scale);

  res.vals[0] = hfma2(
      res.vals[0],
      __half2(
          hmul(shift_scale_x, __float2half(512)),
          hmul(shift_scale_x, __float2half(512))),
      __half2(shift_scale_y, shift_scale_y));
  res.vals[1] = hfma2(
      res.vals[1],
      __half2(
          hmul(shift_scale_x, __float2half(512)),
          hmul(shift_scale_x, __float2half(512))),
      __half2(shift_scale_y, shift_scale_y));
  return res;
}

__forceinline__ __device__ float4
dequantize_packed_hfp8(uint32_t vals, int exp_bits, int exp_bias) {
  union fint128 {
    uint32_t I[4];
    uint64_t L[2];
    float4 F;
  } res, sign;

  union b32 {
    uint32_t I;
    uint8_t S[4];
  } v;

  v.I = vals;

  fint32 multiplier;
  multiplier.I = (127 + (127 - exp_bias)) << 23;

#pragma unroll
  for (int i = 0; i < 4; i++) {
    sign.I[i] = v.S[i] & 0x80;
    res.I[i] = v.S[i] & 0x7F;
  }

  // Shift sign and mantissa bits
  // (Shift 64 bits instead of 8 bits in the above loop)
  sign.L[0] <<= 24;
  sign.L[1] <<= 24;
  res.L[0] <<= (16 + exp_bits);
  res.L[1] <<= (16 + exp_bits);

  // Obtain FP32
  res.F.x *= multiplier.F;
  res.F.y *= multiplier.F;
  res.F.z *= multiplier.F;
  res.F.w *= multiplier.F;

  // Compute sign
  res.L[0] |= sign.L[0];
  res.L[1] |= sign.L[1];

  return res.F;
}

__forceinline__ __device__ float accumulate_fp32(float acc, float vals) {
  acc += vals;
  return acc;
}

__forceinline__ __device__ float
accumulate_weighted_fp32(float acc, float vals, float weight) {
  return fmaf(vals, weight, acc);
}

__forceinline__ __device__ float2 accumulate_fp16(float2 acc, __half2 vals) {
  float2 v = __half22float2(vals);
  acc.x += v.x;
  acc.y += v.y;
  return acc;
}

__forceinline__ __device__ float2
accumulate_weighted_fp16(float2 acc, __half2 vals, float weight) {
  float2 v = __half22float2(vals);
  acc.x = fmaf(v.x, weight, acc.x);
  acc.y = fmaf(v.y, weight, acc.y);
  return acc;
}

__forceinline__ __device__ float4 accumulate_packed_hfp8(
    float4 acc,
    uint32_t packedVals,
    int exp_bits,
    int exp_bias) {
  float4 res = dequantize_packed_hfp8(packedVals, exp_bits, exp_bias);
  acc.x += res.x;
  acc.y += res.y;
  acc.z += res.z;
  acc.w += res.w;
  return acc;
}

__forceinline__ __device__ float4 accumulate_weighted_packed_hfp8(
    float4 acc,
    uint32_t packedVals,
    int exp_bits,
    int exp_bias,
    float weight) {
  float4 res = dequantize_packed_hfp8(packedVals, exp_bits, exp_bias);
  acc.x = fmaf(res.x, weight, acc.x);
  acc.y = fmaf(res.y, weight, acc.y);
  acc.z = fmaf(res.z, weight, acc.z);
  acc.w = fmaf(res.w, weight, acc.w);
  return acc;
}

__forceinline__ __device__ float4
accumulate_packed_int8(float4 acc, uint32_t packedVals, __half2 shift_scale) {
  half4 res = dequantize_permuted_int8(packedVals, shift_scale);
  // Accumulate in float32.
  float2 v0 = __half22float2(res.vals[0]);
  float2 v1 = __half22float2(res.vals[1]);

  // Twiddle after permutations.
  acc.x += v0.x;
  acc.y += v1.x;
  acc.z += v0.y;
  acc.w += v1.y;
  return acc;
}

__forceinline__ __device__ float4 accumulate_weighted_packed_int8(
    float4 acc,
    uint32_t packedVals,
    __half2 shift_scale,
    float weight) {
  half4 res = dequantize_permuted_int8(packedVals, shift_scale);
  // Accumulate in float32.
  float2 v0 = __half22float2(res.vals[0]);
  float2 v1 = __half22float2(res.vals[1]);

  // Twiddle after permutations.
  acc.x = fmaf(v0.x, weight, acc.x);
  acc.y = fmaf(v1.x, weight, acc.y);
  acc.z = fmaf(v0.y, weight, acc.z);
  acc.w = fmaf(v1.y, weight, acc.w);
  return acc;
}

__forceinline__ __device__ float8
accumulate_packed_int4(float8 acc, uint32_t packedVals, __half2 shift_scale) {
  half8 res = dequantize_permuted_int4(packedVals, shift_scale);
  // Accumulate in float32.
  float2 v0 = __half22float2(res.vals[0]);
  float2 v1 = __half22float2(res.vals[1]);
  float2 v2 = __half22float2(res.vals[2]);
  float2 v3 = __half22float2(res.vals[3]);

  // Twiddle after permutations.
  acc.vals[0].x += v0.x;
  acc.vals[0].y += v1.x;
  acc.vals[0].z += v2.x;
  acc.vals[0].w += v3.x;
  acc.vals[1].x += v0.y;
  acc.vals[1].y += v1.y;
  acc.vals[1].z += v2.y;
  acc.vals[1].w += v3.y;
  return acc;
}

__forceinline__ __device__ float8 accumulate_weighted_packed_int4(
    float8 acc,
    uint32_t packedVals,
    __half2 shift_scale,
    float weight) {
  half8 res = dequantize_permuted_int4(packedVals, shift_scale);
  // Accumulate in float32.
  float2 v0 = __half22float2(res.vals[0]);
  float2 v1 = __half22float2(res.vals[1]);
  float2 v2 = __half22float2(res.vals[2]);
  float2 v3 = __half22float2(res.vals[3]);

  // Twiddle after permutations.
  acc.vals[0].x = fmaf(v0.x, weight, acc.vals[0].x);
  acc.vals[0].y = fmaf(v1.x, weight, acc.vals[0].y);
  acc.vals[0].z = fmaf(v2.x, weight, acc.vals[0].z);
  acc.vals[0].w = fmaf(v3.x, weight, acc.vals[0].w);
  acc.vals[1].x = fmaf(v0.y, weight, acc.vals[1].x);
  acc.vals[1].y = fmaf(v1.y, weight, acc.vals[1].y);
  acc.vals[1].z = fmaf(v2.y, weight, acc.vals[1].z);
  acc.vals[1].w = fmaf(v3.y, weight, acc.vals[1].w);
  return acc;
}

__forceinline__ __device__ float_16
accumulate_packed_int2(float_16 acc, uint32_t packedVals, __half2 shift_scale) {
  half16 res = dequantize_permuted_int2(packedVals, shift_scale);
  // Accumulate in float32.
  float2 v0 = __half22float2(res.vals[0]);
  float2 v1 = __half22float2(res.vals[1]);
  float2 v2 = __half22float2(res.vals[2]);
  float2 v3 = __half22float2(res.vals[3]);
  float2 v4 = __half22float2(res.vals[4]);
  float2 v5 = __half22float2(res.vals[5]);
  float2 v6 = __half22float2(res.vals[6]);
  float2 v7 = __half22float2(res.vals[7]);

  // Twiddle after permutations.
  acc.vals[0].vals[0].x += v0.x;
  acc.vals[0].vals[0].y += v1.x;
  acc.vals[0].vals[0].z += v2.x;
  acc.vals[0].vals[0].w += v3.x;

  acc.vals[0].vals[1].x += v4.x;
  acc.vals[0].vals[1].y += v5.x;
  acc.vals[0].vals[1].z += v6.x;
  acc.vals[0].vals[1].w += v7.x;

  acc.vals[1].vals[0].x += v0.y;
  acc.vals[1].vals[0].y += v1.y;
  acc.vals[1].vals[0].z += v2.y;
  acc.vals[1].vals[0].w += v3.y;

  acc.vals[1].vals[1].x += v4.y;
  acc.vals[1].vals[1].y += v5.y;
  acc.vals[1].vals[1].z += v6.y;
  acc.vals[1].vals[1].w += v7.y;

  return acc;
}

__forceinline__ __device__ float_16 accumulate_weighted_packed_int2(
    float_16 acc,
    uint32_t packedVals,
    __half2 shift_scale,
    float weight) {
  half16 res = dequantize_permuted_int2(packedVals, shift_scale);
  // Accumulate in float32.
  float2 v0 = __half22float2(res.vals[0]);
  float2 v1 = __half22float2(res.vals[1]);
  float2 v2 = __half22float2(res.vals[2]);
  float2 v3 = __half22float2(res.vals[3]);
  float2 v4 = __half22float2(res.vals[4]);
  float2 v5 = __half22float2(res.vals[5]);
  float2 v6 = __half22float2(res.vals[6]);
  float2 v7 = __half22float2(res.vals[7]);

  // Twiddle after permutations.
  acc.vals[0].vals[0].x = fmaf(v0.x, weight, acc.vals[0].vals[0].x);
  acc.vals[0].vals[0].y = fmaf(v1.x, weight, acc.vals[0].vals[0].y);
  acc.vals[0].vals[0].z = fmaf(v2.x, weight, acc.vals[0].vals[0].z);
  acc.vals[0].vals[0].w = fmaf(v3.x, weight, acc.vals[0].vals[0].w);

  acc.vals[0].vals[1].x = fmaf(v4.x, weight, acc.vals[0].vals[1].x);
  acc.vals[0].vals[1].y = fmaf(v5.x, weight, acc.vals[0].vals[1].y);
  acc.vals[0].vals[1].z = fmaf(v6.x, weight, acc.vals[0].vals[1].z);
  acc.vals[0].vals[1].w = fmaf(v7.x, weight, acc.vals[0].vals[1].w);

  acc.vals[1].vals[0].x = fmaf(v0.y, weight, acc.vals[1].vals[0].x);
  acc.vals[1].vals[0].y = fmaf(v1.y, weight, acc.vals[1].vals[0].y);
  acc.vals[1].vals[0].z = fmaf(v2.y, weight, acc.vals[1].vals[0].z);
  acc.vals[1].vals[0].w = fmaf(v3.y, weight, acc.vals[1].vals[0].w);

  acc.vals[1].vals[1].x = fmaf(v4.y, weight, acc.vals[1].vals[1].x);
  acc.vals[1].vals[1].y = fmaf(v5.y, weight, acc.vals[1].vals[1].y);
  acc.vals[1].vals[1].z = fmaf(v6.y, weight, acc.vals[1].vals[1].z);
  acc.vals[1].vals[1].w = fmaf(v7.y, weight, acc.vals[1].vals[1].w);

  return acc;
}

// Customized N-element vector data types (with element type float for
// accumulation type).
template <int N, PrimitiveType>
struct VecNT {};

template <>
struct VecNT<1, PrimitiveType::FP> {
  float acc;

  DEVICE_INLINE VecNT() {
    acc = 0;
  }

  DEVICE_INLINE VecNT(float a) {
    acc = a;
  }

  DEVICE_INLINE void store(float* output_ptr, int num_valid_outputs = 1) {
    *output_ptr = acc;
  }

  DEVICE_INLINE void store(at::Half* output_ptr, int num_valid_outputs = 1) {
    __half val = to_half(acc);
    *reinterpret_cast<__half*>(output_ptr) = val;
  }

  DEVICE_INLINE void store(uint8_t* output_ptr, int num_valid_outputs = 1) {
    CUDA_KERNEL_ASSERT(false);
  }

  DEVICE_INLINE void
  store(uint8_t* output_ptr, float2 qparams, int num_valid_outputs = 1) {
    const float inv_scale = 255.0f / (qparams.x * 255.0f + kQParamEps);
    output_ptr[0] = lrintf((acc - qparams.y) * inv_scale);
  }

  DEVICE_INLINE void
  store(float* output_ptr, float2 qparams, int num_valid_outputs = 1) {
    CUDA_KERNEL_ASSERT(false);
  }

  DEVICE_INLINE void
  store(at::Half* output_ptr, float2 qparams, int num_valid_outputs = 1) {
    CUDA_KERNEL_ASSERT(false);
  }

  // acc <- acc + a * b
  DEVICE_INLINE void fma(float a, float b) {
    acc = accumulate_weighted_fp32(acc, a, b);
  }

  // acc <- acc + a
  DEVICE_INLINE void add(float a) {
    acc = accumulate_fp32(acc, a);
  }

  // acc <- acc * a
  DEVICE_INLINE void mul(float a) {
    acc = acc * a;
  }
};

template <>
struct VecNT<2, PrimitiveType::FP> {
  float2 acc;

  DEVICE_INLINE VecNT() {
    acc = make_zero_float2();
  }

  DEVICE_INLINE VecNT(half2 a) {
    acc = __half22float2(a);
  }

  DEVICE_INLINE void store(float* output_ptr, int num_valid_outputs = 2) {
    // num_valid_outputs can be any integer for half.
    if (uintptr_t(output_ptr) % 8 == 0 && num_valid_outputs == 2) {
      *reinterpret_cast<float2*>(output_ptr) = acc;
    } else {
#pragma unroll
      for (int i = 0; i < 2; ++i) {
        if (i < num_valid_outputs) {
          output_ptr[i] = *(&acc.x + i);
        }
      }
    }
  }

  DEVICE_INLINE void store(at::Half* output_ptr, int num_valid_outputs = 2) {
    half2 val = to_half2(acc);
    // num_valid_outputs can be any integer for half.
    if (uintptr_t(output_ptr) % 4 == 0 && num_valid_outputs == 2) {
      *reinterpret_cast<half2*>(output_ptr) = val;
    } else {
#pragma unroll
      for (int i = 0; i < 2; ++i) {
        if (i < num_valid_outputs) {
          output_ptr[i] = *reinterpret_cast<const at::Half*>(&val.x + i);
        }
      }
    }
  }

  DEVICE_INLINE void store(uint8_t* output_ptr, int num_valid_outputs = 2) {
    CUDA_KERNEL_ASSERT(false);
  }

  DEVICE_INLINE void
  store(uint8_t* output_ptr, float2 qparams, int num_valid_outputs = 2) {
    const float inv_scale = 255.0f / (qparams.x * 255.0f + kQParamEps);
#pragma unroll
    for (int i = 0; i < 2; ++i) {
      if (i < num_valid_outputs) {
        output_ptr[i] = lrintf(((&acc.x)[i] - qparams.y) * inv_scale);
      }
    }
  }

  DEVICE_INLINE void
  store(float* output_ptr, float2 qparams, int num_valid_outputs = 2) {
    CUDA_KERNEL_ASSERT(false);
  }

  DEVICE_INLINE void
  store(at::Half* output_ptr, float2 qparams, int num_valid_outputs = 2) {
    CUDA_KERNEL_ASSERT(false);
  }

  // acc <- acc + a * b
  DEVICE_INLINE void fma(half2 a, float b) {
    acc = accumulate_weighted_fp16(acc, a, b);
  }

  // acc <- acc + a
  DEVICE_INLINE void add(half2 a) {
    acc = accumulate_fp16(acc, a);
  }

  // acc <- acc * a
  DEVICE_INLINE void mul(float a) {
    acc.x *= a;
    acc.y *= a;
  }
};

template <>
struct VecNT<4, PrimitiveType::FP> {
  float4 acc;

  DEVICE_INLINE VecNT() {
    acc = make_zero_float4();
  }

  DEVICE_INLINE VecNT(uint32_t v, const int exp_bits, const int exp_bias) {
    acc = make_zero_float4();
    acc = accumulate_packed_hfp8(acc, v, exp_bits, exp_bias);
  }

  DEVICE_INLINE void store(float* output_ptr, int num_valid_outputs = 4) {
    bool aligned_16b = intptr_t(output_ptr) % 16 == 0;
    bool aligned_8b = intptr_t(output_ptr) % 8 == 0;
    // Since byte granule is guaranteed, num_valid_outputs can be any integer
    // for int8.
    if (aligned_16b && num_valid_outputs == 4) {
      *reinterpret_cast<float4*>(output_ptr) =
          *reinterpret_cast<const float4*>(&acc);
    } else if (aligned_8b && num_valid_outputs >= 2) {
      *reinterpret_cast<float2*>(output_ptr) =
          *reinterpret_cast<const float2*>(&(acc.x));
      if (num_valid_outputs == 4) {
        *reinterpret_cast<float2*>(output_ptr + 2) =
            *reinterpret_cast<const float2*>(&(acc.x) + 2);
      } else if (num_valid_outputs == 3) {
        *(output_ptr + 2) = *(&(acc.x) + 2);
      }
    } else {
#pragma unroll
      for (int i = 0; i < 4; ++i) {
        if (i < num_valid_outputs) {
          output_ptr[i] = *(&(acc.x) + i);
        }
      }
    }
  }

  DEVICE_INLINE void store(at::Half* output_ptr, int num_valid_outputs = 4) {
    half4 val = to_half4(acc);
    bool aligned_8b = intptr_t(output_ptr) % 8 == 0;
    bool aligned_4b = intptr_t(output_ptr) % 4 == 0;
    // Since byte granule is guaranteed, num_valid_outputs can be any integer
    // for int8.
    if (aligned_8b && num_valid_outputs == 4) {
      *reinterpret_cast<float2*>(output_ptr) =
          *reinterpret_cast<const float2*>(&val);
    } else if (aligned_4b && num_valid_outputs >= 2) {
      *reinterpret_cast<float*>(output_ptr) =
          *reinterpret_cast<const float*>(&(val.vals[0].x));
      if (num_valid_outputs == 4) {
        *reinterpret_cast<float*>(output_ptr + 2) =
            *reinterpret_cast<const float*>(&(val.vals[0].x) + 2);
      } else if (num_valid_outputs == 3) {
        *(output_ptr + 2) =
            *reinterpret_cast<const at::Half*>(&(val.vals[0].x) + 2);
      }
    } else {
#pragma unroll
      for (int i = 0; i < 4; ++i) {
        if (i < num_valid_outputs) {
          output_ptr[i] =
              *reinterpret_cast<const at::Half*>(&(val.vals[0].x) + i);
        }
      }
    }
  }

  DEVICE_INLINE void store(uint8_t* output_ptr, int num_valid_outputs = 4) {
    CUDA_KERNEL_ASSERT(false);
  }

  DEVICE_INLINE void
  store(uint8_t* output_ptr, float2 qparams, int num_valid_outputs = 4) {
    const float inv_scale = 255.0f / (qparams.x * 255.0f + kQParamEps);
#pragma unroll
    for (int i = 0; i < 4; ++i) {
      if (i < num_valid_outputs) {
        output_ptr[i] = lrintf(((&(acc.x))[i] - qparams.y) * inv_scale);
      }
    }
  }

  DEVICE_INLINE void
  store(float* output_ptr, float2 qparams, int num_valid_outputs = 4) {
    CUDA_KERNEL_ASSERT(false);
  }

  DEVICE_INLINE void
  store(at::Half* output_ptr, float2 qparams, int num_valid_outputs = 4) {
    CUDA_KERNEL_ASSERT(false);
  }

  // acc <- acc + a * b
  DEVICE_INLINE void fma(uint32_t v, int exp_bits, int exp_bias, float b) {
    acc = accumulate_weighted_packed_hfp8(acc, v, exp_bits, exp_bias, b);
  }

  // acc <- acc + a
  DEVICE_INLINE void add(uint32_t v, int exp_bits, int exp_bias) {
    acc = accumulate_packed_hfp8(acc, v, exp_bits, exp_bias);
  }

  // acc <- acc * a
  DEVICE_INLINE void mul(float a) {
    acc.x *= a;
    acc.y *= a;
    acc.z *= a;
    acc.w *= a;
  }
};

template <>
struct VecNT<4, PrimitiveType::INT> {
  float4 acc;

  DEVICE_INLINE VecNT() {
    acc = make_zero_float4();
  }

  DEVICE_INLINE VecNT(uint32_t v, half2 shift_scale) {
    acc = make_zero_float4();
    acc = accumulate_packed_int8(acc, v, shift_scale);
  }

  DEVICE_INLINE void store(float* output_ptr, int num_valid_outputs = 4) {
    bool aligned_16b = intptr_t(output_ptr) % 16 == 0;
    bool aligned_8b = intptr_t(output_ptr) % 8 == 0;
    // Since byte granule is guaranteed, num_valid_outputs can be any integer
    // for int8.
    if (aligned_16b && num_valid_outputs == 4) {
      *reinterpret_cast<float4*>(output_ptr) =
          *reinterpret_cast<const float4*>(&acc);
    } else if (aligned_8b && num_valid_outputs >= 2) {
      *reinterpret_cast<float2*>(output_ptr) =
          *reinterpret_cast<const float2*>(&(acc.x));
      if (num_valid_outputs == 4) {
        *reinterpret_cast<float2*>(output_ptr + 2) =
            *reinterpret_cast<const float2*>(&(acc.x) + 2);
      } else if (num_valid_outputs == 3) {
        *(output_ptr + 2) = *(&(acc.x) + 2);
      }
    } else {
#pragma unroll
      for (int i = 0; i < 4; ++i) {
        if (i < num_valid_outputs) {
          output_ptr[i] = *(&(acc.x) + i);
        }
      }
    }
  }

  DEVICE_INLINE void store(at::Half* output_ptr, int num_valid_outputs = 4) {
    half4 val = to_half4(acc);
    bool aligned_8b = intptr_t(output_ptr) % 8 == 0;
    bool aligned_4b = intptr_t(output_ptr) % 4 == 0;
    // Since byte granule is guaranteed, num_valid_outputs can be any integer
    // for int8.
    if (aligned_8b && num_valid_outputs == 4) {
      *reinterpret_cast<float2*>(output_ptr) =
          *reinterpret_cast<const float2*>(&val);
    } else if (aligned_4b && num_valid_outputs >= 2) {
      *reinterpret_cast<float*>(output_ptr) =
          *reinterpret_cast<const float*>(&(val.vals[0].x));
      if (num_valid_outputs == 4) {
        *reinterpret_cast<float*>(output_ptr + 2) =
            *reinterpret_cast<const float*>(&(val.vals[0].x) + 2);
      } else if (num_valid_outputs == 3) {
        *(output_ptr + 2) =
            *reinterpret_cast<const at::Half*>(&(val.vals[0].x) + 2);
      }
    } else {
#pragma unroll
      for (int i = 0; i < 4; ++i) {
        if (i < num_valid_outputs) {
          output_ptr[i] =
              *reinterpret_cast<const at::Half*>(&(val.vals[0].x) + i);
        }
      }
    }
  }

  DEVICE_INLINE void store(uint8_t* output_ptr, int num_valid_outputs = 4) {
    CUDA_KERNEL_ASSERT(false);
  }

  DEVICE_INLINE void
  store(uint8_t* output_ptr, float2 qparams, int num_valid_outputs = 4) {
    const float inv_scale = 255.0f / (qparams.x * 255.0f + kQParamEps);
#pragma unroll
    for (int i = 0; i < 4; ++i) {
      if (i < num_valid_outputs) {
        output_ptr[i] = lrintf(((&(acc.x))[i] - qparams.y) * inv_scale);
      }
    }
  }

  DEVICE_INLINE void
  store(float* output_ptr, float2 qparams, int num_valid_outputs = 4) {
    CUDA_KERNEL_ASSERT(false);
  }

  DEVICE_INLINE void
  store(at::Half* output_ptr, float2 qparams, int num_valid_outputs = 4) {
    CUDA_KERNEL_ASSERT(false);
  }

  // acc <- acc + a * b
  DEVICE_INLINE void fma(uint32_t v, half2 shift_scale, float b) {
    acc = accumulate_weighted_packed_int8(acc, v, shift_scale, b);
  }

  // acc <- acc + a
  DEVICE_INLINE void add(uint32_t v, half2 shift_scale) {
    acc = accumulate_packed_int8(acc, v, shift_scale);
  }

  // acc <- acc * a
  DEVICE_INLINE void mul(float a) {
    acc.x *= a;
    acc.y *= a;
    acc.z *= a;
    acc.w *= a;
  }
};

template <>
struct VecNT<8, PrimitiveType::INT> {
  float8 acc;

  DEVICE_INLINE VecNT() {
    acc = make_zero_float8();
  }

  DEVICE_INLINE VecNT(uint32_t v, half2 shift_scale) {
    acc = make_zero_float8();
    acc = accumulate_packed_int4(acc, v, shift_scale);
  }

  DEVICE_INLINE void store(float* output_ptr, int num_valid_outputs = 8) {
    bool aligned_16b = intptr_t(output_ptr) % 16 == 0;
    bool aligned_8b = intptr_t(output_ptr) % 8 == 0;
    // Since byte granule is guaranteed, num_valid_outputs is multiple of 2 for
    // int4.
    if (aligned_16b && num_valid_outputs >= 4) { // 128 bit cache line
      *reinterpret_cast<float4*>(output_ptr) =
          *reinterpret_cast<const float4*>(&(acc.vals[0]));
      if (num_valid_outputs == 8) {
        *reinterpret_cast<float4*>(output_ptr + 4) =
            *reinterpret_cast<const float4*>(&(acc.vals[1]));
      } else if (num_valid_outputs == 6) {
        *reinterpret_cast<float2*>(output_ptr + 4) =
            *reinterpret_cast<const float2*>(&(acc.vals[1]));
      }
    } else if (aligned_8b) {
#pragma unroll
      for (int i = 0; i < 8; i += 2) {
        if (i < num_valid_outputs) {
          *reinterpret_cast<float2*>(output_ptr + i) =
              *reinterpret_cast<const float2*>(&(acc.vals[0].x) + i);
        }
      }
    } else {
#pragma unroll
      for (int i = 0; i < 8; ++i) {
        if (i < num_valid_outputs) {
          output_ptr[i] = *(&(acc.vals[0].x) + i);
        }
      }
    }
  }

  DEVICE_INLINE void store(at::Half* output_ptr, int num_valid_outputs = 8) {
    half8 val = to_half8(acc);
    bool aligned_16b = intptr_t(output_ptr) % 16 == 0;
    bool aligned_8b = intptr_t(output_ptr) % 8 == 0;
    bool aligned_4b = intptr_t(output_ptr) % 4 == 0;
    // Since byte granule is guaranteed, num_valid_outputs is multiple of 2 for
    // int4.
    if (aligned_16b && num_valid_outputs == 8) {
      *reinterpret_cast<half8*>(output_ptr) =
          *reinterpret_cast<const half8*>(&val);
    } else if (aligned_8b && num_valid_outputs >= 4) {
      *reinterpret_cast<half4*>(output_ptr) =
          *reinterpret_cast<const half4*>(&(val.vals[0].x));
      if (num_valid_outputs == 8) {
        *reinterpret_cast<half4*>(output_ptr + 4) =
            *reinterpret_cast<const half4*>(&(val.vals[0].x) + 4);
      } else if (num_valid_outputs == 6) {
        *reinterpret_cast<half2*>(output_ptr + 4) =
            *reinterpret_cast<const half2*>(&(val.vals[0].x) + 4);
      }
    } else if (aligned_4b) {
#pragma unroll
      for (int i = 0; i < 8; i += 2) {
        if (i < num_valid_outputs) {
          *reinterpret_cast<half2*>(output_ptr + i) =
              *reinterpret_cast<const half2*>(&(val.vals[0].x) + i);
        }
      }
    } else {
#pragma unroll
      for (int i = 0; i < 8; ++i) {
        if (i < num_valid_outputs) {
          output_ptr[i] =
              *reinterpret_cast<const at::Half*>(&(val.vals[0].x) + i);
        }
      }
    }
  }

  DEVICE_INLINE void store(uint8_t* output_ptr, int num_valid_outputs = 8) {
    CUDA_KERNEL_ASSERT(false);
  }

  DEVICE_INLINE void
  store(uint8_t* output_ptr, float2 qparams, int num_valid_outputs = 8) {
    const float inv_scale = 255.0f / (qparams.x * 255.0f + kQParamEps);
#pragma unroll
    for (int i = 0; i < 8; ++i) {
      if (i < num_valid_outputs) {
        output_ptr[i] = lrintf(
            (reinterpret_cast<const float*>(&(acc.vals[0].x))[i] - qparams.y) *
            inv_scale);
      }
    }
  }

  DEVICE_INLINE void
  store(float* output_ptr, float2 qparams, int num_valid_outputs = 8) {
    CUDA_KERNEL_ASSERT(false);
  }

  DEVICE_INLINE void
  store(at::Half* output_ptr, float2 qparams, int num_valid_outputs = 8) {
    CUDA_KERNEL_ASSERT(false);
  }

  // acc <- acc + a * b
  DEVICE_INLINE void fma(uint32_t v, half2 shift_scale, float b) {
    acc = accumulate_weighted_packed_int4(acc, v, shift_scale, b);
  }

  // acc <- acc + a
  DEVICE_INLINE void add(uint32_t v, half2 shift_scale) {
    acc = accumulate_packed_int4(acc, v, shift_scale);
  }

  // acc <- acc * a
  DEVICE_INLINE void mul(float a) {
    acc.vals[0].x *= a;
    acc.vals[0].y *= a;
    acc.vals[0].z *= a;
    acc.vals[0].w *= a;
    acc.vals[1].x *= a;
    acc.vals[1].y *= a;
    acc.vals[1].z *= a;
    acc.vals[1].w *= a;
  }
};

template <>
struct VecNT<16, PrimitiveType::INT> {
  float_16 acc;

  DEVICE_INLINE VecNT() {
    acc = make_zero_float_16();
  }

  DEVICE_INLINE VecNT(uint32_t v, half2 shift_scale) {
    acc = make_zero_float_16();
    acc = accumulate_packed_int2(acc, v, shift_scale);
  }

  DEVICE_INLINE void store(float* output_ptr, int num_valid_outputs = 16) {
    bool aligned_16b = intptr_t(output_ptr) % 16 == 0;
    bool aligned_8b = intptr_t(output_ptr) % 8 == 0;
    if (aligned_16b) { // 128 bit cache line
#pragma unroll
      for (int i = 0; i < 16; i += 4) {
        if (i < num_valid_outputs) {
          *reinterpret_cast<float4*>(output_ptr + i) =
              *reinterpret_cast<const float4*>(&(acc.vals[0].vals[0]) + i);
        }
      }
    } else if (aligned_8b) {
#pragma unroll
      for (int i = 0; i < 16; i += 2) {
        if (i < num_valid_outputs) {
          *reinterpret_cast<float2*>(output_ptr + i) =
              *reinterpret_cast<const float2*>(&(acc.vals[0].vals[0]) + i);
        }
      }
    } else {
#pragma unroll
      for (int i = 0; i < 16; ++i) {
        if (i < num_valid_outputs) {
          *reinterpret_cast<float*>(output_ptr + i) =
              *reinterpret_cast<const float*>(&(acc.vals[0].vals[0]) + i);
        }
      }
    }
  }

  DEVICE_INLINE void store(at::Half* output_ptr, int num_valid_outputs = 16) {
    half16 val = to_half16(acc);
    bool aligned_16b = intptr_t(output_ptr) % 16 == 0;
    bool aligned_8b = intptr_t(output_ptr) % 8 == 0;
    bool aligned_4b = intptr_t(output_ptr) % 4 == 0;
    // Since byte granule is guaranteed, num_valid_outputs is multiple of 4 for
    // int2.
    if (aligned_16b && num_valid_outputs >= 8) {
      *reinterpret_cast<half8*>(output_ptr) =
          *reinterpret_cast<const half8*>(&(val.vals[0].x));
      if (num_valid_outputs == 16) {
        *reinterpret_cast<half8*>(output_ptr + 8) =
            *reinterpret_cast<const half8*>(&(val.vals[0].x) + 8);
      } else if (num_valid_outputs == 12) {
        *reinterpret_cast<half4*>(output_ptr + 8) =
            *reinterpret_cast<const half4*>(&(val.vals[0].x) + 8);
      }
    } else if (aligned_8b) {
#pragma unroll
      for (int i = 0; i < 16; i += 4) {
        if (i < num_valid_outputs) {
          *reinterpret_cast<half4*>(output_ptr + i) =
              *reinterpret_cast<const half4*>(&(val.vals[0].x) + i);
        }
      }
    } else if (aligned_4b) {
#pragma unroll
      for (int i = 0; i < 16; i += 2) {
        if (i < num_valid_outputs) {
          *reinterpret_cast<half2*>(output_ptr + i) =
              *reinterpret_cast<const half2*>(&(val.vals[0].x) + i);
        }
      }
    } else {
#pragma unroll
      for (int i = 0; i < 16; ++i) {
        if (i < num_valid_outputs) {
          output_ptr[i] =
              *reinterpret_cast<const at::Half*>(&(val.vals[0].x) + i);
        }
      }
    }
  }

  DEVICE_INLINE void store(uint8_t* output_ptr, int num_valid_outputs = 16) {
    CUDA_KERNEL_ASSERT(false);
  }

  DEVICE_INLINE void
  store(uint8_t* output_ptr, float2 qparams, int num_valid_outputs = 16) {
    const float inv_scale = 255.0f / (qparams.x * 255.0f + kQParamEps);
#pragma unroll
    for (int i = 0; i < 16; ++i) {
      if (i < num_valid_outputs) {
        output_ptr[i] = lrintf(
            (reinterpret_cast<const float*>(&(acc.vals[0].vals[0]))[i] -
             qparams.y) *
            inv_scale);
      }
    }
  }

  DEVICE_INLINE void
  store(float* output_ptr, float2 qparams, int num_valid_outputs = 16) {
    CUDA_KERNEL_ASSERT(false);
  }

  DEVICE_INLINE void
  store(at::Half* output_ptr, float2 qparams, int num_valid_outputs = 16) {
    CUDA_KERNEL_ASSERT(false);
  }

  // acc <- acc + a * b
  DEVICE_INLINE void fma(uint32_t v, half2 shift_scale, float b) {
    acc = accumulate_weighted_packed_int2(acc, v, shift_scale, b);
  }

  // acc <- acc + a
  DEVICE_INLINE void add(uint32_t v, half2 shift_scale) {
    acc = accumulate_packed_int2(acc, v, shift_scale);
  }

  // acc <- acc * a
  DEVICE_INLINE void mul(float a) {
    acc.vals[0].vals[0].x *= a;
    acc.vals[0].vals[0].y *= a;
    acc.vals[0].vals[0].z *= a;
    acc.vals[0].vals[0].w *= a;
    acc.vals[0].vals[1].x *= a;
    acc.vals[0].vals[1].y *= a;
    acc.vals[0].vals[1].z *= a;
    acc.vals[0].vals[1].w *= a;

    acc.vals[1].vals[0].x *= a;
    acc.vals[1].vals[0].y *= a;
    acc.vals[1].vals[0].z *= a;
    acc.vals[1].vals[0].w *= a;
    acc.vals[1].vals[1].x *= a;
    acc.vals[1].vals[1].y *= a;
    acc.vals[1].vals[1].z *= a;
    acc.vals[1].vals[1].w *= a;
  }
};

#define min(a, b) ((a) < (b) ? (a) : (b))
#define max(a, b) ((a) > (b) ? (a) : (b))

DEVICE_INLINE float float1_max(float val) {
  return val;
}

DEVICE_INLINE float float1_min(float val) {
  return val;
}

DEVICE_INLINE float float2_max(float2 val) {
  float max_val = val.x;
  max_val = max(max_val, val.y);
  return max_val;
}

DEVICE_INLINE float float2_min(float2 val) {
  float min_val = val.x;
  min_val = min(min_val, val.y);
  return min_val;
}

DEVICE_INLINE float float4_max(float4 val) {
  float max_val = val.x;
  max_val = max(max_val, val.y);
  max_val = max(max_val, val.z);
  max_val = max(max_val, val.w);
  return max_val;
}

DEVICE_INLINE float float4_min(float4 val) {
  float min_val = val.x;
  min_val = min(min_val, val.y);
  min_val = min(min_val, val.z);
  min_val = min(min_val, val.w);
  return min_val;
}

DEVICE_INLINE float float8_max(float8 val) {
  float max_val0 = float4_max(val.vals[0]);
  float max_val1 = float4_max(val.vals[1]);
  return max(max_val0, max_val1);
}

DEVICE_INLINE float float8_min(float8 val) {
  float min_val0 = float4_min(val.vals[0]);
  float min_val1 = float4_min(val.vals[1]);
  return min(min_val0, min_val1);
}

DEVICE_INLINE float float16_max(float_16 val) {
  float max_val0 = float8_max(val.vals[0]);
  float max_val1 = float8_max(val.vals[1]);
  return max(max_val0, max_val1);
}

DEVICE_INLINE float float16_min(float_16 val) {
  float min_val0 = float8_min(val.vals[0]);
  float min_val1 = float8_min(val.vals[1]);
  return min(min_val0, min_val1);
}

#undef min
#undef max

<<<<<<< HEAD
// ROCm does not natively support __any_sync(). Using __ballot() 
// (https://rocmdocs.amd.com/en/latest/Programming_Guides/Kernel_language.html) 
=======
// ROCm does not natively support __any_sync(). Using __ballot()
// (https://rocmdocs.amd.com/en/latest/Programming_Guides/Kernel_language.html)
>>>>>>> 3c1fc794
// to implement __any_sync(). Note: the "warp-size" of AMD GPU is 64.
#ifdef __HIP_PLATFORM_HCC__
__device__ int __any_sync(uint64_t mask, int predicate) {
  uint64_t predicate_bit_pattern = __ballot(predicate);
<<<<<<< HEAD
  return (predicate_bit_pattern & mask) > 0;  
=======
  return (predicate_bit_pattern & mask) > 0;
>>>>>>> 3c1fc794
}
#endif

} // namespace fbgemm_gpu<|MERGE_RESOLUTION|>--- conflicted
+++ resolved
@@ -1216,12 +1216,8 @@
 
 __forceinline__ __device__ __half2
 hfma2(const __half2 a, const __half2 b, const __half2 c) {
-<<<<<<< HEAD
-#if (__CUDA_ARCH__ >= 530 && __CUDA_ARCH__ != 610) || defined(__HIP_PLATFORM_HCC__)
-=======
 #if (__CUDA_ARCH__ >= 530 && __CUDA_ARCH__ != 610) || \
     defined(__HIP_PLATFORM_HCC__)
->>>>>>> 3c1fc794
   return __hfma2(a, b, c);
 #else
   float2 fa, fb, fc;
@@ -1235,12 +1231,8 @@
 }
 
 __forceinline__ __device__ half hmul(half a, half b) {
-<<<<<<< HEAD
-#if (__CUDA_ARCH__ >= 530 && __CUDA_ARCH__ != 610) || defined(__HIP_PLATFORM_HCC__)
-=======
 #if (__CUDA_ARCH__ >= 530 && __CUDA_ARCH__ != 610) || \
     defined(__HIP_PLATFORM_HCC__)
->>>>>>> 3c1fc794
   return __hmul(a, b);
 #else
   return __float2half(__half2float(a) * __half2float(b));
@@ -2410,22 +2402,13 @@
 #undef min
 #undef max
 
-<<<<<<< HEAD
-// ROCm does not natively support __any_sync(). Using __ballot() 
-// (https://rocmdocs.amd.com/en/latest/Programming_Guides/Kernel_language.html) 
-=======
 // ROCm does not natively support __any_sync(). Using __ballot()
 // (https://rocmdocs.amd.com/en/latest/Programming_Guides/Kernel_language.html)
->>>>>>> 3c1fc794
 // to implement __any_sync(). Note: the "warp-size" of AMD GPU is 64.
 #ifdef __HIP_PLATFORM_HCC__
 __device__ int __any_sync(uint64_t mask, int predicate) {
   uint64_t predicate_bit_pattern = __ballot(predicate);
-<<<<<<< HEAD
-  return (predicate_bit_pattern & mask) > 0;  
-=======
   return (predicate_bit_pattern & mask) > 0;
->>>>>>> 3c1fc794
 }
 #endif
 
