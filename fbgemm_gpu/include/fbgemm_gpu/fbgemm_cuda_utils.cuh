/*
 * Copyright (c) Meta Platforms, Inc. and affiliates.
 * All rights reserved.
 * This source code is licensed under the BSD-style license found in the
 * LICENSE file in the root directory of this source tree.
 */
#pragma once

#include <ATen/ATen.h>
#include <ATen/AccumulateType.h>

#include <cuda.h>
#include <cuda_fp16.h>
#include <cuda_runtime.h>
#include <curand_kernel.h>

namespace fbgemm_gpu {

#define DEVICE_INLINE __device__ inline __attribute__((always_inline))

// Warp size
#ifdef __HIP_PLATFORM_HCC__
static constexpr int32_t kWarpSize = 64;
#else
static constexpr int32_t kWarpSize = 32;
#endif
// Max thread num in one thread block
static constexpr int32_t kMaxThreads = 1024;
static constexpr float kQParamEps = 1e-8f;

/* For rowwise int8 quantization, two quantization parameters (qparams)
will be stored at the end of each row in FP32 formats, appending a total of
8 bytes to each row.
*/
static constexpr float kINT8QparamsBytes = 8;

// Customized Half4 data types with two half2 (64-bit in total)
struct Half4 {
  half2 a;
  half2 b;

  __device__ inline void store(at::Half* p) {
#ifdef __HIP_PLATFORM_HCC__
    p[0] = __low2half(a);
    p[1] = __high2half(a);
    p[2] = __low2half(b);
    p[3] = __high2half(b);
#elif CUDA_VERSION >= 9000

#ifndef __HALF2_TO_UI
// cuda_fp16.hpp doesn't export this
#define __HALF2_TO_UI(var) *(reinterpret_cast<unsigned int*>(&(var)))
#endif

    asm("st.v2.u32 [%0], {%1, %2};"
        :
        : "l"(p), "r"(__HALF2_TO_UI(a)), "r"(__HALF2_TO_UI(b)));
#else
    asm("st.v2.u32 [%0], {%1, %2};" : : "l"(p), "r"(a.x), "r"(b.x));
#endif
  }
};

// Customized 4-element vector data types (with element type Half, float, or
// double).
template <typename T>
struct Vec4T {};

template <>
struct Vec4T<float> {
  float4 acc;
  DEVICE_INLINE Vec4T() {
    acc.x = 0;
    acc.y = 0;
    acc.z = 0;
    acc.w = 0;
  }

  DEVICE_INLINE Vec4T(const float* p) {
    acc = *((const float4*)p);
  }

  DEVICE_INLINE Vec4T(const double* p) {
    acc.x = p[0];
    acc.y = p[1];
    acc.z = p[2];
    acc.w = p[3];
  }

  DEVICE_INLINE Vec4T(const at::Half* p) {
#ifdef __HIP_PLATFORM_HCC__
    acc.x = __half2float(p[0]);
    acc.y = __half2float(p[1]);
    acc.z = __half2float(p[2]);
    acc.w = __half2float(p[3]);
#else
    Half4 out;
#if CUDA_VERSION >= 9000
    asm("ld.global.v2.u32 {%0, %1}, [%2];"
        : "=r"(__HALF2_TO_UI(out.a)), "=r"(__HALF2_TO_UI(out.b))
        : "l"(p));
#else
    asm("ld.global.v2.u32 {%0, %1}, [%2];"
        : "=r"(out.a.x), "=r"(out.b.x)
        : "l"(p));
#endif

    float2 a = __half22float2(out.a);
    float2 b = __half22float2(out.b);

    acc.x = a.x;
    acc.y = a.y;
    acc.z = b.x;
    acc.w = b.y;
#endif
<<<<<<< HEAD
=======
  }

  DEVICE_INLINE Vec4T(const at::BFloat16* p) {
    acc.x = p[0];
    acc.y = p[1];
    acc.z = p[2];
    acc.w = p[3];
>>>>>>> 5219dc42
  }

  DEVICE_INLINE void store(float* p) {
    *((float4*)p) = acc;
  }

  DEVICE_INLINE void store(float4* p) {
    *p = acc;
  }

  DEVICE_INLINE void store(at::Half* p) {
    float2 a;
    a.x = acc.x;
    a.y = acc.y;

    float2 b;
    b.x = acc.z;
    b.y = acc.w;

    Half4 out;
    out.a = __float22half2_rn(a);
    out.b = __float22half2_rn(b);
    out.store(p);
  }

  DEVICE_INLINE void store(at::BFloat16* p) {
    p[0] = acc.x;
    p[1] = acc.y;
    p[2] = acc.z;
    p[3] = acc.w;
  }

  DEVICE_INLINE void store(double* p) {
    p[0] = acc.x;
    p[1] = acc.y;
    p[2] = acc.z;
    p[3] = acc.w;
  }

  DEVICE_INLINE void store(uint8_t* p) {
    CUDA_KERNEL_ASSERT(false);
  }

  DEVICE_INLINE static void copy(const float* src, float* dst) {
    *((float4*)dst) = *((const float4*)src);
  }

  // this <- this + a * b
  DEVICE_INLINE void fma_(Vec4T<float> a, float b) {
    acc.x = __fmaf_rn(a.acc.x, b, acc.x);
    acc.y = __fmaf_rn(a.acc.y, b, acc.y);
    acc.z = __fmaf_rn(a.acc.z, b, acc.z);
    acc.w = __fmaf_rn(a.acc.w, b, acc.w);
  }

  // this <- this + a
  DEVICE_INLINE void add_(Vec4T<float> a) {
    acc.x += a.acc.x;
    acc.y += a.acc.y;
    acc.z += a.acc.z;
    acc.w += a.acc.w;
  }

  // this <- this * scale
  DEVICE_INLINE void mul_(float scale) {
    acc.x *= scale;
    acc.y *= scale;
    acc.z *= scale;
    acc.w *= scale;
  }
};

template <>
struct Vec4T<at::Half> {
  float4 acc;
  DEVICE_INLINE Vec4T() {
    acc.x = 0;
    acc.y = 0;
    acc.z = 0;
    acc.w = 0;
  }

  DEVICE_INLINE Vec4T(const at::Half* p) {
#ifdef __HIP_PLATFORM_HCC__
    acc.x = __half2float(p[0]);
    acc.y = __half2float(p[1]);
    acc.z = __half2float(p[2]);
    acc.w = __half2float(p[3]);
#else
    Half4 out;
#if CUDA_VERSION >= 9000
    asm("ld.global.v2.u32 {%0, %1}, [%2];"
        : "=r"(__HALF2_TO_UI(out.a)), "=r"(__HALF2_TO_UI(out.b))
        : "l"(p));
#else
    asm("ld.global.v2.u32 {%0, %1}, [%2];"
        : "=r"(out.a.x), "=r"(out.b.x)
        : "l"(p));
#endif

    float2 a = __half22float2(out.a);
    float2 b = __half22float2(out.b);

    acc.x = a.x;
    acc.y = a.y;
    acc.z = b.x;
    acc.w = b.y;
#endif
<<<<<<< HEAD
=======
  }

  DEVICE_INLINE Vec4T(const at::BFloat16* p) {
    acc.x = p[0];
    acc.y = p[1];
    acc.z = p[2];
    acc.w = p[3];
>>>>>>> 5219dc42
  }

  DEVICE_INLINE Vec4T(const float* p) {
    acc = *((const float4*)p);
  }

  DEVICE_INLINE Vec4T(const double* p) {
    acc.x = p[0];
    acc.y = p[1];
    acc.z = p[2];
    acc.w = p[3];
  }

  DEVICE_INLINE void store(at::Half* p) {
    float2 a;
    a.x = acc.x;
    a.y = acc.y;

    float2 b;
    b.x = acc.z;
    b.y = acc.w;

    Half4 out;
    out.a = __float22half2_rn(a);
    out.b = __float22half2_rn(b);
    out.store(p);
  }

  DEVICE_INLINE void store(at::BFloat16* p) {
    p[0] = acc.x;
    p[1] = acc.y;
    p[2] = acc.z;
    p[3] = acc.w;
  }

  DEVICE_INLINE void store(float* p) {
    *((float4*)p) = acc;
  }

  DEVICE_INLINE void store(double* p) {
    p[0] = acc.x;
    p[1] = acc.y;
    p[2] = acc.z;
    p[3] = acc.w;
  }

  DEVICE_INLINE void store(uint8_t* p) {
    CUDA_KERNEL_ASSERT(false);
  }

  DEVICE_INLINE static void copy(const at::Half* src, at::Half* dst) {
#ifdef __HIP_PLATFORM_HCC__
    dst[0] = src[0];
    dst[1] = src[1];
    dst[2] = src[2];
    dst[3] = src[3];
#else
    Half4 out;
#if CUDA_VERSION >= 9000
    asm("ld.global.v2.u32 {%0, %1}, [%2];"
        : "=r"(__HALF2_TO_UI(out.a)), "=r"(__HALF2_TO_UI(out.b))
        : "l"(src));
#else
    asm("ld.global.v2.u32 {%0, %1}, [%2];"
        : "=r"(out.a.x), "=r"(out.b.x)
        : "l"(src));
#endif
#if CUDA_VERSION >= 9000
    asm("st.v2.u32 [%0], {%1, %2};"
        :
        : "l"(dst), "r"(__HALF2_TO_UI(out.a)), "r"(__HALF2_TO_UI(out.b)));
#else
    asm("st.v2.u32 [%0], {%1, %2};" : : "l"(dst), "r"(out.a.x), "r"(out.b.x));
#endif
#endif
<<<<<<< HEAD
=======
  }

  // this <- this + a * b
  DEVICE_INLINE void fma_(Vec4T<at::Half> a, float b) {
    acc.x = __fmaf_rn(a.acc.x, b, acc.x);
    acc.y = __fmaf_rn(a.acc.y, b, acc.y);
    acc.z = __fmaf_rn(a.acc.z, b, acc.z);
    acc.w = __fmaf_rn(a.acc.w, b, acc.w);
  }

  DEVICE_INLINE void fma_(Vec4T<float> a, float b) {
    acc.x = __fmaf_rn(a.acc.x, b, acc.x);
    acc.y = __fmaf_rn(a.acc.y, b, acc.y);
    acc.z = __fmaf_rn(a.acc.z, b, acc.z);
    acc.w = __fmaf_rn(a.acc.w, b, acc.w);
  }

  // this <- this + a
  DEVICE_INLINE void add_(Vec4T<float> a) {
    acc.x += a.acc.x;
    acc.y += a.acc.y;
    acc.z += a.acc.z;
    acc.w += a.acc.w;
  }

  // this <- this + a
  DEVICE_INLINE void add_(Vec4T<at::Half> a) {
    acc.x += a.acc.x;
    acc.y += a.acc.y;
    acc.z += a.acc.z;
    acc.w += a.acc.w;
  }

  // this <- this * scale
  DEVICE_INLINE void mul_(float scale) {
    acc.x *= scale;
    acc.y *= scale;
    acc.z *= scale;
    acc.w *= scale;
  }
};

template <>
struct Vec4T<at::BFloat16> {
  float4 acc;
  DEVICE_INLINE Vec4T() {
    acc.x = 0;
    acc.y = 0;
    acc.z = 0;
    acc.w = 0;
  }

  DEVICE_INLINE Vec4T(const at::BFloat16* p) {
    acc.x = p[0];
    acc.y = p[1];
    acc.z = p[2];
    acc.w = p[3];
  }

  DEVICE_INLINE Vec4T(const at::Half* p) {
    acc.x = p[0];
    acc.y = p[1];
    acc.z = p[2];
    acc.w = p[3];
  }

  DEVICE_INLINE Vec4T(const float* p) {
    acc = *((const float4*)p);
  }

  DEVICE_INLINE Vec4T(const double* p) {
    acc.x = p[0];
    acc.y = p[1];
    acc.z = p[2];
    acc.w = p[3];
  }

  DEVICE_INLINE void store(at::Half* p) {
    float2 a;
    a.x = acc.x;
    a.y = acc.y;

    float2 b;
    b.x = acc.z;
    b.y = acc.w;

    Half4 out;
    out.a = __float22half2_rn(a);
    out.b = __float22half2_rn(b);
    out.store(p);
  }

  DEVICE_INLINE void store(at::BFloat16* p) {
    p[0] = acc.x;
    p[1] = acc.y;
    p[2] = acc.z;
    p[3] = acc.w;
  }

  DEVICE_INLINE void store(float* p) {
    *((float4*)p) = acc;
  }

  DEVICE_INLINE void store(double* p) {
    p[0] = acc.x;
    p[1] = acc.y;
    p[2] = acc.z;
    p[3] = acc.w;
  }

  DEVICE_INLINE void store(uint8_t* p) {
    CUDA_KERNEL_ASSERT(false);
  }

  DEVICE_INLINE static void copy(const at::BFloat16* src, at::BFloat16* dst) {
    dst[0] = src[0];
    dst[1] = src[1];
    dst[2] = src[2];
    dst[3] = src[3];
>>>>>>> 5219dc42
  }

  // this <- this + a * b
  DEVICE_INLINE void fma_(Vec4T<at::Half> a, float b) {
    acc.x = __fmaf_rn(a.acc.x, b, acc.x);
    acc.y = __fmaf_rn(a.acc.y, b, acc.y);
    acc.z = __fmaf_rn(a.acc.z, b, acc.z);
    acc.w = __fmaf_rn(a.acc.w, b, acc.w);
  }

  DEVICE_INLINE void fma_(Vec4T<float> a, float b) {
    acc.x = __fmaf_rn(a.acc.x, b, acc.x);
    acc.y = __fmaf_rn(a.acc.y, b, acc.y);
    acc.z = __fmaf_rn(a.acc.z, b, acc.z);
    acc.w = __fmaf_rn(a.acc.w, b, acc.w);
  }

  // this <- this + a
  DEVICE_INLINE void add_(Vec4T<float> a) {
    acc.x += a.acc.x;
    acc.y += a.acc.y;
    acc.z += a.acc.z;
    acc.w += a.acc.w;
  }

  // this <- this + a
  DEVICE_INLINE void add_(Vec4T<at::Half> a) {
    acc.x += a.acc.x;
    acc.y += a.acc.y;
    acc.z += a.acc.z;
    acc.w += a.acc.w;
  }

  // this <- this * scale
  DEVICE_INLINE void mul_(float scale) {
    acc.x *= scale;
    acc.y *= scale;
    acc.z *= scale;
    acc.w *= scale;
  }
};

template <>
struct Vec4T<double> {
  double4 acc;
  DEVICE_INLINE Vec4T() {
    acc.x = 0;
    acc.y = 0;
    acc.z = 0;
    acc.w = 0;
  }

  DEVICE_INLINE Vec4T(const at::Half* p) {
#ifdef __HIP_PLATFORM_HCC__
    acc.x = __half2float(p[0]);
    acc.y = __half2float(p[1]);
    acc.z = __half2float(p[2]);
    acc.w = __half2float(p[3]);
#else
    Half4 out;
#if CUDA_VERSION >= 9000
    asm("ld.global.v2.u32 {%0, %1}, [%2];"
        : "=r"(__HALF2_TO_UI(out.a)), "=r"(__HALF2_TO_UI(out.b))
        : "l"(p));
#else
    asm("ld.global.v2.u32 {%0, %1}, [%2];"
        : "=r"(out.a.x), "=r"(out.b.x)
        : "l"(p));
#endif

    float2 a = __half22float2(out.a);
    float2 b = __half22float2(out.b);

    acc.x = a.x;
    acc.y = a.y;
    acc.z = b.x;
    acc.w = b.y;
#endif
<<<<<<< HEAD
=======
  }

  DEVICE_INLINE Vec4T(const at::BFloat16* p) {
    acc.x = p[0];
    acc.y = p[1];
    acc.z = p[2];
    acc.w = p[3];
>>>>>>> 5219dc42
  }

  DEVICE_INLINE Vec4T(const float* p) {
    acc.x = p[0];
    acc.y = p[1];
    acc.z = p[2];
    acc.w = p[3];
  }

  DEVICE_INLINE Vec4T(const double* p) {
    acc = *((const double4*)p);
  }

  DEVICE_INLINE void store(double* p) {
    *((double4*)p) = acc;
  }

  DEVICE_INLINE void store(float* p) {
    float4* f4 = (float4*)p;
    f4->x = acc.x;
    f4->y = acc.y;
    f4->z = acc.z;
    f4->w = acc.w;
  }

  DEVICE_INLINE void store(at::Half* p) {
    float2 a;
    a.x = acc.x;
    a.y = acc.y;

    float2 b;
    b.x = acc.z;
    b.y = acc.w;

    Half4 out;
    out.a = __float22half2_rn(a);
    out.b = __float22half2_rn(b);
    out.store(p);
  }

  DEVICE_INLINE void store(at::BFloat16* p) {
    p[0] = acc.x;
    p[1] = acc.y;
    p[2] = acc.z;
    p[3] = acc.w;
  }

  DEVICE_INLINE static void copy(const double* src, double* dst) {
    *((double4*)dst) = *((const double4*)src);
  }

  // this <- this + a * b
  DEVICE_INLINE void fma_(Vec4T<double> a, double b) {
    acc.x = __fma_rn(a.acc.x, b, acc.x);
    acc.y = __fma_rn(a.acc.y, b, acc.y);
    acc.z = __fma_rn(a.acc.z, b, acc.z);
    acc.w = __fma_rn(a.acc.w, b, acc.w);
  }

  // this <- this + a
  DEVICE_INLINE void add_(Vec4T<double> a) {
    acc.x += a.acc.x;
    acc.y += a.acc.y;
    acc.z += a.acc.z;
    acc.w += a.acc.w;
  }

  // this <- this * scale
  DEVICE_INLINE void mul_(float scale) {
    acc.x *= scale;
    acc.y *= scale;
    acc.z *= scale;
    acc.w *= scale;
  }
};

template <typename scalar_t>
DEVICE_INLINE Vec4T<scalar_t> vec4_acc(
    Vec4T<scalar_t> lhs,
    Vec4T<scalar_t> rhs) {
  Vec4T<scalar_t> s;
  s.acc.x = lhs.acc.x + rhs.acc.x;
  s.acc.y = lhs.acc.y + rhs.acc.y;
  s.acc.z = lhs.acc.z + rhs.acc.z;
  s.acc.w = lhs.acc.w + rhs.acc.w;
  return s;
}

template <typename T>
DEVICE_INLINE T shfl_xor(const T val, int laneMask, int width = kWarpSize) {
#if defined(__HIP_PLATFORM_HCC__) || CUDA_VERSION < 9000
  return __shfl_xor(val, laneMask, width);
#else
  return __shfl_xor_sync(0xffffffff, val, laneMask, width);
#endif
}

template <typename T>
DEVICE_INLINE T shfl_sync(const T val, int srcLane = 0, int width = kWarpSize) {
#if defined(__HIP_PLATFORM_HCC__) || CUDA_VERSION < 9000
  return __shfl(val, srcLane, width);
#else
  return __shfl_sync(0xffffffff, val, srcLane, width);
#endif
}

/// Sums a register value across all warp threads
template <typename T, int ReduceWidth = kWarpSize>
DEVICE_INLINE T warpReduceAllSum(T val) {
#pragma unroll
  for (int mask = ReduceWidth / 2; mask > 0; mask >>= 1) {
#ifdef __HIP_PLATFORM_HCC__
    val += __shfl_xor(val, mask);
#else
    val += shfl_xor(val, mask);
#endif
  }
  return val;
}

// Correct for cases where x is not subnormal.
static DEVICE_INLINE __half
stochastic_rounding_scalar(float x, uint32_t random_value) {
  uint32_t w_int = __float_as_uint(x);
  unsigned assmebles = (w_int & 0xff800000) | (random_value >> 19);
  unsigned subtract = (w_int & 0xff800000);
  float assmeble_float = __uint_as_float(assmebles) - __uint_as_float(subtract);
  return __float2half_rz(x + assmeble_float);
}

static DEVICE_INLINE uint8_t
stochastic_rounding_scalar_uint8(float x, uint32_t random_bits) {
  typedef union {
    uint32_t I;
    float F;
  } fint32;

  fint32 noise;
  noise.F = 1;
  noise.I = (noise.I & 0x7F800000) | (random_bits & 0x007FFFFF);
  // noise.F in [1, 2]
  noise.F = noise.F - 1.5;
  // noise.F in [-0.5, 0.5]
  return lrintf(x + noise.F);
}

// This is a simple xorshift* RNG with 64 bits of state (vs 384 bits of state
// for curandStatePhilox4_32_10)
struct StochasticRoundingRNGState {
  uint64_t a;
};

// From https://github.com/lemire/testingRNG/blob/master/source/splitmix64.h
__host__ DEVICE_INLINE uint64_t splitmix64_stateless(uint64_t index) {
  uint64_t z = (index + UINT64_C(0x9E3779B97F4A7C15));
  z = (z ^ (z >> 30)) * UINT64_C(0xBF58476D1CE4E5B9);
  z = (z ^ (z >> 27)) * UINT64_C(0x94D049BB133111EB);
  return z ^ (z >> 31);
}

DEVICE_INLINE void stochastic_rounding_init(
    uint64_t s0,
    uint64_t s1,
    StochasticRoundingRNGState* state) {
  state->a = splitmix64_stateless(s0) ^ splitmix64_stateless(s1);
  // Ensure we never have a zero state (insanely low probability, but still...).
  if (state->a == 0) {
    state->a = 1;
  }
}

// See https://www.pcg-random.org/pdf/hmc-cs-2014-0905.pdf and
// https://en.wikipedia.org/wiki/Xorshift#xorshift*
DEVICE_INLINE uint4
stochastic_rounding_rand4(StochasticRoundingRNGState* state) {
  uint4 random_bits;
  uint64_t x = state->a; /* The state must be seeded with a nonzero value. */
  x ^= x >> 12; // a
  x ^= x << 25; // b
  x ^= x >> 27; // c
  random_bits.x = (x * UINT64_C(0x2545F4914F6CDD1D)) >> 32;
  x ^= x >> 12; // a
  x ^= x << 25; // b
  x ^= x >> 27; // c
  random_bits.y = (x * UINT64_C(0x2545F4914F6CDD1D)) >> 32;
  x ^= x >> 12; // a
  x ^= x << 25; // b
  x ^= x >> 27; // c
  random_bits.z = (x * UINT64_C(0x2545F4914F6CDD1D)) >> 32;
  x ^= x >> 12; // a
  x ^= x << 25; // b
  x ^= x >> 27; // c
  random_bits.w = (x * UINT64_C(0x2545F4914F6CDD1D)) >> 32;
  state->a = x;
  return random_bits;
}

template <typename dst_t, typename src_t>
DEVICE_INLINE void stochastic_rounding_vector(
    dst_t* output,
    Vec4T<src_t> value,
    StochasticRoundingRNGState& state,
    float2 /* not used */) {
  value.store(output);
}

template <>
DEVICE_INLINE void stochastic_rounding_vector(
    at::Half* output,
    Vec4T<at::Half> value,
    StochasticRoundingRNGState& state,
    float2 /* not used */) {
  uint4 random_bits = stochastic_rounding_rand4(&state);
  Half4 v;
  v.a = __halves2half2(
      stochastic_rounding_scalar(value.acc.x, random_bits.x),
      stochastic_rounding_scalar(value.acc.y, random_bits.y));
  v.b = __halves2half2(
      stochastic_rounding_scalar(value.acc.z, random_bits.z),
      stochastic_rounding_scalar(value.acc.w, random_bits.w));
  v.store(output);
}

template <>
DEVICE_INLINE void stochastic_rounding_vector(
    at::Half* output,
    Vec4T<float> value,
    StochasticRoundingRNGState& state,
    float2 /* not used */) {
  uint4 random_bits = stochastic_rounding_rand4(&state);
  Half4 v;
  v.a = __halves2half2(
      stochastic_rounding_scalar(value.acc.x, random_bits.x),
      stochastic_rounding_scalar(value.acc.y, random_bits.y));
  v.b = __halves2half2(
      stochastic_rounding_scalar(value.acc.z, random_bits.z),
      stochastic_rounding_scalar(value.acc.w, random_bits.w));
  v.store(output);
}

template <>
DEVICE_INLINE void stochastic_rounding_vector(
    uint8_t* output,
    Vec4T<float> value,
    StochasticRoundingRNGState& state,
    float2 qparams) {
  uint4 random_bits = stochastic_rounding_rand4(&state);
  float inv_scale = 255.0f / (qparams.x * 255.0f + kQParamEps);
  output[0] = stochastic_rounding_scalar_uint8(
      (value.acc.x - qparams.y) * inv_scale, random_bits.x);
  output[1] = stochastic_rounding_scalar_uint8(
      (value.acc.y - qparams.y) * inv_scale, random_bits.y);
  output[2] = stochastic_rounding_scalar_uint8(
      (value.acc.z - qparams.y) * inv_scale, random_bits.z);
  output[3] = stochastic_rounding_scalar_uint8(
      (value.acc.w - qparams.y) * inv_scale, random_bits.w);
}

template <>
DEVICE_INLINE void stochastic_rounding_vector(
    uint8_t* output,
    Vec4T<at::Half> value,
    StochasticRoundingRNGState& state,
    float2 qparams) {
  uint4 random_bits = stochastic_rounding_rand4(&state);
  float inv_scale = 255.0f / (qparams.x * 255.0f + kQParamEps);
  output[0] = stochastic_rounding_scalar_uint8(
      (value.acc.x - qparams.y) * inv_scale, random_bits.x);
  output[1] = stochastic_rounding_scalar_uint8(
      (value.acc.y - qparams.y) * inv_scale, random_bits.y);
  output[2] = stochastic_rounding_scalar_uint8(
      (value.acc.z - qparams.y) * inv_scale, random_bits.z);
  output[3] = stochastic_rounding_scalar_uint8(
      (value.acc.w - qparams.y) * inv_scale, random_bits.w);
}

// begin nearest rounding and store implementations
template <typename dst_t, typename src_t>
DEVICE_INLINE void nearest_rounding_vector(
    dst_t* output,
    Vec4T<src_t> value,
    float2 /* not used */) {
  value.store(output);
}

template <>
DEVICE_INLINE void
nearest_rounding_vector(uint8_t* output, Vec4T<float> value, float2 qparams) {
  float inv_scale = 255.0f / (qparams.x * 255.0f + kQParamEps);
  output[0] = lrintf((value.acc.x - qparams.y) * inv_scale);
  output[1] = lrintf((value.acc.y - qparams.y) * inv_scale);
  output[2] = lrintf((value.acc.z - qparams.y) * inv_scale);
  output[3] = lrintf((value.acc.w - qparams.y) * inv_scale);
}

template <>
DEVICE_INLINE void nearest_rounding_vector(
    uint8_t* output,
    Vec4T<at::Half> value,
    float2 qparams) {
  float inv_scale = 255.0f / (qparams.x * 255.0f + kQParamEps);
  output[0] = lrintf((value.acc.x - qparams.y) * inv_scale);
  output[1] = lrintf((value.acc.y - qparams.y) * inv_scale);
  output[2] = lrintf((value.acc.z - qparams.y) * inv_scale);
  output[3] = lrintf((value.acc.w - qparams.y) * inv_scale);
}

template <>
DEVICE_INLINE void
nearest_rounding_vector(uint8_t* output, Vec4T<double> value, float2 qparams) {
  CUDA_KERNEL_ASSERT(false);
}

template <typename dst_t, typename src_t>
DEVICE_INLINE void quantize_store(
    dst_t* output,
    Vec4T<src_t> value,
    StochasticRoundingRNGState* state,
    float2 qparams) {
  if (!state) {
    nearest_rounding_vector<dst_t, src_t>(output, value, qparams);
  } else {
    stochastic_rounding_vector<dst_t, src_t>(output, value, *state, qparams);
  }
}

template <typename dst_t, typename src_t>
DEVICE_INLINE Vec4T<dst_t> dequantize_load(src_t* value, float2 /* unused */) {
  return Vec4T<dst_t>(value);
}

template <>
DEVICE_INLINE Vec4T<float> dequantize_load(uint8_t* value, float2 qparams) {
  Vec4T<float> out;
  out.acc.x = value[0] * qparams.x + qparams.y;
  out.acc.y = value[1] * qparams.x + qparams.y;
  out.acc.z = value[2] * qparams.x + qparams.y;
  out.acc.w = value[3] * qparams.x + qparams.y;
  return out;
}

template <>
DEVICE_INLINE Vec4T<at::Half> dequantize_load(uint8_t* value, float2 qparams) {
  Vec4T<at::Half> out;
  out.acc.x = value[0] * qparams.x + qparams.y;
  out.acc.y = value[1] * qparams.x + qparams.y;
  out.acc.z = value[2] * qparams.x + qparams.y;
  out.acc.w = value[3] * qparams.x + qparams.y;
  return out;
}

template <typename emb_t>
DEVICE_INLINE float2 load_qparams_from_row(emb_t* qparam_ptr) {
  float2 qparams;
  float* qparams_fp_ptr = reinterpret_cast<float*>(qparam_ptr);
  qparams.x = qparams_fp_ptr[0];
  qparams.y = qparams_fp_ptr[1];
  return qparams;
}

template <typename emb_t>
DEVICE_INLINE void store_qparams_to_row(emb_t* ptr, float2 qparams) {
  CUDA_KERNEL_ASSERT(false); // Only int8 embeddding should call this
}

template <>
DEVICE_INLINE void store_qparams_to_row(uint8_t* ptr, float2 qparams) {
  auto ptr_as_uint = reinterpret_cast<uintptr_t>(ptr);
  if (ptr_as_uint % 8 == 0) {
    *reinterpret_cast<float2*>(ptr) = qparams;
  } else if (ptr_as_uint % 4 == 0) {
    auto* ptr_float = reinterpret_cast<float*>(ptr);
    auto* qparam_ptr = reinterpret_cast<const float*>(&qparams.x);
#pragma unroll
    for (int i = 0; i < 2; ++i) {
      ptr_float[i] = qparam_ptr[i];
    }
  } else if (ptr_as_uint % 2 == 0) {
    auto* ptr_16bit = reinterpret_cast<uint16_t*>(ptr);
    auto* qparam_ptr = reinterpret_cast<const uint16_t*>(&qparams.x);
#pragma unroll
    for (int i = 0; i < 4; ++i) {
      ptr_16bit[i] = qparam_ptr[i];
    }
  } else {
    auto* qparam_ptr = reinterpret_cast<const uint8_t*>(&qparams.x);
#pragma unroll
    for (int i = 0; i < 8; ++i) {
      ptr[i] = qparam_ptr[i];
    }
  }
}

template <typename emb_t, typename cache_t, typename dst_t>
// TODO: pass in dimension info and calculate qparams for rowwise integer
// quantization
struct WeightRow {
  DEVICE_INLINE WeightRow(
      emb_t* row,
      cache_t* cache_row,
      int dim,
      StochasticRoundingRNGState* stoc_rounding_state)
      : row_(row),
        cache_row_(cache_row),
        dim_(dim),
        stoc_rounding_state_(stoc_rounding_state) {}
  emb_t* row_;
  cache_t* cache_row_;
  int dim_;
  StochasticRoundingRNGState* stoc_rounding_state_;

  DEVICE_INLINE void set_stoc_state(
      StochasticRoundingRNGState* stoc_rounding_state) {
    stoc_rounding_state_ = stoc_rounding_state;
  }

  // load from cache if resident; else load from embedding
  DEVICE_INLINE Vec4T<dst_t> load(int32_t d, float2 qparams) {
    if (cache_row_) {
      return dequantize_load<dst_t, cache_t>(cache_row_ + d, qparams);
    } else {
      return dequantize_load<dst_t, emb_t>(row_ + d, qparams);
    }
  }

  // write back weight (high precision) to cache if resident; else write to
  // embedding assume dst_t is higher precision than cache_t and emb_t
  DEVICE_INLINE void store(Vec4T<dst_t> v, int32_t d, float2 qparams) {
    if (cache_row_) {
      quantize_store(cache_row_ + d, v, stoc_rounding_state_, qparams);
    } else {
      quantize_store(row_ + d, v, stoc_rounding_state_, qparams);
    }
  }

  // evict cached row into embedding row (high prec -> low prec)
  DEVICE_INLINE void evict(Vec4T<dst_t> v, int32_t d, float2 qparams) {
    quantize_store(row_ + d, v, stoc_rounding_state_, qparams);
  }

  DEVICE_INLINE void store_qparams(float2 qparams) {
    store_qparams_to_row(row_ + dim_, qparams);
  }

  DEVICE_INLINE float2 load_qparams() {
    return load_qparams_from_row<emb_t>(row_ + dim_);
  }
};

__host__ DEVICE_INLINE int32_t div_round_up(int32_t a, int32_t b) {
  return (a + b - 1) / b;
}

__host__ DEVICE_INLINE int32_t round_down(int32_t a, int32_t b) {
  return a / b * b;
}

// Shared memory with template supports.
// See https://leimao.github.io/blog/CUDA-Shared-Memory-Templated-Kernel/
template <typename T>
struct SharedMemory;

template <>
struct SharedMemory<int64_t> {
  __device__ int64_t* getPointer() {
    extern __shared__ int64_t s_int64_t[];
    return s_int64_t;
  }
};

template <>
struct SharedMemory<int32_t> {
  __device__ int32_t* getPointer() {
    extern __shared__ int32_t s_int32_t[];
    return s_int32_t;
  }
};

template <>
struct SharedMemory<float> {
  __device__ float* getPointer() {
    extern __shared__ float s_float_t[];
    return s_float_t;
  }
};

template <>
struct SharedMemory<double> {
  __device__ double* getPointer() {
    extern __shared__ double s_double_t[];
    return s_double_t;
  }
};

template <>
struct SharedMemory<Vec4T<at::acc_type<float, true>>> {
  __device__ Vec4T<at::acc_type<float, true>>* getPointer() {
    extern __shared__ Vec4T<at::acc_type<float, true>> s_acc_float_vec_t[];
    return s_acc_float_vec_t;
  }
};

template <>
struct SharedMemory<Vec4T<at::acc_type<double, true>>> {
  __device__ Vec4T<at::acc_type<double, true>>* getPointer() {
    extern __shared__ Vec4T<at::acc_type<double, true>> s_acc_double_vec_t[];
    return s_acc_double_vec_t;
  }
};

// Return if the address is aligned to the type (mainly for Vec4T).
template <class T>
DEVICE_INLINE bool is_aligned(const void* ptr) {
  auto iptr = reinterpret_cast<uintptr_t>(ptr);
  return !(iptr % alignof(T));
}

template <typename scalar_t>
__device__ float2 thrust_find_qparams(scalar_t* input_row, int D) {
  float2 qparams;

  scalar_t scalar_minimum = *(input_row++);
  scalar_t scalar_maximum = scalar_minimum;

  while (--D > 0) {
    scalar_t next = *(input_row++);
    scalar_minimum = (scalar_minimum <= next) ? scalar_minimum : next;
    scalar_maximum = (scalar_maximum >= next) ? scalar_maximum : next;
  }
  float minimum_element = scalar_minimum;
  float maximum_element = scalar_maximum;

  float range = maximum_element - minimum_element;
  qparams.x = range / 255.0f;
  qparams.y = minimum_element;
  return qparams;
}

template <typename scalar_t>
__device__ float2
thrust_find_qparams(fbgemm_gpu::Vec4T<scalar_t>* input_row, int D) {
  // TODO: replace uses in backward kernels with warp find qparams
  float2 qparams;
  float min_val = vec4_min(input_row[0]);
  float max_val = vec4_max(input_row[0]);
  for (int i = 0; i < D / 4; ++i) {
    min_val = min(min_val, vec4_min(input_row[i]));
    max_val = max(max_val, vec4_max(input_row[i]));
  }
  qparams.x = (max_val - min_val) / 255.0f;
  qparams.y = min_val;
  return qparams;
}

template <typename scalar_t>
DEVICE_INLINE scalar_t vec4_min(fbgemm_gpu::Vec4T<scalar_t> vec4) {
  scalar_t min_val = vec4.acc.x;
  min_val = min(vec4.acc.y, min_val);
  min_val = min(vec4.acc.z, min_val);
  min_val = min(vec4.acc.w, min_val);
  return min_val;
}

template <typename scalar_t>
DEVICE_INLINE scalar_t vec4_max(fbgemm_gpu::Vec4T<scalar_t> vec4) {
  scalar_t max_val = vec4.acc.x;
  max_val = max(vec4.acc.y, max_val);
  max_val = max(vec4.acc.z, max_val);
  max_val = max(vec4.acc.w, max_val);
  return max_val;
}

// Min a register value across all warp threads
template <typename T, int ReduceWidth = kWarpSize>
DEVICE_INLINE T warp_reduce_min(T val) {
#pragma unroll
  for (int mask = ReduceWidth / 2; mask > 0; mask >>= 1) {
    val = std::min(val, shfl_xor(val, mask));
  }
  return val;
}

// Max a register value across all warp threads
template <typename T, int ReduceWidth = kWarpSize>
DEVICE_INLINE T warp_reduce_max(T val) {
#pragma unroll
  for (int mask = ReduceWidth / 2; mask > 0; mask >>= 1) {
    val = std::max(val, shfl_xor(val, mask));
  }
  return val;
}

template <typename scalar_t>
__device__ float2 warp_find_qparams(scalar_t local_min, scalar_t local_max) {
  float2 qparams;
  local_min = warp_reduce_min<scalar_t>(local_min);
  local_max = warp_reduce_max<scalar_t>(local_max);
  if (threadIdx.x == 0) {
    qparams.x = (local_max - local_min) / 255.0f;
    qparams.y = local_min;
  }
  qparams.x = shfl_sync(qparams.x, 0);
  qparams.y = shfl_sync(qparams.y, 0);
  return qparams;
}

struct __align__(32) float8 {
  __host__ __device__ float8() {}
  float4 vals[2];
};

// float_16 refers to the struct with 16 fp32 elements.
struct __align__(64) float_16 {
  __host__ __device__ float_16() {}
  float8 vals[2];
};

struct __align__(8) half4 {
  __host__ __device__ half4() {}
  half2 vals[2];
};

struct __align__(16) half8 {
  __host__ __device__ half8() {}
  half2 vals[4];
};

struct __align__(32) half16 {
  __host__ __device__ half16() {}
  half2 vals[8];
};

DEVICE_INLINE __half to_half(float v) {
  return __float2half_rn(v);
}

DEVICE_INLINE __half2 to_half2(float2 v) {
  return __float22half2_rn(v);
}

DEVICE_INLINE half4 to_half4(float4 v) {
  half4 t;
  t.vals[0] = __float22half2_rn(make_float2(v.x, v.y));
  t.vals[1] = __float22half2_rn(make_float2(v.z, v.w));
  return t;
}

DEVICE_INLINE half8 to_half8(float8 v) {
  half8 t;
  t.vals[0] = __float22half2_rn(make_float2(v.vals[0].x, v.vals[0].y));
  t.vals[1] = __float22half2_rn(make_float2(v.vals[0].z, v.vals[0].w));
  t.vals[2] = __float22half2_rn(make_float2(v.vals[1].x, v.vals[1].y));
  t.vals[3] = __float22half2_rn(make_float2(v.vals[1].z, v.vals[1].w));
  return t;
}

DEVICE_INLINE half16 to_half16(float_16 v) {
  half16 t;
  t.vals[0] =
      __float22half2_rn(make_float2(v.vals[0].vals[0].x, v.vals[0].vals[0].y));
  t.vals[1] =
      __float22half2_rn(make_float2(v.vals[0].vals[0].z, v.vals[0].vals[0].w));
  t.vals[2] =
      __float22half2_rn(make_float2(v.vals[0].vals[1].x, v.vals[0].vals[1].y));
  t.vals[3] =
      __float22half2_rn(make_float2(v.vals[0].vals[1].z, v.vals[0].vals[1].w));

  t.vals[4] =
      __float22half2_rn(make_float2(v.vals[1].vals[0].x, v.vals[1].vals[0].y));
  t.vals[5] =
      __float22half2_rn(make_float2(v.vals[1].vals[0].z, v.vals[1].vals[0].w));
  t.vals[6] =
      __float22half2_rn(make_float2(v.vals[1].vals[1].x, v.vals[1].vals[1].y));
  t.vals[7] =
      __float22half2_rn(make_float2(v.vals[1].vals[1].z, v.vals[1].vals[1].w));
  return t;
}

DEVICE_INLINE float2 make_zero_float2() {
  return make_float2(0, 0);
}

DEVICE_INLINE float4 make_zero_float4() {
  return make_float4(0, 0, 0, 0);
}

DEVICE_INLINE float8 make_zero_float8() {
  float8 t;
  t.vals[0] = make_float4(0, 0, 0, 0);
  t.vals[1] = make_float4(0, 0, 0, 0);
  return t;
}

DEVICE_INLINE float_16 make_zero_float_16() {
  float_16 t;
  t.vals[0] = make_zero_float8();
  t.vals[1] = make_zero_float8();
  return t;
}

__forceinline__ __device__ __half2
hfma2(const __half2 a, const __half2 b, const __half2 c) {
#ifdef __HIP_PLATFORM_HCC__
  return __hfma2(a, b, c);
#else
#if __CUDA_ARCH__ >= 530 && __CUDA_ARCH__ != 610
  return __hfma2(a, b, c);
#else
  float2 fa, fb, fc;
  fa = __half22float2(a);
  fb = __half22float2(b);
  fc = __half22float2(c);
  fc.x = fa.x * fb.x + fc.x;
  fc.y = fa.y * fb.y + fc.y;
  return __float22half2_rn(fc);
#endif
#endif
}

__forceinline__ __device__ half hmul(half a, half b) {
#ifdef __HIP_PLATFORM_HCC__
  return __hmul(a, b);
#else
#if __CUDA_ARCH__ >= 530 && __CUDA_ARCH__ != 610
  return __hmul(a, b);
#else
  return __float2half(__half2float(a) * __half2float(b));
#endif
#endif
}

// Reinterpret a  pair of uint16_t (packed into a uint32_t) as half2, and
// multiply by rhs.
__device__ __forceinline__ __half2 hmul_short2(uint32_t lhs, __half rhs) {
#if __CUDA_ARCH__ >= 530 && __CUDA_ARCH__ != 610
#ifndef __HALF2_TO_UI
// cuda_fp16.hpp
#define __HALF2_TO_UI(var) *(reinterpret_cast<unsigned int*>(&(var)))
#endif
#ifndef __HALF2_TO_CUI
// cuda_fp16.hpp
#define __HALF2_TO_CUI(var) *(reinterpret_cast<const unsigned int*>(&(var)))
#endif
  __half2 ret;
  __half2 rhsp = make_half2(rhs, rhs);
  asm("mul.f16x2 %0, %1, %2;"
      : "=r"(__HALF2_TO_UI(ret))
      : "r"(__HALF2_TO_CUI(lhs)), "r"(__HALF2_TO_CUI(rhsp)));
  return ret;
#else
#ifndef __HALF2_TO_UI
// cuda_fp16.hpp
#define __HALF2_TO_UI(var) *(reinterpret_cast<unsigned int*>(&(var)))
#endif
  __half2 lhs_h2;
  __HALF2_TO_UI(lhs_h2) = lhs;
  float2 fx = __half22float2(lhs_h2);
  float2 fy = __half22float2(make_half2(rhs, rhs));
  float2 fr;
  fr.x = fx.x * fy.x;
  fr.y = fx.y * fy.y;
  return __float22half2_rn(fr);
#endif
}

__forceinline__ __device__ half16
dequantize_permuted_int2(uint32_t packedVals, __half2 shift_scale) {
  half16 res;
  uint32_t v = packedVals;
  // See comment below, this is a minor variation. Check N1600402.
  res.vals[0] = hmul_short2(v & 0x00030003, __float2half(32768));
  res.vals[1] = hmul_short2(v & 0x000C000C, __float2half(32768));
  res.vals[2] = hmul_short2(v & 0x00300030, __float2half(32768));
  res.vals[3] = hmul_short2(v & 0x00C000C0, __float2half(32768));
  v >>= 8;
  res.vals[4] = hmul_short2(v & 0x00030003, __float2half(32768));
  res.vals[5] = hmul_short2(v & 0x000C000C, __float2half(32768));
  res.vals[6] = hmul_short2(v & 0x00300030, __float2half(32768));
  res.vals[7] = hmul_short2(v & 0x00C000C0, __float2half(32768));

  // ~5% perf gain is observed with the explicit type conversions using
  // __float2half on Nvidia A100 GPUs (https://fburl.com/diff/ss8372zw) using
  // NVCC 11.0. Additionally, HIP compiler requires these explicit type
  // conversions.
  half shift_scale_x = __low2half(shift_scale);
  half shift_scale_y = __high2half(shift_scale);

  res.vals[0] = hfma2(
      res.vals[0],
      __half2(
          hmul(shift_scale_x, __float2half(512)),
          hmul(shift_scale_x, __float2half(512))),
      __half2(shift_scale_y, shift_scale_y));
  res.vals[1] = hfma2(
      res.vals[1],
      __half2(
          hmul(shift_scale_x, __float2half(128)),
          hmul(shift_scale_x, __float2half(128))),
      __half2(shift_scale_y, shift_scale_y));
  res.vals[2] = hfma2(
      res.vals[2],
      __half2(
          hmul(shift_scale_x, __float2half(32)),
          hmul(shift_scale_x, __float2half(32))),
      __half2(shift_scale_y, shift_scale_y));
  res.vals[3] = hfma2(
      res.vals[3],
      __half2(
          hmul(shift_scale_x, __float2half(8)),
          hmul(shift_scale_x, __float2half(8))),
      __half2(shift_scale_y, shift_scale_y));

  res.vals[4] = hfma2(
      res.vals[4],
      __half2(
          hmul(shift_scale_x, __float2half(512)),
          hmul(shift_scale_x, __float2half(512))),
      __half2(shift_scale_y, shift_scale_y));
  res.vals[5] = hfma2(
      res.vals[5],
      __half2(
          hmul(shift_scale_x, __float2half(128)),
          hmul(shift_scale_x, __float2half(128))),
      __half2(shift_scale_y, shift_scale_y));
  res.vals[6] = hfma2(
      res.vals[6],
      __half2(
          hmul(shift_scale_x, __float2half(32)),
          hmul(shift_scale_x, __float2half(32))),
      __half2(shift_scale_y, shift_scale_y));
  res.vals[7] = hfma2(
      res.vals[7],
      __half2(
          hmul(shift_scale_x, __float2half(8)),
          hmul(shift_scale_x, __float2half(8))),
      __half2(shift_scale_y, shift_scale_y));
  return res;
}

__forceinline__ __device__ half8
dequantize_permuted_int4(uint32_t packedVals, __half2 shift_scale) {
  half8 res;
  uint32_t v = packedVals;
  // What's going on here, you might ask? We extra out 4-bit pairs of integers
  // as 2xuint16 packed into an int32 via the mask operation, and then we
  // convert them to half precision values. As these are all integers in [0,
  // 15], we can actually just interpret the 4-bit integer values as
  // half-precision values. We multiply by 4096 x 4096 to go from the 4-bit
  // representation to the equivalent fp16 value, or alternatively 32768 * 512
  // (or 32 when we have shifted the 4-bit value up). See e.g.
  // https://gist.github.com/ajtulloch/021254a291a95966bc509db4e34ffeff for a
  // NumPy implementation. We do this dance because: a) doing bitwise operations
  // on each 4-bit value is expensive on the ALU, and 4-bit to half is expensive
  // on the XU. b) doing a 256-entry shared memory LUT on 8-bit pairs is
  // expensive on SMEM throughput. Credit to @jhj.
  res.vals[0] = hmul_short2(v & 0x000F000F, __float2half(32768));
  res.vals[1] = hmul_short2(v & 0x00F000F0, __float2half(32768));
  v >>= 8;
  res.vals[2] = hmul_short2(v & 0x000F000F, __float2half(32768));
  res.vals[3] = hmul_short2(v & 0x00F000F0, __float2half(32768));

  // ~5% perf gain is observed with the explicit type conversions using
  // __float2half on Nvidia A100 GPUs (https://fburl.com/diff/ss8372zw) using
  // NVCC 11.0. Additionally, HIP compiler requires these explicit type
  // conversions.
  half shift_scale_x = __low2half(shift_scale);
  half shift_scale_y = __high2half(shift_scale);

  res.vals[0] = hfma2(
      res.vals[0],
      __half2(
          hmul(shift_scale_x, __float2half(512)),
          hmul(shift_scale_x, __float2half(512))),
      __half2(shift_scale_y, shift_scale_y));
  res.vals[1] = hfma2(
      res.vals[1],
      __half2(
          hmul(shift_scale_x, __float2half(32)),
          hmul(shift_scale_x, __float2half(32))),
      __half2(shift_scale_y, shift_scale_y));
  res.vals[2] = hfma2(
      res.vals[2],
      __half2(
          hmul(shift_scale_x, __float2half(512)),
          hmul(shift_scale_x, __float2half(512))),
      __half2(shift_scale_y, shift_scale_y));
  res.vals[3] = hfma2(
      res.vals[3],
      __half2(
          hmul(shift_scale_x, __float2half(32)),
          hmul(shift_scale_x, __float2half(32))),
      __half2(shift_scale_y, shift_scale_y));
  return res;
}

__forceinline__ __device__ half4
dequantize_permuted_int8(uint32_t packedVals, __half2 shift_scale) {
  half4 res;
  uint32_t v = packedVals;
  // See comment above, this is a minor variation.
  res.vals[0] = hmul_short2(v & 0x00FF00FF, __float2half(32768));
  v >>= 8;
  res.vals[1] = hmul_short2(v & 0x00FF00FF, __float2half(32768));

  half shift_scale_x = __low2half(shift_scale);
  half shift_scale_y = __high2half(shift_scale);

  res.vals[0] = hfma2(
      res.vals[0],
      __half2(
          hmul(shift_scale_x, __float2half(512)),
          hmul(shift_scale_x, __float2half(512))),
      __half2(shift_scale_y, shift_scale_y));
  res.vals[1] = hfma2(
      res.vals[1],
      __half2(
          hmul(shift_scale_x, __float2half(512)),
          hmul(shift_scale_x, __float2half(512))),
      __half2(shift_scale_y, shift_scale_y));
  return res;
}

__forceinline__ __device__ float accumulate_fp32(float acc, float vals) {
  acc += vals;
  return acc;
}

__forceinline__ __device__ float
accumulate_weighted_fp32(float acc, float vals, float weight) {
  return fmaf(vals, weight, acc);
}

__forceinline__ __device__ float2 accumulate_fp16(float2 acc, __half2 vals) {
  float2 v = __half22float2(vals);
  acc.x += v.x;
  acc.y += v.y;
  return acc;
}

__forceinline__ __device__ float2
accumulate_weighted_fp16(float2 acc, __half2 vals, float weight) {
  float2 v = __half22float2(vals);
  acc.x = fmaf(v.x, weight, acc.x);
  acc.y = fmaf(v.y, weight, acc.y);
  return acc;
}

__forceinline__ __device__ float4
accumulate_packed_int8(float4 acc, uint32_t packedVals, __half2 shift_scale) {
  half4 res = dequantize_permuted_int8(packedVals, shift_scale);
  // Accumulate in float32.
  float2 v0 = __half22float2(res.vals[0]);
  float2 v1 = __half22float2(res.vals[1]);

  // Twiddle after permutations.
  acc.x += v0.x;
  acc.y += v1.x;
  acc.z += v0.y;
  acc.w += v1.y;
  return acc;
}

__forceinline__ __device__ float4 accumulate_weighted_packed_int8(
    float4 acc,
    uint32_t packedVals,
    __half2 shift_scale,
    float weight) {
  half4 res = dequantize_permuted_int8(packedVals, shift_scale);
  // Accumulate in float32.
  float2 v0 = __half22float2(res.vals[0]);
  float2 v1 = __half22float2(res.vals[1]);

  // Twiddle after permutations.
  acc.x = fmaf(v0.x, weight, acc.x);
  acc.y = fmaf(v1.x, weight, acc.y);
  acc.z = fmaf(v0.y, weight, acc.z);
  acc.w = fmaf(v1.y, weight, acc.w);
  return acc;
}

__forceinline__ __device__ float8
accumulate_packed_int4(float8 acc, uint32_t packedVals, __half2 shift_scale) {
  half8 res = dequantize_permuted_int4(packedVals, shift_scale);
  // Accumulate in float32.
  float2 v0 = __half22float2(res.vals[0]);
  float2 v1 = __half22float2(res.vals[1]);
  float2 v2 = __half22float2(res.vals[2]);
  float2 v3 = __half22float2(res.vals[3]);

  // Twiddle after permutations.
  acc.vals[0].x += v0.x;
  acc.vals[0].y += v1.x;
  acc.vals[0].z += v2.x;
  acc.vals[0].w += v3.x;
  acc.vals[1].x += v0.y;
  acc.vals[1].y += v1.y;
  acc.vals[1].z += v2.y;
  acc.vals[1].w += v3.y;
  return acc;
}

__forceinline__ __device__ float8 accumulate_weighted_packed_int4(
    float8 acc,
    uint32_t packedVals,
    __half2 shift_scale,
    float weight) {
  half8 res = dequantize_permuted_int4(packedVals, shift_scale);
  // Accumulate in float32.
  float2 v0 = __half22float2(res.vals[0]);
  float2 v1 = __half22float2(res.vals[1]);
  float2 v2 = __half22float2(res.vals[2]);
  float2 v3 = __half22float2(res.vals[3]);

  // Twiddle after permutations.
  acc.vals[0].x = fmaf(v0.x, weight, acc.vals[0].x);
  acc.vals[0].y = fmaf(v1.x, weight, acc.vals[0].y);
  acc.vals[0].z = fmaf(v2.x, weight, acc.vals[0].z);
  acc.vals[0].w = fmaf(v3.x, weight, acc.vals[0].w);
  acc.vals[1].x = fmaf(v0.y, weight, acc.vals[1].x);
  acc.vals[1].y = fmaf(v1.y, weight, acc.vals[1].y);
  acc.vals[1].z = fmaf(v2.y, weight, acc.vals[1].z);
  acc.vals[1].w = fmaf(v3.y, weight, acc.vals[1].w);
  return acc;
}

__forceinline__ __device__ float_16
accumulate_packed_int2(float_16 acc, uint32_t packedVals, __half2 shift_scale) {
  half16 res = dequantize_permuted_int2(packedVals, shift_scale);
  // Accumulate in float32.
  float2 v0 = __half22float2(res.vals[0]);
  float2 v1 = __half22float2(res.vals[1]);
  float2 v2 = __half22float2(res.vals[2]);
  float2 v3 = __half22float2(res.vals[3]);
  float2 v4 = __half22float2(res.vals[4]);
  float2 v5 = __half22float2(res.vals[5]);
  float2 v6 = __half22float2(res.vals[6]);
  float2 v7 = __half22float2(res.vals[7]);

  // Twiddle after permutations.
  acc.vals[0].vals[0].x += v0.x;
  acc.vals[0].vals[0].y += v1.x;
  acc.vals[0].vals[0].z += v2.x;
  acc.vals[0].vals[0].w += v3.x;

  acc.vals[0].vals[1].x += v4.x;
  acc.vals[0].vals[1].y += v5.x;
  acc.vals[0].vals[1].z += v6.x;
  acc.vals[0].vals[1].w += v7.x;

  acc.vals[1].vals[0].x += v0.y;
  acc.vals[1].vals[0].y += v1.y;
  acc.vals[1].vals[0].z += v2.y;
  acc.vals[1].vals[0].w += v3.y;

  acc.vals[1].vals[1].x += v4.y;
  acc.vals[1].vals[1].y += v5.y;
  acc.vals[1].vals[1].z += v6.y;
  acc.vals[1].vals[1].w += v7.y;

  return acc;
}

__forceinline__ __device__ float_16 accumulate_weighted_packed_int2(
    float_16 acc,
    uint32_t packedVals,
    __half2 shift_scale,
    float weight) {
  half16 res = dequantize_permuted_int2(packedVals, shift_scale);
  // Accumulate in float32.
  float2 v0 = __half22float2(res.vals[0]);
  float2 v1 = __half22float2(res.vals[1]);
  float2 v2 = __half22float2(res.vals[2]);
  float2 v3 = __half22float2(res.vals[3]);
  float2 v4 = __half22float2(res.vals[4]);
  float2 v5 = __half22float2(res.vals[5]);
  float2 v6 = __half22float2(res.vals[6]);
  float2 v7 = __half22float2(res.vals[7]);

  // Twiddle after permutations.
  acc.vals[0].vals[0].x = fmaf(v0.x, weight, acc.vals[0].vals[0].x);
  acc.vals[0].vals[0].y = fmaf(v1.x, weight, acc.vals[0].vals[0].y);
  acc.vals[0].vals[0].z = fmaf(v2.x, weight, acc.vals[0].vals[0].z);
  acc.vals[0].vals[0].w = fmaf(v3.x, weight, acc.vals[0].vals[0].w);

  acc.vals[0].vals[1].x = fmaf(v4.x, weight, acc.vals[0].vals[1].x);
  acc.vals[0].vals[1].y = fmaf(v5.x, weight, acc.vals[0].vals[1].y);
  acc.vals[0].vals[1].z = fmaf(v6.x, weight, acc.vals[0].vals[1].z);
  acc.vals[0].vals[1].w = fmaf(v7.x, weight, acc.vals[0].vals[1].w);

  acc.vals[1].vals[0].x = fmaf(v0.y, weight, acc.vals[1].vals[0].x);
  acc.vals[1].vals[0].y = fmaf(v1.y, weight, acc.vals[1].vals[0].y);
  acc.vals[1].vals[0].z = fmaf(v2.y, weight, acc.vals[1].vals[0].z);
  acc.vals[1].vals[0].w = fmaf(v3.y, weight, acc.vals[1].vals[0].w);

  acc.vals[1].vals[1].x = fmaf(v4.y, weight, acc.vals[1].vals[1].x);
  acc.vals[1].vals[1].y = fmaf(v5.y, weight, acc.vals[1].vals[1].y);
  acc.vals[1].vals[1].z = fmaf(v6.y, weight, acc.vals[1].vals[1].z);
  acc.vals[1].vals[1].w = fmaf(v7.y, weight, acc.vals[1].vals[1].w);

  return acc;
}

// Customized N-element vector data types (with element type float for
// accumulation type).
template <int N>
struct VecNT {};

template <>
struct VecNT<1> {
  float acc;

  DEVICE_INLINE VecNT() {
    acc = 0;
  }

  DEVICE_INLINE VecNT(float a) {
    acc = a;
  }

<<<<<<< HEAD
  DEVICE_INLINE void store(float* output_ptr) {
=======
  DEVICE_INLINE void store(float* output_ptr, int num_valid_outputs = 1) {
>>>>>>> 5219dc42
    *output_ptr = acc;
  }

  DEVICE_INLINE void store(at::Half* output_ptr, int num_valid_outputs = 1) {
    __half val = to_half(acc);
    *reinterpret_cast<__half*>(output_ptr) = val;
  }

  DEVICE_INLINE void store(uint8_t* output_ptr, int num_valid_outputs = 1) {
    CUDA_KERNEL_ASSERT(false);
  }

<<<<<<< HEAD
  DEVICE_INLINE void store(uint8_t* output_ptr, float2 qparams) {
    float inv_scale = 255.0f / (qparams.x * 255.0f + kQParamEps);
=======
  DEVICE_INLINE void
  store(uint8_t* output_ptr, float2 qparams, int num_valid_outputs = 1) {
    const float inv_scale = 255.0f / (qparams.x * 255.0f + kQParamEps);
>>>>>>> 5219dc42
    output_ptr[0] = lrintf((acc - qparams.y) * inv_scale);
  }

  DEVICE_INLINE void
  store(float* output_ptr, float2 qparams, int num_valid_outputs = 1) {
    CUDA_KERNEL_ASSERT(false);
  }

  DEVICE_INLINE void
  store(at::Half* output_ptr, float2 qparams, int num_valid_outputs = 1) {
    CUDA_KERNEL_ASSERT(false);
  }

  // acc <- acc + a * b
  DEVICE_INLINE void fma(float a, float b) {
    acc = accumulate_weighted_fp32(acc, a, b);
  }

  // acc <- acc + a
  DEVICE_INLINE void add(float a) {
    acc = accumulate_fp32(acc, a);
  }

  // acc <- acc * a
  DEVICE_INLINE void mul(float a) {
    acc = acc * a;
  }
};

template <>
struct VecNT<2> {
  float2 acc;

  DEVICE_INLINE VecNT() {
    acc = make_zero_float2();
  }

  DEVICE_INLINE VecNT(half2 a) {
    acc = __half22float2(a);
  }

<<<<<<< HEAD
  DEVICE_INLINE void store(float* output_ptr) {
    *reinterpret_cast<int2*>(output_ptr) = *reinterpret_cast<const int2*>(&acc);
=======
  DEVICE_INLINE void store(float* output_ptr, int num_valid_outputs = 2) {
    // num_valid_outputs can be any integer for half.
    if (uintptr_t(output_ptr) % 8 == 0 && num_valid_outputs == 2) {
      *reinterpret_cast<float2*>(output_ptr) = acc;
    } else {
#pragma unroll
      for (int i = 0; i < 2; ++i) {
        if (i < num_valid_outputs) {
          output_ptr[i] = *(&acc.x + i);
        }
      }
    }
>>>>>>> 5219dc42
  }

  DEVICE_INLINE void store(at::Half* output_ptr, int num_valid_outputs = 2) {
    half2 val = to_half2(acc);
    // num_valid_outputs can be any integer for half.
    if (uintptr_t(output_ptr) % 4 == 0 && num_valid_outputs == 2) {
      *reinterpret_cast<half2*>(output_ptr) = val;
    } else {
#pragma unroll
      for (int i = 0; i < 2; ++i) {
        if (i < num_valid_outputs) {
          output_ptr[i] = *reinterpret_cast<const at::Half*>(&val.x + i);
        }
      }
    }
  }

  DEVICE_INLINE void store(uint8_t* output_ptr, int num_valid_outputs = 2) {
    CUDA_KERNEL_ASSERT(false);
  }

<<<<<<< HEAD
  DEVICE_INLINE void store(uint8_t* output_ptr, float2 qparams) {
    float inv_scale = 255.0f / (qparams.x * 255.0f + kQParamEps);
    output_ptr[0] = lrintf((acc.x - qparams.y) * inv_scale);
    output_ptr[1] = lrintf((acc.y - qparams.y) * inv_scale);
=======
  DEVICE_INLINE void
  store(uint8_t* output_ptr, float2 qparams, int num_valid_outputs = 2) {
    const float inv_scale = 255.0f / (qparams.x * 255.0f + kQParamEps);
#pragma unroll
    for (int i = 0; i < 2; ++i) {
      if (i < num_valid_outputs) {
        output_ptr[i] = lrintf(((&acc.x)[i] - qparams.y) * inv_scale);
      }
    }
>>>>>>> 5219dc42
  }

  DEVICE_INLINE void
  store(float* output_ptr, float2 qparams, int num_valid_outputs = 2) {
    CUDA_KERNEL_ASSERT(false);
  }

  DEVICE_INLINE void
  store(at::Half* output_ptr, float2 qparams, int num_valid_outputs = 2) {
    CUDA_KERNEL_ASSERT(false);
  }

  // acc <- acc + a * b
  DEVICE_INLINE void fma(half2 a, float b) {
    acc = accumulate_weighted_fp16(acc, a, b);
  }

  // acc <- acc + a
  DEVICE_INLINE void add(half2 a) {
    acc = accumulate_fp16(acc, a);
  }

  // acc <- acc * a
  DEVICE_INLINE void mul(float a) {
    acc.x *= a;
    acc.y *= a;
  }
};

template <>
struct VecNT<4> {
  float4 acc;

  DEVICE_INLINE VecNT() {
    acc = make_zero_float4();
  }

  DEVICE_INLINE VecNT(uint32_t v, half2 shift_scale) {
    acc = make_zero_float4();
    acc = accumulate_packed_int8(acc, v, shift_scale);
  }

<<<<<<< HEAD
  DEVICE_INLINE void store(float* output_ptr) {
=======
  DEVICE_INLINE void store(float* output_ptr, int num_valid_outputs = 4) {
>>>>>>> 5219dc42
    bool aligned_16b = intptr_t(output_ptr) % 16 == 0;
    bool aligned_8b = intptr_t(output_ptr) % 8 == 0;
    // Since byte granule is guaranteed, num_valid_outputs can be any integer
    // for int8.
    if (aligned_16b && num_valid_outputs == 4) {
      *reinterpret_cast<float4*>(output_ptr) =
          *reinterpret_cast<const float4*>(&acc);
    } else if (aligned_8b && num_valid_outputs >= 2) {
      *reinterpret_cast<float2*>(output_ptr) =
          *reinterpret_cast<const float2*>(&(acc.x));
      if (num_valid_outputs == 4) {
        *reinterpret_cast<float2*>(output_ptr + 2) =
            *reinterpret_cast<const float2*>(&(acc.x) + 2);
      } else if (num_valid_outputs == 3) {
        *(output_ptr + 2) = *(&(acc.x) + 2);
      }
    } else {
#pragma unroll
      for (int i = 0; i < 4; ++i) {
        if (i < num_valid_outputs) {
          output_ptr[i] = *(&(acc.x) + i);
        }
      }
    }
  }

  DEVICE_INLINE void store(at::Half* output_ptr, int num_valid_outputs = 4) {
    half4 val = to_half4(acc);
    bool aligned_8b = intptr_t(output_ptr) % 8 == 0;
    bool aligned_4b = intptr_t(output_ptr) % 4 == 0;
    // Since byte granule is guaranteed, num_valid_outputs can be any integer
    // for int8.
    if (aligned_8b && num_valid_outputs == 4) {
      *reinterpret_cast<float2*>(output_ptr) =
          *reinterpret_cast<const float2*>(&val);
    } else if (aligned_4b && num_valid_outputs >= 2) {
      *reinterpret_cast<float*>(output_ptr) =
          *reinterpret_cast<const float*>(&(val.vals[0].x));
      if (num_valid_outputs == 4) {
        *reinterpret_cast<float*>(output_ptr + 2) =
            *reinterpret_cast<const float*>(&(val.vals[0].x) + 2);
      } else if (num_valid_outputs == 3) {
        *(output_ptr + 2) =
            *reinterpret_cast<const at::Half*>(&(val.vals[0].x) + 2);
      }
    } else {
<<<<<<< HEAD
      *(output_ptr + 0) = __low2half(val.vals[0]);
      *(output_ptr + 1) = __high2half(val.vals[0]);
      *(output_ptr + 2) = __low2half(val.vals[1]);
      *(output_ptr + 3) = __high2half(val.vals[1]);
=======
#pragma unroll
      for (int i = 0; i < 4; ++i) {
        if (i < num_valid_outputs) {
          output_ptr[i] =
              *reinterpret_cast<const at::Half*>(&(val.vals[0].x) + i);
        }
      }
>>>>>>> 5219dc42
    }
  }

  DEVICE_INLINE void store(uint8_t* output_ptr, int num_valid_outputs = 4) {
    CUDA_KERNEL_ASSERT(false);
  }

<<<<<<< HEAD
  DEVICE_INLINE void store(uint8_t* output_ptr, float2 qparams) {
    float inv_scale = 255.0f / (qparams.x * 255.0f + kQParamEps);
    output_ptr[0] = lrintf((acc.x - qparams.y) * inv_scale);
    output_ptr[1] = lrintf((acc.y - qparams.y) * inv_scale);
    output_ptr[2] = lrintf((acc.z - qparams.y) * inv_scale);
    output_ptr[3] = lrintf((acc.w - qparams.y) * inv_scale);
=======
  DEVICE_INLINE void
  store(uint8_t* output_ptr, float2 qparams, int num_valid_outputs = 4) {
    const float inv_scale = 255.0f / (qparams.x * 255.0f + kQParamEps);
#pragma unroll
    for (int i = 0; i < 4; ++i) {
      if (i < num_valid_outputs) {
        output_ptr[i] = lrintf(((&(acc.x))[i] - qparams.y) * inv_scale);
      }
    }
>>>>>>> 5219dc42
  }

  DEVICE_INLINE void
  store(float* output_ptr, float2 qparams, int num_valid_outputs = 4) {
    CUDA_KERNEL_ASSERT(false);
  }

  DEVICE_INLINE void
  store(at::Half* output_ptr, float2 qparams, int num_valid_outputs = 4) {
    CUDA_KERNEL_ASSERT(false);
  }

  // acc <- acc + a * b
  DEVICE_INLINE void fma(uint32_t v, half2 shift_scale, float b) {
    acc = accumulate_weighted_packed_int8(acc, v, shift_scale, b);
  }

  // acc <- acc + a
  DEVICE_INLINE void add(uint32_t v, half2 shift_scale) {
    acc = accumulate_packed_int8(acc, v, shift_scale);
  }

  // acc <- acc * a
  DEVICE_INLINE void mul(float a) {
    acc.x *= a;
    acc.y *= a;
    acc.z *= a;
    acc.w *= a;
  }
};

template <>
struct VecNT<8> {
  float8 acc;

  DEVICE_INLINE VecNT() {
    acc = make_zero_float8();
  }

  DEVICE_INLINE VecNT(uint32_t v, half2 shift_scale) {
    acc = make_zero_float8();
    acc = accumulate_packed_int4(acc, v, shift_scale);
  }

<<<<<<< HEAD
  DEVICE_INLINE void store(float* output_ptr) {
=======
  DEVICE_INLINE void store(float* output_ptr, int num_valid_outputs = 8) {
>>>>>>> 5219dc42
    bool aligned_16b = intptr_t(output_ptr) % 16 == 0;
    bool aligned_8b = intptr_t(output_ptr) % 8 == 0;
    // Since byte granule is guaranteed, num_valid_outputs is multiple of 2 for
    // int4.
    if (aligned_16b && num_valid_outputs >= 4) { // 128 bit cache line
      *reinterpret_cast<float4*>(output_ptr) =
          *reinterpret_cast<const float4*>(&(acc.vals[0]));
      if (num_valid_outputs == 8) {
        *reinterpret_cast<float4*>(output_ptr + 4) =
            *reinterpret_cast<const float4*>(&(acc.vals[1]));
      } else if (num_valid_outputs == 6) {
        *reinterpret_cast<float2*>(output_ptr + 4) =
            *reinterpret_cast<const float2*>(&(acc.vals[1]));
      }
    } else if (aligned_8b) {
#pragma unroll
      for (int i = 0; i < 8; i += 2) {
        if (i < num_valid_outputs) {
          *reinterpret_cast<float2*>(output_ptr + i) =
              *reinterpret_cast<const float2*>(&(acc.vals[0].x) + i);
        }
      }
    } else {
#pragma unroll
      for (int i = 0; i < 8; ++i) {
        if (i < num_valid_outputs) {
          output_ptr[i] = *(&(acc.vals[0].x) + i);
        }
      }
    }
  }

  DEVICE_INLINE void store(at::Half* output_ptr, int num_valid_outputs = 8) {
    half8 val = to_half8(acc);
    bool aligned_16b = intptr_t(output_ptr) % 16 == 0;
    bool aligned_8b = intptr_t(output_ptr) % 8 == 0;
    bool aligned_4b = intptr_t(output_ptr) % 4 == 0;
    // Since byte granule is guaranteed, num_valid_outputs is multiple of 2 for
    // int4.
    if (aligned_16b && num_valid_outputs == 8) {
      *reinterpret_cast<half8*>(output_ptr) =
          *reinterpret_cast<const half8*>(&val);
    } else if (aligned_8b && num_valid_outputs >= 4) {
      *reinterpret_cast<half4*>(output_ptr) =
          *reinterpret_cast<const half4*>(&(val.vals[0].x));
      if (num_valid_outputs == 8) {
        *reinterpret_cast<half4*>(output_ptr + 4) =
            *reinterpret_cast<const half4*>(&(val.vals[0].x) + 4);
      } else if (num_valid_outputs == 6) {
        *reinterpret_cast<half2*>(output_ptr + 4) =
            *reinterpret_cast<const half2*>(&(val.vals[0].x) + 4);
      }
    } else if (aligned_4b) {
#pragma unroll
      for (int i = 0; i < 8; i += 2) {
        if (i < num_valid_outputs) {
          *reinterpret_cast<half2*>(output_ptr + i) =
              *reinterpret_cast<const half2*>(&(val.vals[0].x) + i);
        }
      }
    } else {
<<<<<<< HEAD
      *(output_ptr + 0) = __low2half(val.vals[0]);
      *(output_ptr + 1) = __high2half(val.vals[0]);
      *(output_ptr + 2) = __low2half(val.vals[1]);
      *(output_ptr + 3) = __high2half(val.vals[1]);
      *(output_ptr + 4) = __low2half(val.vals[2]);
      *(output_ptr + 5) = __high2half(val.vals[2]);
      *(output_ptr + 6) = __low2half(val.vals[3]);
      *(output_ptr + 7) = __high2half(val.vals[3]);
=======
#pragma unroll
      for (int i = 0; i < 8; ++i) {
        if (i < num_valid_outputs) {
          output_ptr[i] =
              *reinterpret_cast<const at::Half*>(&(val.vals[0].x) + i);
        }
      }
>>>>>>> 5219dc42
    }
  }

  DEVICE_INLINE void store(uint8_t* output_ptr, int num_valid_outputs = 8) {
    CUDA_KERNEL_ASSERT(false);
  }

<<<<<<< HEAD
  DEVICE_INLINE void store(uint8_t* output_ptr, float2 qparams) {
    float inv_scale = 255.0f / (qparams.x * 255.0f + kQParamEps);
    output_ptr[0] = lrintf((acc.vals[0].x - qparams.y) * inv_scale);
    output_ptr[1] = lrintf((acc.vals[0].y - qparams.y) * inv_scale);
    output_ptr[2] = lrintf((acc.vals[0].z - qparams.y) * inv_scale);
    output_ptr[3] = lrintf((acc.vals[0].w - qparams.y) * inv_scale);
    output_ptr[4] = lrintf((acc.vals[1].x - qparams.y) * inv_scale);
    output_ptr[5] = lrintf((acc.vals[1].y - qparams.y) * inv_scale);
    output_ptr[6] = lrintf((acc.vals[1].z - qparams.y) * inv_scale);
    output_ptr[7] = lrintf((acc.vals[1].w - qparams.y) * inv_scale);
=======
  DEVICE_INLINE void
  store(uint8_t* output_ptr, float2 qparams, int num_valid_outputs = 8) {
    const float inv_scale = 255.0f / (qparams.x * 255.0f + kQParamEps);
#pragma unroll
    for (int i = 0; i < 8; ++i) {
      if (i < num_valid_outputs) {
        output_ptr[i] = lrintf(
            (reinterpret_cast<const float*>(&(acc.vals[0].x))[i] - qparams.y) *
            inv_scale);
      }
    }
>>>>>>> 5219dc42
  }

  DEVICE_INLINE void
  store(float* output_ptr, float2 qparams, int num_valid_outputs = 8) {
    CUDA_KERNEL_ASSERT(false);
  }

  DEVICE_INLINE void
  store(at::Half* output_ptr, float2 qparams, int num_valid_outputs = 8) {
    CUDA_KERNEL_ASSERT(false);
  }

  // acc <- acc + a * b
  DEVICE_INLINE void fma(uint32_t v, half2 shift_scale, float b) {
    acc = accumulate_weighted_packed_int4(acc, v, shift_scale, b);
  }

  // acc <- acc + a
  DEVICE_INLINE void add(uint32_t v, half2 shift_scale) {
    acc = accumulate_packed_int4(acc, v, shift_scale);
  }

  // acc <- acc * a
  DEVICE_INLINE void mul(float a) {
    acc.vals[0].x *= a;
    acc.vals[0].y *= a;
    acc.vals[0].z *= a;
    acc.vals[0].w *= a;
    acc.vals[1].x *= a;
    acc.vals[1].y *= a;
    acc.vals[1].z *= a;
    acc.vals[1].w *= a;
  }
};

template <>
struct VecNT<16> {
  float_16 acc;

  DEVICE_INLINE VecNT() {
    acc = make_zero_float_16();
  }

  DEVICE_INLINE VecNT(uint32_t v, half2 shift_scale) {
    acc = make_zero_float_16();
    acc = accumulate_packed_int2(acc, v, shift_scale);
  }

  DEVICE_INLINE void store(float* output_ptr, int num_valid_outputs = 16) {
    bool aligned_16b = intptr_t(output_ptr) % 16 == 0;
    bool aligned_8b = intptr_t(output_ptr) % 8 == 0;
    if (aligned_16b) { // 128 bit cache line
#pragma unroll
      for (int i = 0; i < 16; i += 4) {
        if (i < num_valid_outputs) {
          *reinterpret_cast<float4*>(output_ptr + i) =
              *reinterpret_cast<const float4*>(&(acc.vals[0].vals[0]) + i);
        }
      }
    } else if (aligned_8b) {
#pragma unroll
      for (int i = 0; i < 16; i += 2) {
        if (i < num_valid_outputs) {
          *reinterpret_cast<float2*>(output_ptr + i) =
              *reinterpret_cast<const float2*>(&(acc.vals[0].vals[0]) + i);
        }
      }
    } else {
#pragma unroll
      for (int i = 0; i < 16; ++i) {
        if (i < num_valid_outputs) {
          *reinterpret_cast<float*>(output_ptr + i) =
              *reinterpret_cast<const float*>(&(acc.vals[0].vals[0]) + i);
        }
      }
    }
  }

  DEVICE_INLINE void store(at::Half* output_ptr, int num_valid_outputs = 16) {
    half16 val = to_half16(acc);
    bool aligned_16b = intptr_t(output_ptr) % 16 == 0;
    bool aligned_8b = intptr_t(output_ptr) % 8 == 0;
    bool aligned_4b = intptr_t(output_ptr) % 4 == 0;
    // Since byte granule is guaranteed, num_valid_outputs is multiple of 4 for
    // int2.
    if (aligned_16b && num_valid_outputs >= 8) {
      *reinterpret_cast<half8*>(output_ptr) =
          *reinterpret_cast<const half8*>(&(val.vals[0].x));
      if (num_valid_outputs == 16) {
        *reinterpret_cast<half8*>(output_ptr + 8) =
            *reinterpret_cast<const half8*>(&(val.vals[0].x) + 8);
      } else if (num_valid_outputs == 12) {
        *reinterpret_cast<half4*>(output_ptr + 8) =
            *reinterpret_cast<const half4*>(&(val.vals[0].x) + 8);
      }
    } else if (aligned_8b) {
#pragma unroll
      for (int i = 0; i < 16; i += 4) {
        if (i < num_valid_outputs) {
          *reinterpret_cast<half4*>(output_ptr + i) =
              *reinterpret_cast<const half4*>(&(val.vals[0].x) + i);
        }
      }
    } else if (aligned_4b) {
#pragma unroll
      for (int i = 0; i < 16; i += 2) {
        if (i < num_valid_outputs) {
          *reinterpret_cast<half2*>(output_ptr + i) =
              *reinterpret_cast<const half2*>(&(val.vals[0].x) + i);
        }
      }
    } else {
#pragma unroll
      for (int i = 0; i < 16; ++i) {
        if (i < num_valid_outputs) {
          output_ptr[i] =
              *reinterpret_cast<const at::Half*>(&(val.vals[0].x) + i);
        }
      }
    }
  }

  DEVICE_INLINE void store(uint8_t* output_ptr, int num_valid_outputs = 16) {
    CUDA_KERNEL_ASSERT(false);
  }

  DEVICE_INLINE void
  store(uint8_t* output_ptr, float2 qparams, int num_valid_outputs = 16) {
    const float inv_scale = 255.0f / (qparams.x * 255.0f + kQParamEps);
#pragma unroll
    for (int i = 0; i < 16; ++i) {
      if (i < num_valid_outputs) {
        output_ptr[i] = lrintf(
            (reinterpret_cast<const float*>(&(acc.vals[0].vals[0]))[i] -
             qparams.y) *
            inv_scale);
      }
    }
  }

  DEVICE_INLINE void
  store(float* output_ptr, float2 qparams, int num_valid_outputs = 16) {
    CUDA_KERNEL_ASSERT(false);
  }

  DEVICE_INLINE void
  store(at::Half* output_ptr, float2 qparams, int num_valid_outputs = 16) {
    CUDA_KERNEL_ASSERT(false);
  }

  // acc <- acc + a * b
  DEVICE_INLINE void fma(uint32_t v, half2 shift_scale, float b) {
    acc = accumulate_weighted_packed_int2(acc, v, shift_scale, b);
  }

  // acc <- acc + a
  DEVICE_INLINE void add(uint32_t v, half2 shift_scale) {
    acc = accumulate_packed_int2(acc, v, shift_scale);
  }

  // acc <- acc * a
  DEVICE_INLINE void mul(float a) {
    acc.vals[0].vals[0].x *= a;
    acc.vals[0].vals[0].y *= a;
    acc.vals[0].vals[0].z *= a;
    acc.vals[0].vals[0].w *= a;
    acc.vals[0].vals[1].x *= a;
    acc.vals[0].vals[1].y *= a;
    acc.vals[0].vals[1].z *= a;
    acc.vals[0].vals[1].w *= a;

    acc.vals[1].vals[0].x *= a;
    acc.vals[1].vals[0].y *= a;
    acc.vals[1].vals[0].z *= a;
    acc.vals[1].vals[0].w *= a;
    acc.vals[1].vals[1].x *= a;
    acc.vals[1].vals[1].y *= a;
    acc.vals[1].vals[1].z *= a;
    acc.vals[1].vals[1].w *= a;
  }
};

#define min(a, b) ((a) < (b) ? (a) : (b))
#define max(a, b) ((a) > (b) ? (a) : (b))

DEVICE_INLINE float float1_max(float val) {
  return val;
}

DEVICE_INLINE float float1_min(float val) {
  return val;
}

DEVICE_INLINE float float2_max(float2 val) {
  float max_val = val.x;
  max_val = max(max_val, val.y);
  return max_val;
}

DEVICE_INLINE float float2_min(float2 val) {
  float min_val = val.x;
  min_val = min(min_val, val.y);
  return min_val;
}

DEVICE_INLINE float float4_max(float4 val) {
  float max_val = val.x;
  max_val = max(max_val, val.y);
  max_val = max(max_val, val.z);
  max_val = max(max_val, val.w);
  return max_val;
}

DEVICE_INLINE float float4_min(float4 val) {
  float min_val = val.x;
  min_val = min(min_val, val.y);
  min_val = min(min_val, val.z);
  min_val = min(min_val, val.w);
  return min_val;
}

DEVICE_INLINE float float8_max(float8 val) {
  float max_val0 = float4_max(val.vals[0]);
  float max_val1 = float4_max(val.vals[1]);
  return max(max_val0, max_val1);
}

DEVICE_INLINE float float8_min(float8 val) {
  float min_val0 = float4_min(val.vals[0]);
  float min_val1 = float4_min(val.vals[1]);
  return min(min_val0, min_val1);
}

DEVICE_INLINE float float16_max(float_16 val) {
  float max_val0 = float8_max(val.vals[0]);
  float max_val1 = float8_max(val.vals[1]);
  return max(max_val0, max_val1);
}

DEVICE_INLINE float float16_min(float_16 val) {
  float min_val0 = float8_min(val.vals[0]);
  float min_val1 = float8_min(val.vals[1]);
  return min(min_val0, min_val1);
}

#undef min
#undef max

#ifdef __HIP_PLATFORM_HCC__
__device__ int __any_sync(uint64_t mask, int predicate) {
  uint64_t predicate_bit_pattern = __ballot(predicate);
  return (predicate_bit_pattern & mask) > 0;  
}
#endif

} // namespace fbgemm_gpu<|MERGE_RESOLUTION|>--- conflicted
+++ resolved
@@ -113,8 +113,6 @@
     acc.z = b.x;
     acc.w = b.y;
 #endif
-<<<<<<< HEAD
-=======
   }
 
   DEVICE_INLINE Vec4T(const at::BFloat16* p) {
@@ -122,7 +120,6 @@
     acc.y = p[1];
     acc.z = p[2];
     acc.w = p[3];
->>>>>>> 5219dc42
   }
 
   DEVICE_INLINE void store(float* p) {
@@ -231,8 +228,6 @@
     acc.z = b.x;
     acc.w = b.y;
 #endif
-<<<<<<< HEAD
-=======
   }
 
   DEVICE_INLINE Vec4T(const at::BFloat16* p) {
@@ -240,7 +235,6 @@
     acc.y = p[1];
     acc.z = p[2];
     acc.w = p[3];
->>>>>>> 5219dc42
   }
 
   DEVICE_INLINE Vec4T(const float* p) {
@@ -316,8 +310,6 @@
     asm("st.v2.u32 [%0], {%1, %2};" : : "l"(dst), "r"(out.a.x), "r"(out.b.x));
 #endif
 #endif
-<<<<<<< HEAD
-=======
   }
 
   // this <- this + a * b
@@ -437,7 +429,6 @@
     dst[1] = src[1];
     dst[2] = src[2];
     dst[3] = src[3];
->>>>>>> 5219dc42
   }
 
   // this <- this + a * b
@@ -516,8 +507,6 @@
     acc.z = b.x;
     acc.w = b.y;
 #endif
-<<<<<<< HEAD
-=======
   }
 
   DEVICE_INLINE Vec4T(const at::BFloat16* p) {
@@ -525,7 +514,6 @@
     acc.y = p[1];
     acc.z = p[2];
     acc.w = p[3];
->>>>>>> 5219dc42
   }
 
   DEVICE_INLINE Vec4T(const float* p) {
@@ -1645,11 +1633,7 @@
     acc = a;
   }
 
-<<<<<<< HEAD
-  DEVICE_INLINE void store(float* output_ptr) {
-=======
   DEVICE_INLINE void store(float* output_ptr, int num_valid_outputs = 1) {
->>>>>>> 5219dc42
     *output_ptr = acc;
   }
 
@@ -1662,14 +1646,9 @@
     CUDA_KERNEL_ASSERT(false);
   }
 
-<<<<<<< HEAD
-  DEVICE_INLINE void store(uint8_t* output_ptr, float2 qparams) {
-    float inv_scale = 255.0f / (qparams.x * 255.0f + kQParamEps);
-=======
   DEVICE_INLINE void
   store(uint8_t* output_ptr, float2 qparams, int num_valid_outputs = 1) {
     const float inv_scale = 255.0f / (qparams.x * 255.0f + kQParamEps);
->>>>>>> 5219dc42
     output_ptr[0] = lrintf((acc - qparams.y) * inv_scale);
   }
 
@@ -1711,10 +1690,6 @@
     acc = __half22float2(a);
   }
 
-<<<<<<< HEAD
-  DEVICE_INLINE void store(float* output_ptr) {
-    *reinterpret_cast<int2*>(output_ptr) = *reinterpret_cast<const int2*>(&acc);
-=======
   DEVICE_INLINE void store(float* output_ptr, int num_valid_outputs = 2) {
     // num_valid_outputs can be any integer for half.
     if (uintptr_t(output_ptr) % 8 == 0 && num_valid_outputs == 2) {
@@ -1727,7 +1702,6 @@
         }
       }
     }
->>>>>>> 5219dc42
   }
 
   DEVICE_INLINE void store(at::Half* output_ptr, int num_valid_outputs = 2) {
@@ -1749,12 +1723,6 @@
     CUDA_KERNEL_ASSERT(false);
   }
 
-<<<<<<< HEAD
-  DEVICE_INLINE void store(uint8_t* output_ptr, float2 qparams) {
-    float inv_scale = 255.0f / (qparams.x * 255.0f + kQParamEps);
-    output_ptr[0] = lrintf((acc.x - qparams.y) * inv_scale);
-    output_ptr[1] = lrintf((acc.y - qparams.y) * inv_scale);
-=======
   DEVICE_INLINE void
   store(uint8_t* output_ptr, float2 qparams, int num_valid_outputs = 2) {
     const float inv_scale = 255.0f / (qparams.x * 255.0f + kQParamEps);
@@ -1764,7 +1732,6 @@
         output_ptr[i] = lrintf(((&acc.x)[i] - qparams.y) * inv_scale);
       }
     }
->>>>>>> 5219dc42
   }
 
   DEVICE_INLINE void
@@ -1807,11 +1774,7 @@
     acc = accumulate_packed_int8(acc, v, shift_scale);
   }
 
-<<<<<<< HEAD
-  DEVICE_INLINE void store(float* output_ptr) {
-=======
   DEVICE_INLINE void store(float* output_ptr, int num_valid_outputs = 4) {
->>>>>>> 5219dc42
     bool aligned_16b = intptr_t(output_ptr) % 16 == 0;
     bool aligned_8b = intptr_t(output_ptr) % 8 == 0;
     // Since byte granule is guaranteed, num_valid_outputs can be any integer
@@ -1858,12 +1821,6 @@
             *reinterpret_cast<const at::Half*>(&(val.vals[0].x) + 2);
       }
     } else {
-<<<<<<< HEAD
-      *(output_ptr + 0) = __low2half(val.vals[0]);
-      *(output_ptr + 1) = __high2half(val.vals[0]);
-      *(output_ptr + 2) = __low2half(val.vals[1]);
-      *(output_ptr + 3) = __high2half(val.vals[1]);
-=======
 #pragma unroll
       for (int i = 0; i < 4; ++i) {
         if (i < num_valid_outputs) {
@@ -1871,7 +1828,6 @@
               *reinterpret_cast<const at::Half*>(&(val.vals[0].x) + i);
         }
       }
->>>>>>> 5219dc42
     }
   }
 
@@ -1879,14 +1835,6 @@
     CUDA_KERNEL_ASSERT(false);
   }
 
-<<<<<<< HEAD
-  DEVICE_INLINE void store(uint8_t* output_ptr, float2 qparams) {
-    float inv_scale = 255.0f / (qparams.x * 255.0f + kQParamEps);
-    output_ptr[0] = lrintf((acc.x - qparams.y) * inv_scale);
-    output_ptr[1] = lrintf((acc.y - qparams.y) * inv_scale);
-    output_ptr[2] = lrintf((acc.z - qparams.y) * inv_scale);
-    output_ptr[3] = lrintf((acc.w - qparams.y) * inv_scale);
-=======
   DEVICE_INLINE void
   store(uint8_t* output_ptr, float2 qparams, int num_valid_outputs = 4) {
     const float inv_scale = 255.0f / (qparams.x * 255.0f + kQParamEps);
@@ -1896,7 +1844,6 @@
         output_ptr[i] = lrintf(((&(acc.x))[i] - qparams.y) * inv_scale);
       }
     }
->>>>>>> 5219dc42
   }
 
   DEVICE_INLINE void
@@ -1941,11 +1888,7 @@
     acc = accumulate_packed_int4(acc, v, shift_scale);
   }
 
-<<<<<<< HEAD
-  DEVICE_INLINE void store(float* output_ptr) {
-=======
   DEVICE_INLINE void store(float* output_ptr, int num_valid_outputs = 8) {
->>>>>>> 5219dc42
     bool aligned_16b = intptr_t(output_ptr) % 16 == 0;
     bool aligned_8b = intptr_t(output_ptr) % 8 == 0;
     // Since byte granule is guaranteed, num_valid_outputs is multiple of 2 for
@@ -2007,16 +1950,6 @@
         }
       }
     } else {
-<<<<<<< HEAD
-      *(output_ptr + 0) = __low2half(val.vals[0]);
-      *(output_ptr + 1) = __high2half(val.vals[0]);
-      *(output_ptr + 2) = __low2half(val.vals[1]);
-      *(output_ptr + 3) = __high2half(val.vals[1]);
-      *(output_ptr + 4) = __low2half(val.vals[2]);
-      *(output_ptr + 5) = __high2half(val.vals[2]);
-      *(output_ptr + 6) = __low2half(val.vals[3]);
-      *(output_ptr + 7) = __high2half(val.vals[3]);
-=======
 #pragma unroll
       for (int i = 0; i < 8; ++i) {
         if (i < num_valid_outputs) {
@@ -2024,7 +1957,6 @@
               *reinterpret_cast<const at::Half*>(&(val.vals[0].x) + i);
         }
       }
->>>>>>> 5219dc42
     }
   }
 
@@ -2032,18 +1964,6 @@
     CUDA_KERNEL_ASSERT(false);
   }
 
-<<<<<<< HEAD
-  DEVICE_INLINE void store(uint8_t* output_ptr, float2 qparams) {
-    float inv_scale = 255.0f / (qparams.x * 255.0f + kQParamEps);
-    output_ptr[0] = lrintf((acc.vals[0].x - qparams.y) * inv_scale);
-    output_ptr[1] = lrintf((acc.vals[0].y - qparams.y) * inv_scale);
-    output_ptr[2] = lrintf((acc.vals[0].z - qparams.y) * inv_scale);
-    output_ptr[3] = lrintf((acc.vals[0].w - qparams.y) * inv_scale);
-    output_ptr[4] = lrintf((acc.vals[1].x - qparams.y) * inv_scale);
-    output_ptr[5] = lrintf((acc.vals[1].y - qparams.y) * inv_scale);
-    output_ptr[6] = lrintf((acc.vals[1].z - qparams.y) * inv_scale);
-    output_ptr[7] = lrintf((acc.vals[1].w - qparams.y) * inv_scale);
-=======
   DEVICE_INLINE void
   store(uint8_t* output_ptr, float2 qparams, int num_valid_outputs = 8) {
     const float inv_scale = 255.0f / (qparams.x * 255.0f + kQParamEps);
@@ -2055,7 +1975,6 @@
             inv_scale);
       }
     }
->>>>>>> 5219dc42
   }
 
   DEVICE_INLINE void
