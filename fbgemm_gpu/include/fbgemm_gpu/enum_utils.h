--- conflicted
+++ resolved
@@ -13,14 +13,6 @@
 
 namespace fbgemm_gpu {
 
-<<<<<<< HEAD
-#define FBGEMM_GPU_ENUM_CREATE_TAG(module_name)                                \
-  struct fbgemm_gpu_enum_tag_##module_name {};                                 \
-  template <> enum_registration<struct fbgemm_gpu_enum_tag_##module_name>*     \
-      enum_registration<                                                       \
-          struct fbgemm_gpu_enum_tag_##module_name>::registration_list;        \
-  extern template class enum_registration<                                     \
-=======
 #define FBGEMM_GPU_ENUM_CREATE_TAG(module_name)                         \
   struct fbgemm_gpu_enum_tag_##module_name {};                          \
   template <>                                                           \
@@ -28,7 +20,6 @@
       enum_registration<                                                \
           struct fbgemm_gpu_enum_tag_##module_name>::registration_list; \
   extern template class enum_registration<                              \
->>>>>>> 02da7f93
       struct fbgemm_gpu_enum_tag_##module_name>;
 
 #define FBGEMM_GPU_ENUM_TAG(module_name) \
