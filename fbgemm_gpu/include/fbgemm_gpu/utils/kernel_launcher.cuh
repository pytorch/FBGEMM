/*
 * Copyright (c) Meta Platforms, Inc. and affiliates.
 * All rights reserved.
 *
 * This source code is licensed under the BSD-style license found in the
 * LICENSE file in the root directory of this source tree.
 */

#pragma once

#include <ATen/ATen.h>
#include <ATen/cuda/CUDAContext.h>
#include <c10/cuda/CUDAStream.h>

#include "fbgemm_gpu/utils/kernel_execution_timer.cuh"
#include "fbgemm_gpu/utils/source_context.h"
#include "fbgemm_gpu/utils/tensor_accessor_builder.h"

#include <memory>
#include <type_traits>

namespace fbgemm_gpu::utils {

#define U64(x) static_cast<uint64_t>(x)

////////////////////////////////////////////////////////////////////////////////
// Helpers to detect TensorAccessorBuilder type (regardless of template params)
////////////////////////////////////////////////////////////////////////////////

template <typename>
struct is_tensor_accessor_builder : std::false_type {};

template <
    typename T,
    size_t N,
    size_t INB,
    bool P,
    template <typename>
    class PT>
struct is_tensor_accessor_builder<TensorAccessorBuilder<T, N, INB, P, PT>>
    : std::true_type {};

template <typename T>
inline constexpr bool is_tensor_accessor_builder_v =
    is_tensor_accessor_builder<T>::value;

////////////////////////////////////////////////////////////////////////////////
// Transform Kernel Argument
//
// Transform certain arguments before passing them to the kernel invocation
////////////////////////////////////////////////////////////////////////////////

template <typename T>
decltype(auto) transform_kernel_arg(const SourceContext& context, T&& arg) {
  if constexpr (is_tensor_accessor_builder_v<std::decay_t<T>>) {
    // If the arg is a TensorAccessorBuilder, build it out to a tensor accessor.
    // This is the mechanism that allows us to log kernel function names on
    // failed checks and assertions when comopiled with FBGEMM_GPU_MEMCHECK
    // turned ON.
    return arg.build(context.description());
  } else {
    // Otherwise, perfect-forward the argument as is
    return std::forward<T>(arg);
  }
}

////////////////////////////////////////////////////////////////////////////////
// Verify Kernel Argument
//
// Verify certain arguments before and after kernel invocation
////////////////////////////////////////////////////////////////////////////////

template <typename T>
decltype(auto) check_kernel_arg(const SourceContext& context, T&& arg) {
  if constexpr (is_tensor_accessor_builder_v<std::decay_t<T>>) {
    // If the arg is a TensorAccessorBuilder, run verifications on the tensor it
    // is ref-wrapping, e.g. NaN value checks.
    return arg.checkValues(context.description());
  } else {
    // Otherwise, perfect-forward the argument as is
    return std::forward<T>(arg);
  }
}

////////////////////////////////////////////////////////////////////////////////
// GPU Kernel Launcher
//
// This class encapsulates the common ceremonial pre- and post-execution
// routines when launching GPU kernels.
////////////////////////////////////////////////////////////////////////////////

template <
    bool EnableDSA = false,
    bool EnableBarrierIsolation = false,
    bool EnableNaNChecks = false,
    bool EnableExecutionTimer = false>
struct KernelLauncher {
  const SourceContext context;

  constexpr inline KernelLauncher(const SourceContext& ctx) noexcept
      : context(ctx) {}

  constexpr inline void checkGridSizesInRange(
      const cudaDeviceProp& properties,
      const dim3& grid) const {
    const auto grid_limits = properties.maxGridSize;

    TORCH_CHECK(
        grid.x > 0 && grid.x <= grid_limits[0],
        context.description(),
        ": grid.x value ",
        grid.x,
        " is not within the range (0, ",
        grid_limits[0],
        "]");

    TORCH_CHECK(
        grid.y > 0 && grid.y <= grid_limits[1],
        context.description(),
        ": grid.y value ",
        grid.y,
        " is not within the range (0, ",
        grid_limits[1],
        "]");

    TORCH_CHECK(
        grid.z > 0 && grid.z <= grid_limits[2],
        context.description(),
        ": grid.z value ",
        grid.z,
        " is not within the range (0, ",
        grid_limits[2],
        "]");
  }

  constexpr inline void checkBlockSizesInRange(
      const cudaDeviceProp& properties,
      const dim3& block) const {
    const auto block_limits = properties.maxThreadsDim;

    TORCH_CHECK(
        block.x > 0 && block.x <= block_limits[0],
        context.description(),
        ": block.x value ",
        block.x,
        " is not within the range (0, ",
        block_limits[0],
        "]");

    TORCH_CHECK(
        block.y > 0 && block.y <= block_limits[1],
        context.description(),
        ": block.y value ",
        block.y,
        " is not within the range (0, ",
        block_limits[1],
        "]");

    TORCH_CHECK(
        block.z > 0 && block.z <= block_limits[2],
        context.description(),
        ": block.z value ",
        block.z,
        " is not within the range (0, ",
        block_limits[2],
        "]");
  }

  constexpr inline void checkThreadCountNotExceeded(
      const cudaDeviceProp& properties,
      const dim3& grid,
      const dim3& block) const {
    const uint64_t threads_per_block =
        U64(block.x) * U64(block.y) * U64(block.z);

    TORCH_CHECK(
        threads_per_block <= properties.maxThreadsPerBlock,
        context.description(),
        ": [block dim ",
        block.x,
        " x ",
        block.y,
        " x ",
        block.z,
        "] Threads per block ",
        threads_per_block,
        " is greater than the limit of ",
        properties.maxThreadsPerBlock);

#if defined(__HIPCC__) || (defined(__CUDA_ARCH__) && (__CUDA_ARCH__ < 700))
    // ROCm has a limit of 2^32 elements per kernel launch, but doesn't
    // automatically work around problem like CUDA does (V100 or newer
    // architectures), see:
    //    https://github.com/ROCm/hip/issues/2253
    //    https://rocm.docs.amd.com/projects/HIP/en/docs-develop/reference/hip_runtime_api/modules/occupancy.html
    const uint64_t total_threads = U64(grid.x) * U64(grid.y) * U64(grid.z) *
        U64(block.x) * U64(block.y) * U64(block.z);

    TORCH_CHECK(
        total_threads < U64(std::numeric_limits<uint32_t>::max()),
        context.description(),
        " [grid dim ",
        grid.x,
        " x ",
        grid.y,
        " x ",
        grid.z,
        "] [block dim ",
        block.x,
        " x ",
        block.y,
        " x ",
        block.z,
        "]: Total number of threads ",
        total_threads,
        " is greater than the HIP limit of 2^32");
#endif
  }

  constexpr inline void checkSharedMemoryPerBlockNotExceeded(
      const cudaDeviceProp& properties,
      const size_t shared_mem_per_block) const {
    // NOTE: sharedMemPerBlockOptin is the maximum possible shared memory that
    // can be used per block by explicit special opt-in, and is generally larger
    // than sharedMemPerBlock.
    //
    // However, this feature does not exist in HIP at the moment, and while more
    // recent versions of ROCm (6.4+?) set the value of sharedMemPerBlockOptin
    // to be sharedMemPerBlock, older versions of ROCm set the value to zero.
    //
    // See:
    //  https://github.com/ROCm/HIP/issues/3516
#ifdef __HIP_PLATFORM_AMD__
    const auto smem_limits = properties.sharedMemPerBlock;
#else
    const auto smem_limits = properties.sharedMemPerBlockOptin;
#endif

    TORCH_CHECK(
        shared_mem_per_block <= smem_limits,
        context.description(),
        ": Requested shared memory per block (",
        shared_mem_per_block,
        " bytes) is not within the range [0, ",
        smem_limits,
        "]");
  }

  inline void kernelLaunchCheck() const {
    // This is a replacement for C10_CUDA_KERNEL_LAUNCH_CHECK() that adds more
    // context information to the error message.  See:
    //  https://github.com/pytorch/pytorch/blob/main/c10/cuda/CUDAException.cpp

    const auto cuda_error = cudaGetLastError();

    const auto cuda_kernel_failure =
        c10::cuda::CUDAKernelLaunchRegistry::get_singleton_ref().has_failed();

    if (C10_LIKELY(cuda_error == cudaSuccess && !cuda_kernel_failure)) {
      return;
    }

    // Inject the context information into the error message on CUDA failures
    TORCH_CHECK(
        false,
        context.description(),
        " CUDA Error: ",
        cudaGetErrorString(cuda_error),
        // TODO: Re-enable when xformers is updated to use a more recent
        // version of PyTorch
        // c10::cuda::get_cuda_error_help(cuda_error),
        c10::cuda::get_cuda_check_suffix(),
<<<<<<< HEAD
#endif
        "\n");
        //"\n",
        //c10::cuda::c10_retrieve_device_side_assertion_info());
=======
        "\n",
        c10::cuda::c10_retrieve_device_side_assertion_info());
>>>>>>> 84d2a72f
  }

  template <typename KernelFunc, typename... Args>
  inline auto launch_kernel(
      const KernelFunc& kernel,
      const dim3 grid,
      const dim3 block,
      const size_t shared_mem_per_block,
      const c10::cuda::CUDAStream stream,
      Args&&... args) const
      -> std::conditional_t<EnableExecutionTimer, float, void> {
    // Fetch device properties from the stream information
    const auto device = stream.device_index();
    const auto properties = *at::cuda::getDeviceProperties(device);
    const auto streamId = stream.id();
    [[maybe_unused]] std::unique_ptr<KernelExecutionTimer> timer = nullptr;

    // Check that the grid sizes are within the range per the device associated
    // with the compute stream
    checkGridSizesInRange(properties, grid);

    // Check that the grid sizes are within the range per the device associated
    // with the compute stream
    checkBlockSizesInRange(properties, block);

    // Check that the thread count (per block and global) is not exceeded
    checkThreadCountNotExceeded(properties, grid, block);

    // Check that the shared memory allocation is within the range per the
    // device associated with the compute stream
    checkSharedMemoryPerBlockNotExceeded(properties, shared_mem_per_block);

    // If NaN checks are enabled, run verifications on all kernel arguments that
    // are tensors
    if constexpr (EnableNaNChecks) {
      const auto summary = std::string(context.summary) + " (pre-execution)";
      (check_kernel_arg(context.withSummary(summary), std::forward<Args>(args)),
       ...);
    }

    // If barrier isolation is enabled, synchronize the stream first before
    // launching the kernel.  This has roughly the same effect as setting
    // `CUDA_LAUNCH_BLOCKING=1` as an environment variable.
    if constexpr (EnableBarrierIsolation) {
      cudaDeviceSynchronize();
    }

    // If execution timer is enabled, initialize and start the CUDAEvents-based
    // timer prior to kernel launch
    if constexpr (EnableExecutionTimer) {
      timer = std::make_unique<KernelExecutionTimer>(stream);
      timer->start();
    }

    if constexpr (EnableDSA) {
      // This launch code here is essentially the same as the contents of
      // TORCH_USE_CUDA_DSA macro, but with the addition of kernel argument
      // transformation.

      auto& launch_registry =
          c10::cuda::CUDAKernelLaunchRegistry::get_singleton_ref();

      // Launch the kernel
      kernel<<<grid, block, shared_mem_per_block, stream>>>(
          // Transform arguments to the kernel before forwarding them.
          transform_kernel_arg(context, std::forward<Args>(args))...,
          launch_registry.get_uvm_assertions_ptr_for_current_device(),
          launch_registry.insert(
              context.dsa_file_descriptor_.data(),
              context.location.function_name(),
              context.location.line(),
              context.summary.data(),
              streamId));

    } else {
      // Launch the kernel
      kernel<<<grid, block, shared_mem_per_block, stream>>>(
          // Transform arguments to the kernel before forwarding them.
          transform_kernel_arg(context, std::forward<Args>(args))...);
    }

    // If execution timer is enabled, stop the CUDAEvents-based timer
    if constexpr (EnableExecutionTimer) {
      timer->stop();
    }

    // If barrier isolation is enabled, synchronize the stream again to wait for
    // kernel execution to complete
    if constexpr (EnableBarrierIsolation) {
      cudaDeviceSynchronize();
    }

    // Check for CUDA errors.  This is a replacement for
    // C10_CUDA_KERNEL_LAUNCH_CHECK() that adds more context information to the
    // error message.
    kernelLaunchCheck();

    // If NaN checks are enabled, run post-kernel verifications on all kernel
    // arguments that are tensors
    if constexpr (EnableNaNChecks) {
      const auto summary = std::string(context.summary) + " (post-execution)";
      (check_kernel_arg(context.withSummary(summary), std::forward<Args>(args)),
       ...);
    }

    // If execution timer is enabled, return the elapsed time in milliseconds
    if constexpr (EnableExecutionTimer) {
      return timer->elapsedMillis();
    }
  }
};

#undef U64

} // namespace fbgemm_gpu::utils

////////////////////////////////////////////////////////////////////////////////
// Enable Kernel Barrier Isolation
//
// When this flag is defined, kernel's execution is isolated from other GPU
// processes that might otherwise have been running concurrently.  This acts as
// a performance profiling tool used in conjunction with trace inspection to
// determine whether a kernel's regression might be due to other GPU processes
// competing for memory bandwidth that is causing the kernel slowdown, which can
// be especially relevant when data accessed by the kernel is in UVM.
////////////////////////////////////////////////////////////////////////////////

#ifdef FBGEMM_GPU_ISOLATE_KERNEL_LAUNCH
#define _FKL_BLOCKING_ true
#else
#define _FKL_BLOCKING_ false
#endif

////////////////////////////////////////////////////////////////////////////////
// Enable Tensor Value Checks
//
// When defined, tensors that are passed into the kernel launcher via TA_B() or
// PTA_B() will be checked for NaN and Inf values.  This is an expensive check
// and is meant to be used for debugging.
////////////////////////////////////////////////////////////////////////////////

#ifdef FBGEMM_GPU_TENSORCHECK
#define _FKL_TENSORCHECK_ true
#else
#define _FKL_TENSORCHECK_ false
#endif

////////////////////////////////////////////////////////////////////////////////
// Kernel Launcher Macros for FBGEMM GPU Kernels
//
// This macro simplifies the construction and execution of KernelLauncher
// instances by wrapping the kernel launches into simple-to-use macros.
//
// NOTES:
//
//  - Since the code is wrapped inside an immediately-invoked lambda,
//  source_location::current() will point to the function where the macro is
//  called.
//
//  - The constexpr decltype(KERNEL) declaration is added to enable for better
//  compilation error messages upon template argument and function overload
//  mismatches.
//
//  - The macro expression is wrapped inside a parenthesis to avoid commas from
//  interfering with preoprocessing when this macro is invoked inside another
//  macro.
////////////////////////////////////////////////////////////////////////////////

#define FBGEMM_LAUNCH_KERNEL(KERNEL, GRID, BLOCK, SMEM, STREAM, ...)        \
  ([&] {                                                                    \
    constexpr auto context = SOURCE_CONTEXT_CURRENT(KERNEL);                \
    decltype(KERNEL)& kernel = KERNEL;                                      \
                                                                            \
    return fbgemm_gpu::utils::                                              \
        KernelLauncher<false, _FKL_BLOCKING_, _FKL_TENSORCHECK_>(context)   \
            .launch_kernel(kernel, GRID, BLOCK, SMEM, STREAM, __VA_ARGS__); \
  }())

#define FBGEMM_LAUNCH_DSA_KERNEL(KERNEL, GRID, BLOCK, SMEM, STREAM, ...)    \
  ([&] {                                                                    \
    constexpr auto context = SOURCE_CONTEXT_CURRENT(KERNEL);                \
    decltype(KERNEL)& kernel = KERNEL;                                      \
                                                                            \
    return fbgemm_gpu::utils::                                              \
        KernelLauncher<true, _FKL_BLOCKING_, _FKL_TENSORCHECK_>(context)    \
            .launch_kernel(kernel, GRID, BLOCK, SMEM, STREAM, __VA_ARGS__); \
  }())

#define FBGEMM_TIME_KERNEL_RUN(KERNEL, GRID, BLOCK, SMEM, STREAM, ...)      \
  ([&] {                                                                    \
    constexpr auto context = SOURCE_CONTEXT_CURRENT(KERNEL);                \
    decltype(KERNEL)& kernel = KERNEL;                                      \
                                                                            \
    return fbgemm_gpu::utils::                                              \
        KernelLauncher<false, _FKL_BLOCKING_, _FKL_TENSORCHECK_, true>(     \
               context)                                                     \
            .launch_kernel(kernel, GRID, BLOCK, SMEM, STREAM, __VA_ARGS__); \
  }())<|MERGE_RESOLUTION|>--- conflicted
+++ resolved
@@ -270,15 +270,12 @@
         // version of PyTorch
         // c10::cuda::get_cuda_error_help(cuda_error),
         c10::cuda::get_cuda_check_suffix(),
-<<<<<<< HEAD
 #endif
         "\n");
         //"\n",
         //c10::cuda::c10_retrieve_device_side_assertion_info());
-=======
         "\n",
         c10::cuda::c10_retrieve_device_side_assertion_info());
->>>>>>> 84d2a72f
   }
 
   template <typename KernelFunc, typename... Args>
