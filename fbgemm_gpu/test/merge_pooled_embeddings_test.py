--- conflicted
+++ resolved
@@ -39,12 +39,8 @@
         ads_tables=st.integers(min_value=1, max_value=32),
         num_gpus=st.integers(min_value=1, max_value=torch.cuda.device_count()),
         non_default_stream=st.booleans(),
-<<<<<<< HEAD
-        r=st.randoms(),
-=======
         r=st.randoms(use_true_random=False),
         dim=st.integers(min_value=0, max_value=1),
->>>>>>> 5219dc42
     )
     # Can instantiate 8 contexts which takes a long time.
     @settings(verbosity=Verbosity.verbose, max_examples=40, deadline=None)
