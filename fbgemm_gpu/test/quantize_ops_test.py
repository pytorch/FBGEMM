# Copyright (c) Meta Platforms, Inc. and affiliates.
# All rights reserved.
# This source code is licensed under the BSD-style license found in the
# LICENSE file in the root directory of this source tree.

import random
import unittest
from ctypes import POINTER, c_float, c_int32, cast, pointer
from typing import Tuple, Dict

import hypothesis.strategies as st
import numpy as np
import torch
from fbgemm_gpu.split_embedding_configs import SparseType
from hypothesis import HealthCheck, given, assume, settings
from torch import Tensor


try:
    # pyre-ignore[21]
    from fbgemm_gpu import open_source  # noqa: F401
    from test_utils import (  # pyre-ignore[21]
        fused_rowwise_8bit_quantize_reference,
        fused_rowwise_8bit_dequantize_reference,
        fused_rowwise_nbit_quantize_reference,
        fused_rowwise_nbit_quantize_dequantize_reference,
        bytes_to_half_floats,
        gpu_available,
<<<<<<< HEAD
        skipIfRocm,
=======
        gpu_unavailable,
>>>>>>> 5219dc42
    )
except Exception:
    torch.ops.load_library("//deeplearning/fbgemm/fbgemm_gpu:sparse_ops")
    torch.ops.load_library("//deeplearning/fbgemm/fbgemm_gpu:sparse_ops_cpu")
    torch.ops.load_library("//caffe2/torch/fb/sparsenn:sparsenn_operators_gpu")
    torch.ops.load_library("//caffe2/torch/fb/sparsenn:sparsenn_operators")
    from fbgemm_gpu.test.test_utils import (
        fused_rowwise_8bit_quantize_reference,
        fused_rowwise_8bit_dequantize_reference,
        fused_rowwise_nbit_quantize_reference,
        fused_rowwise_nbit_quantize_dequantize_reference,
        bytes_to_half_floats,
        gpu_available,
        gpu_unavailable,
    )

no_long_tests: bool = False


class TestFused8BitRowwiseQuantizationConversion(unittest.TestCase):
    # pyre-fixme[56]: Pyre was not able to infer the type of argument
    #  `hypothesis.strategies.integers($parameter$min_value = 0, $parameter$max_value =
    #  100)` to decorator factory `hypothesis.given`.
    @given(
        nrows=st.integers(min_value=0, max_value=100),
        ncols=st.integers(min_value=0, max_value=100),
        is_half=st.booleans(),
    )
    @settings(deadline=10000, suppress_health_check=[HealthCheck.filter_too_much])
    def test_quantize_op(
        self,
        nrows: int,
        ncols: int,
        is_half: bool,
    ) -> None:
        input_data = torch.rand(nrows, ncols).float()
        if is_half:
            input_data = torch.rand(nrows, ncols).half()

        if not is_half:
            quantized_data = torch.ops.fbgemm.FloatToFused8BitRowwiseQuantized(
                input_data
            )
        else:
            quantized_data = torch.ops.fbgemm.HalfToFused8BitRowwiseQuantized(
                input_data
            )

        if nrows == 0 or ncols == 0:
            assert quantized_data.numel() == nrows * ((ncols + 3) // 4 * 4 + 8)
            return

        reference = fused_rowwise_8bit_quantize_reference(input_data.float().numpy())

        np.testing.assert_array_almost_equal(quantized_data.numpy(), reference)

        if gpu_available:
            input_data_gpu = input_data.cuda()
            if not is_half:
                quantized_data_gpu = torch.ops.fbgemm.FloatToFused8BitRowwiseQuantized(
                    input_data_gpu
                )
            else:
                quantized_data_gpu = torch.ops.fbgemm.HalfToFused8BitRowwiseQuantized(
                    input_data_gpu
                )

            quantized_data_numpy = quantized_data_gpu.cpu().numpy()
            ncols_aligned = (ncols + 4 - 1) // 4 * 4
            # compare quantized data
            np.testing.assert_allclose(
                quantized_data_numpy[:, :ncols], reference[:, :ncols]
            )
            # compare scales
            np.testing.assert_array_almost_equal(
                quantized_data_numpy[:, ncols_aligned : ncols_aligned + 4],
                reference[:, ncols : ncols + 4],
            )
            # compare zero points
            np.testing.assert_array_equal(
                quantized_data_numpy[:, ncols_aligned + 4 : ncols_aligned + 8],
                reference[:, ncols + 4 : ncols + 8],
            )

    # pyre-ignore [56]: Invalid decoration, was not able to infer the type of argument
    @given(
        nrows=st.integers(min_value=0, max_value=100),
        ncols=st.integers(min_value=0, max_value=100),
        is_output_half=st.booleans(),
    )
    @settings(deadline=10000, suppress_health_check=[HealthCheck.filter_too_much])
    def test_quantize_and_dequantize_op(
        self,
        nrows: int,
        ncols: int,
        is_output_half: bool,
    ) -> None:
        num_elem_per_byte = 1
        input_data = torch.rand(nrows, ncols).float()
        if is_output_half:
            input_data = input_data.half()

        assume(ncols % (2 * num_elem_per_byte) == 0)

        if not is_output_half:
            quantized_data = torch.ops.fbgemm.FloatToFused8BitRowwiseQuantized(
                input_data
            )
            dequantized_data = torch.ops.fbgemm.Fused8BitRowwiseQuantizedToFloat(
                quantized_data
            )
        else:
            quantized_data = torch.ops.fbgemm.HalfToFused8BitRowwiseQuantized(
                input_data
            )
            dequantized_data = torch.ops.fbgemm.Fused8BitRowwiseQuantizedToHalf(
                quantized_data
            )
        if nrows == 0 or ncols == 0:
            assert dequantized_data.numel() == 0
            return

        reference = torch.from_numpy(
            fused_rowwise_8bit_dequantize_reference(quantized_data.numpy())
        )
        if not is_output_half:
            torch.testing.assert_close(dequantized_data.float(), reference.float())
        else:
            torch.testing.assert_close(dequantized_data.half(), reference.half())

        if gpu_available:
            input_data_gpu = input_data.cuda()

            if not is_output_half:
                quantized_data_gpu = torch.ops.fbgemm.FloatToFused8BitRowwiseQuantized(
                    input_data_gpu
                )
                dequantized_data_gpu = (
                    torch.ops.fbgemm.Fused8BitRowwiseQuantizedToFloat(
                        quantized_data_gpu
                    )
                )
            else:
                quantized_data_gpu = torch.ops.fbgemm.HalfToFused8BitRowwiseQuantized(
                    input_data_gpu
                )
                dequantized_data_gpu = torch.ops.fbgemm.Fused8BitRowwiseQuantizedToHalf(
                    quantized_data_gpu
                )

            dequantized_data_numpy = dequantized_data_gpu.cpu().numpy()
            dequantized_data_trimmed = torch.from_numpy(
                dequantized_data_numpy[:, :ncols]
            )

            if not is_output_half:
                torch.testing.assert_close(
                    dequantized_data_trimmed.float(), reference.float()
                )
            else:
                torch.testing.assert_close(
                    dequantized_data_trimmed.half(), reference.half()
                )

    @unittest.skipIf(no_long_tests, "Slow test, requires buck build to run.")  # noqa
    @settings(deadline=10000, suppress_health_check=[HealthCheck.filter_too_much])
    def test_quantize_and_dequantize_op_cuda_large_nrows(self) -> None:
        ncols = 256
        nrows = 65540

        input_data = torch.rand(nrows, ncols).float()
        quantized_data = torch.ops.fbgemm.FloatToFused8BitRowwiseQuantized(input_data)

        reference = torch.from_numpy(
            fused_rowwise_8bit_dequantize_reference(quantized_data.numpy())
        )

        if gpu_available:
            input_data_gpu = input_data.cuda()
            quantized_data_gpu = torch.ops.fbgemm.FloatToFused8BitRowwiseQuantized(
                input_data_gpu
            )
            dequantized_data_gpu = torch.ops.fbgemm.Fused8BitRowwiseQuantizedToFloat(
                quantized_data_gpu
            )
            reference = torch.from_numpy(
                fused_rowwise_8bit_dequantize_reference(
                    quantized_data_gpu.cpu().numpy()
                )
            )
            # compare quantized data
            torch.testing.assert_close(dequantized_data_gpu.cpu(), reference)


class TestMixedDimInt8DequantizationConversion(unittest.TestCase):
    # pyre-fixme[56]: Pyre was not able to infer the type of argument
    # Pyre was not able to infer the type of argument `not torch.cuda.is_available()`
    # to decorator factory `unittest.skipIf`.
    @unittest.skipIf(*gpu_unavailable)
    def test_mixed_dim_8bit_dequantize_op_empty(self) -> None:
        # assert that kernel return empty tensor and not failing with cuda error
        input_refs = torch.empty((0, 0), dtype=torch.uint8).cuda()
        D_offsets = torch.tensor([0]).cuda()
        mixed_dim_dequant_output = (
            torch.ops.fbgemm.Fused8BitRowwiseQuantizedToFloatMixedDim(
                input_refs, D_offsets, SparseType.FP32.as_int()
            )
        )
        assert mixed_dim_dequant_output.numel() == 0

    @unittest.skipIf(*gpu_unavailable)
    # pyre-fixme[56]: Pyre was not able to infer the type of argument
    #  `hypothesis.strategies.integers($parameter$min_value = 0, $parameter$max_value =
    #  100)` to decorator factory `hypothesis.given`.
    @given(
        B=st.integers(min_value=1, max_value=100),
        T=st.integers(min_value=1, max_value=100),
        output_dtype=st.sampled_from([SparseType.FP32, SparseType.FP16]),
        min_dim=st.just(1),
        max_dim=st.just(100),
    )
    @settings(deadline=10000, suppress_health_check=[HealthCheck.filter_too_much])
    def test_mixed_dim_8bit_dequantize_op(
        self,
        B: int,
        T: int,
        output_dtype: SparseType,
        min_dim: int,
        max_dim: int,
    ) -> None:
        self.run_mixed_dim_8bit_dequantize_op_test(B, T, output_dtype, min_dim, max_dim)

    @unittest.skipIf(*gpu_unavailable)
    # pyre-fixme[56]: Pyre was not able to infer the type of argument
    #  `hypothesis.strategies.integers($parameter$min_value = 0, $parameter$max_value =
    #  100)` to decorator factory `hypothesis.given`.
    @given(
        B=st.integers(min_value=1, max_value=100),
        T=st.integers(min_value=1, max_value=100),
        output_dtype=st.sampled_from([SparseType.FP32, SparseType.FP16]),
        min_dim=st.just(100),
        max_dim=st.just(1000),
    )
    @settings(deadline=10000, suppress_health_check=[HealthCheck.filter_too_much])
    def test_mixed_dim_8bit_dequantize_op_large_dims(
        self,
        B: int,
        T: int,
        output_dtype: SparseType,
        min_dim: int,
        max_dim: int,
    ) -> None:
        self.run_mixed_dim_8bit_dequantize_op_test(B, T, output_dtype, min_dim, max_dim)

    @unittest.skipIf(*gpu_unavailable)
    # pyre-fixme[56]: Pyre was not able to infer the type of argument
    #  `hypothesis.strategies.integers($parameter$min_value = 0, $parameter$max_value =
    #  100)` to decorator factory `hypothesis.given`.
    @given(
        B=st.just(65540),
        T=st.just(5),
        output_dtype=st.just(SparseType.FP32),
        min_dim=st.just(1),
        max_dim=st.just(100),
    )
    @settings(deadline=10000, suppress_health_check=[HealthCheck.filter_too_much])
    def test_mixed_dim_8bit_dequantize_op_large_rows(
        self,
        B: int,
        T: int,
        output_dtype: SparseType,
        min_dim: int,
        max_dim: int,
    ) -> None:
        self.run_mixed_dim_8bit_dequantize_op_test(B, T, output_dtype, min_dim, max_dim)

    def run_mixed_dim_8bit_dequantize_op_test(
        self,
        B: int,
        T: int,
        output_dtype: SparseType,
        min_dim: int,
        max_dim: int,
    ) -> None:
        table_dims = [
            random.randint(min_dim, max_dim) * 8 for _ in range(T)
        ]  # assume table dimensions are multiples of 8
        table_dims_with_qparams = [d + 8 for d in table_dims]
        D_offsets = (
            torch.cumsum(torch.tensor([0] + table_dims_with_qparams), dim=0)
            .to(torch.int)
            .cuda()
        )
        input_refs = [torch.randn((B, d)).cuda() for d in table_dims]
        input_refs_int8 = [
            torch.ops.fbgemm.FloatToFused8BitRowwiseQuantized(t) for t in input_refs
        ]
        input_data = torch.concat(input_refs_int8, dim=1).contiguous()
        mixed_dim_dequant_output = (
            torch.ops.fbgemm.Fused8BitRowwiseQuantizedToFloatMixedDim(
                input_data, D_offsets, output_dtype.as_int()
            )
        )

        table_output_split = [t + 8 for t in table_dims]
        output_ref = []

        for output_i8 in torch.split(input_data, table_output_split, dim=1):
            output_ref.append(
                torch.ops.fbgemm.Fused8BitRowwiseQuantizedToFloat(
                    output_i8.contiguous()
                )
            )
        output_ref_concat = torch.cat(output_ref, dim=1)
        if output_dtype == SparseType.FP16:
            output_ref_concat = output_ref_concat.half()

        torch.testing.assert_close(output_ref_concat, mixed_dim_dequant_output)


class TestFusedNBitRowwiseQuantizationConversion(unittest.TestCase):
    # pyre-ignore [56]: Invalid decoration, was not able to infer the type of argument
    @given(
        nrows=st.integers(min_value=0, max_value=100),
        ncols=st.integers(min_value=0, max_value=100),
        bit_rate=st.sampled_from([2, 4]),
        is_half=st.booleans(),
    )
    @settings(deadline=10000, suppress_health_check=[HealthCheck.filter_too_much])
    def test_quantize_op(
        self, nrows: int, ncols: int, bit_rate: int, is_half: bool
    ) -> None:
        assert 8 % bit_rate == 0
        num_elem_per_byte = 8 // bit_rate
        assume(ncols % (2 * num_elem_per_byte) == 0)

        input_data = torch.rand(nrows, ncols).float()
        if is_half:
            input_data = input_data.half()

        if not is_half:
            quantized_data = torch.ops.fbgemm.FloatToFusedNBitRowwiseQuantizedSBHalf(
                input_data, bit_rate
            )
        else:
            quantized_data = torch.ops.fbgemm.HalfToFusedNBitRowwiseQuantizedSBHalf(
                input_data, bit_rate
            )

        if nrows == 0 or ncols == 0:
            assert quantized_data.numel() == nrows * (
                (ncols + bit_rate - 1) // bit_rate + 4
            )
            return

        quantized_data = quantized_data.numpy()

        reference = fused_rowwise_nbit_quantize_reference(
            input_data.float().numpy(), bit_rate
        )

        interleaved_dim = ncols // num_elem_per_byte
        # compare quantized data
        np.testing.assert_array_equal(
            quantized_data[:, :interleaved_dim], reference[:, :interleaved_dim]
        )
        # compare scales
        np.testing.assert_array_almost_equal(
            bytes_to_half_floats(
                quantized_data[:, interleaved_dim : interleaved_dim + 2]
            ),
            bytes_to_half_floats(reference[:, interleaved_dim : interleaved_dim + 2]),
        )
        # compare zero points
        np.testing.assert_array_equal(
            quantized_data[:, interleaved_dim + 2], reference[:, interleaved_dim + 2]
        )

        if gpu_available:
            input_data_gpu = input_data.cuda()
            if not is_half:
                quantized_data_gpu = (
                    torch.ops.fbgemm.FloatToFusedNBitRowwiseQuantizedSBHalf(
                        input_data_gpu, bit_rate
                    )
                )
            else:
                quantized_data_gpu = (
                    torch.ops.fbgemm.HalfToFusedNBitRowwiseQuantizedSBHalf(
                        input_data_gpu, bit_rate
                    )
                )

            quantized_data_numpy = quantized_data_gpu.cpu().numpy()
            # compare quantized data
            np.testing.assert_array_equal(
                quantized_data_numpy[:, :ncols], reference[:, :ncols]
            )

    # pyre-ignore [56]: Invalid decoration, was not able to infer the type of argument
    @given(
        nrows=st.integers(min_value=0, max_value=100),
        ncols=st.integers(min_value=0, max_value=100),
        bit_rate=st.sampled_from([2, 4]),
        is_output_half=st.booleans(),
    )
    @settings(deadline=10000, suppress_health_check=[HealthCheck.filter_too_much])
    def test_quantize_and_dequantize_op(
        self,
        nrows: int,
        ncols: int,
        bit_rate: int,
        is_output_half: bool,
    ) -> None:
        assert 8 % bit_rate == 0
        num_elem_per_byte = 8 // bit_rate
        input_data = torch.rand(nrows, ncols).float()
        if is_output_half:
            input_data = input_data.half()

        assume(ncols % (2 * num_elem_per_byte) == 0)

        if not is_output_half:
            quantized_data = torch.ops.fbgemm.FloatToFusedNBitRowwiseQuantizedSBHalf(
                input_data, bit_rate
            )
            dequantized_data = torch.ops.fbgemm.FusedNBitRowwiseQuantizedSBHalfToFloat(
                quantized_data, bit_rate
            )
        else:
            quantized_data = torch.ops.fbgemm.HalfToFusedNBitRowwiseQuantizedSBHalf(
                input_data, bit_rate
            )
            dequantized_data = torch.ops.fbgemm.FusedNBitRowwiseQuantizedSBHalfToHalf(
                quantized_data, bit_rate
            )
        if nrows == 0 or ncols == 0:
            assert dequantized_data.numel() == 0
            return
        if not is_output_half:
            reference = torch.from_numpy(
                fused_rowwise_nbit_quantize_dequantize_reference(
                    input_data.float().numpy(), bit_rate
                )
            )
        else:
            reference = torch.from_numpy(
                fused_rowwise_nbit_quantize_dequantize_reference(
                    input_data.float().numpy(), bit_rate
                )
            ).half()
        torch.testing.assert_close(dequantized_data, reference)

        if gpu_available:
            input_data_gpu = input_data.cuda()
            if not is_output_half:
                quantized_data_gpu = (
                    torch.ops.fbgemm.FloatToFusedNBitRowwiseQuantizedSBHalf(
                        input_data_gpu, bit_rate
                    )
                )
                dequantized_data_gpu = (
                    torch.ops.fbgemm.FusedNBitRowwiseQuantizedSBHalfToFloat(
                        quantized_data_gpu, bit_rate
                    )
                )
            else:
                quantized_data_gpu = (
                    torch.ops.fbgemm.HalfToFusedNBitRowwiseQuantizedSBHalf(
                        input_data_gpu, bit_rate
                    )
                )
                dequantized_data_gpu = (
                    torch.ops.fbgemm.FusedNBitRowwiseQuantizedSBHalfToHalf(
                        quantized_data_gpu, bit_rate
                    )
                )
            # compare quantized data
            torch.testing.assert_close(
                dequantized_data_gpu.cpu().float(), dequantized_data.float()
            )

    @unittest.skipIf(no_long_tests, "Slow test, requires buck build to run.")  # noqa
    @settings(deadline=10000, suppress_health_check=[HealthCheck.filter_too_much])
    def test_quantize_and_dequantize_op_cuda_large_nrows(self) -> None:
        ncols = 256
        bit_rate = 4
        nrows = 65540

        num_elem_per_byte = 8 // bit_rate
        input_data = torch.rand(nrows, ncols).float()
        assume(ncols % (2 * num_elem_per_byte) == 0)

        reference = torch.from_numpy(
            fused_rowwise_nbit_quantize_dequantize_reference(
                input_data.numpy(), bit_rate
            )
        )

        if gpu_available:
            input_data_gpu = input_data.cuda()
            quantized_data_gpu = (
                torch.ops.fbgemm.FloatToFusedNBitRowwiseQuantizedSBHalf(
                    input_data_gpu, bit_rate
                )
            )
            dequantized_data_gpu = (
                torch.ops.fbgemm.FusedNBitRowwiseQuantizedSBHalfToFloat(
                    quantized_data_gpu, bit_rate
                )
            )
            # compare quantized data
            torch.testing.assert_close(dequantized_data_gpu.cpu(), reference)


class TestHFP8QuantizationConversion(unittest.TestCase):
    # min_pos is the minimal of denormal numbers
    # min_normal_pos is the minimal of normal numbers
    def _get_hfp8_dynamic_range(
        self, ebits: int, mbits: int, bias: int
    ) -> Tuple[int, int, int]:
        max_pos = (1 << ((1 << ebits) - 2 - bias)) * (2 - 2 ** (-mbits))
        min_pos = 2 ** (1 - bias - mbits)
        min_normal_pos = 2 ** (1 - bias)
        return min_pos, max_pos, min_normal_pos

    def _get_hfp8_config(
        self,
    ) -> Tuple[int, int, Dict[int, int], Dict[int, int], Dict[int, int]]:
        # TODO: set up test for 1-5-2 format
        # TODO: parameterize ebits and mbits in unit test
        ebits = 4
        mbits = 3
        max_pos_dict = {}
        min_pos_dict = {}
        min_normal_pos_dict = {}
        for bias in [4, 5, 6, 7]:
            min_pos, max_pos, min_normal_pos = self._get_hfp8_dynamic_range(
                ebits, mbits, bias
            )
            min_pos_dict[bias] = min_pos
            max_pos_dict[bias] = max_pos
            min_normal_pos_dict[bias] = min_normal_pos

        return ebits, mbits, min_pos_dict, max_pos_dict, min_normal_pos_dict

    def _test_conversion(
        self,
        input_data: Tensor,
        reference_data: Tensor,
        ebits: int,
        exponent_bias: int,
        max_pos: float,
        atol: float = 0.0,
        rtol: float = 1e-7,
    ) -> None:
        if torch.cuda.is_available():
            input_data_gpu = input_data.cuda()
            quantized_data_gpu = torch.ops.fbgemm.FloatToHFP8Quantized(
                input_data_gpu, ebits, exponent_bias, max_pos
            )
            dequantized_data_gpu = torch.ops.fbgemm.HFP8QuantizedToFloat(
                quantized_data_gpu, ebits, exponent_bias
            )
            torch.testing.assert_allclose(
                dequantized_data_gpu.cpu(), reference_data, rtol=rtol, atol=atol
            )

    # pyre-ignore [56]
    @given(
        nrows=st.integers(min_value=1, max_value=100),
        ncols=st.integers(min_value=1, max_value=100),
        exponent_bias=st.integers(min_value=4, max_value=7),
    )
    @settings(deadline=10000, suppress_health_check=[HealthCheck.filter_too_much])
    def test_quantize_and_dequantize_op(
        self, nrows: int, ncols: int, exponent_bias: int
    ) -> None:
        ebits, mbits, min_pos, max_pos, min_normal_pos = self._get_hfp8_config()
        # test positive normal range
        input_data = torch.FloatTensor((nrows, ncols)).uniform_(
            min_normal_pos[exponent_bias], max_pos[exponent_bias]
        )

        self._test_conversion(
            input_data,
            input_data,
            ebits,
            exponent_bias,
            max_pos[exponent_bias],
            rtol=(2 ** (-mbits - 1)),
            atol=0,
        )

        # test positive denormal range
        input_data = torch.FloatTensor((nrows, ncols)).uniform_(
            min_pos[exponent_bias], min_normal_pos[exponent_bias]
        )
        self._test_conversion(
            input_data,
            input_data,
            ebits,
            exponent_bias,
            max_pos[exponent_bias],
            rtol=0.0,
            atol=(2 ** (1 - exponent_bias - mbits)),
        )

        # test negative normal range
        input_data = torch.FloatTensor((nrows, ncols)).uniform_(
            -max_pos[exponent_bias], -min_normal_pos[exponent_bias]
        )
        self._test_conversion(
            input_data,
            input_data,
            ebits,
            exponent_bias,
            max_pos[exponent_bias],
            rtol=(2 ** (-mbits - 1)),
            atol=0,
        )

        # test negative denormal range
        input_data = torch.FloatTensor((nrows, ncols)).uniform_(
            -min_normal_pos[exponent_bias], -min_pos[exponent_bias]
        )
        self._test_conversion(
            input_data,
            input_data,
            ebits,
            exponent_bias,
            max_pos[exponent_bias],
            rtol=0.0,
            atol=(2 ** (1 - exponent_bias - mbits)),
        )

        # test positive underflow
        input_data = torch.FloatTensor((nrows, ncols)).uniform_(
            0, 0.5 * min_pos[exponent_bias]
        )
        self._test_conversion(
            input_data,
            input_data.new_full(input_data.shape, 0),
            ebits,
            exponent_bias,
            max_pos[exponent_bias],
        )

        # test negative underflow
        input_data = torch.FloatTensor((nrows, ncols)).uniform_(
            -0.5 * min_pos[exponent_bias], 0
        )
        self._test_conversion(
            input_data,
            input_data.new_full(input_data.shape, 0),
            ebits,
            exponent_bias,
            max_pos[exponent_bias],
        )

        # test positive overflow
        input_data = torch.FloatTensor((nrows, ncols)).uniform_(
            max_pos[exponent_bias], max_pos[exponent_bias] * 2
        )
        self._test_conversion(
            input_data,
            input_data.new_full(input_data.shape, max_pos[exponent_bias]),
            ebits,
            exponent_bias,
            max_pos[exponent_bias],
        )

        # test negative overflow
        input_data = torch.FloatTensor((nrows, ncols)).uniform_(
            -max_pos[exponent_bias] * 2, -max_pos[exponent_bias]
        )
        self._test_conversion(
            input_data,
            input_data.new_full(input_data.shape, -max_pos[exponent_bias]),
            ebits,
            exponent_bias,
            max_pos[exponent_bias],
        )


class TestDenseMLPQuantizationConversion(unittest.TestCase):
    @unittest.skipIf(*gpu_unavailable)
    # pyre-ignore [56]: Invalid decoration, was not able to infer the type of argument
    @given(
        nrows=st.integers(min_value=0, max_value=100),
        ncols=st.integers(min_value=0, max_value=100),
    )
    @settings(deadline=10000, suppress_health_check=[HealthCheck.filter_too_much])
    def test_quantize_op(self, nrows: int, ncols: int) -> None:
        ebits = 8
        mbits = 7
        bias = 127
        max_pos = (1 << ((1 << ebits) - 2 - bias)) * (2 - 2 ** (-mbits))
        min_pos = 2 ** (1 - bias - mbits)
        bounding_box_size = 16
        print("MSFP parameters", bounding_box_size, ebits, mbits, bias)
        input_data = torch.rand(nrows, ncols).float()
        quantized_data = torch.ops.fb.FloatToMSFPQuantized(
            input_data.cuda(),
            bounding_box_size,
            ebits,
            mbits,
            bias,
            min_pos,
            max_pos,
        )
        dequantized_data = torch.ops.fb.MSFPQuantizedToFloat(
            quantized_data.cuda(), ebits, mbits, bias
        )
        torch.testing.assert_close(dequantized_data.cpu(), input_data, rtol=1, atol=0)


class SparseNNOperatorsGPUTest(unittest.TestCase):
    # pyre-fixme[56]: Pyre was not able to infer the type of argument
    #  `hypothesis.strategies.sampled_from(["BF16"])` to decorator factory
    #  `hypothesis.given`.
    @given(
        precision=st.just("BF16"),
        batch_size=st.integers(min_value=1, max_value=256),
        k=st.integers(min_value=2, max_value=2),
        n=st.integers(min_value=2, max_value=2),
    )
    def test_dense_mlp_quantize_ops(
        self, precision: str, batch_size: int, k: int, n: int
    ) -> None:
        if precision == "BF16":
            input_data = torch.tensor(
                np.random.rand(n, k).astype(np.float32), dtype=torch.float32
            )
            quantized_data = torch.ops.fbgemm.FloatToBfloat16Quantized(input_data)
            dequantized_data = torch.ops.fbgemm.Bfloat16QuantizedToFloat(quantized_data)
            torch.testing.assert_allclose(
                dequantized_data, input_data, rtol=1e-2, atol=1e-2
            )


def bfloat_quantize(x_float: float) -> np.uint16:
    bits = cast(pointer(c_float(x_float)), POINTER(c_int32)).contents.value
    bits += 1 << 15
    bits = bits >> 16
    bits = np.uint16(bits)
    return bits


def bfloat_dequantize(x_bfloat: np.uint16) -> float:
    bits = np.int32(x_bfloat) << 16
    return cast(pointer(c_int32(bits)), POINTER(c_float)).contents.value


class TestBfloat16QuantizationConversion(unittest.TestCase):
    # pyre-fixme[56]: Pyre was not able to infer the type of argument
    #  `hypothesis.strategies.integers($parameter$min_value = 0, $parameter$max_value =
    #  100)` to decorator factory `hypothesis.given`.
    @given(
        nrows=st.integers(min_value=0, max_value=100),
        ncols=st.integers(min_value=0, max_value=100),
    )
    @settings(deadline=10000, suppress_health_check=[HealthCheck.filter_too_much])
    def test_quantize_op(self, nrows: int, ncols: int) -> None:
        input_data = torch.rand(nrows, ncols).float()
        quantized_data = torch.ops.fbgemm.FloatToBfloat16Quantized(input_data)
        if nrows == 0 or ncols == 0:
            assert quantized_data.numel() == 0
            return
        f = np.vectorize(lambda x: bfloat_quantize(x))
        reference = f(input_data.numpy())
        quantized_data_uint16 = quantized_data.numpy()
        quantized_data_uint16.dtype = np.uint16
        np.testing.assert_array_almost_equal(quantized_data_uint16, reference)

        if torch.cuda.is_available():
            input_data_gpu = input_data.cuda()
            quantized_data_gpu = torch.ops.fbgemm.FloatToBfloat16Quantized(
                input_data_gpu
            )
            quantized_data_numpy = quantized_data_gpu.cpu().numpy()
            quantized_data_numpy.dtype = np.uint16
            np.testing.assert_allclose(quantized_data_numpy, reference)

    # pyre-fixme[56]: Pyre was not able to infer the type of argument
    #  `hypothesis.strategies.integers($parameter$min_value = 0, $parameter$max_value =
    #  100)` to decorator factory `hypothesis.given`.
    @given(
        nrows=st.integers(min_value=0, max_value=100),
        ncols=st.integers(min_value=0, max_value=100),
    )
    @settings(deadline=10000, suppress_health_check=[HealthCheck.filter_too_much])
    def test_quantize_and_dequantize_op(self, nrows: int, ncols: int) -> None:
        input_data = torch.rand(nrows, ncols).float()
        quantized_data = torch.ops.fbgemm.FloatToBfloat16Quantized(input_data)
        dequantized_data = torch.ops.fbgemm.Bfloat16QuantizedToFloat(quantized_data)
        if nrows == 0 or ncols == 0:
            assert dequantized_data.numel() == 0
            return
        f = np.vectorize(lambda x: bfloat_quantize(x))
        ref_bfloat16 = f(input_data.numpy())
        f = np.vectorize(lambda x: bfloat_dequantize(x))
        ref_fp32 = torch.from_numpy(f(ref_bfloat16)).float()
        torch.testing.assert_allclose(dequantized_data, ref_fp32)

        if torch.cuda.is_available():
            input_data_gpu = input_data.cuda()
            quantized_data_gpu = torch.ops.fbgemm.FloatToBfloat16Quantized(
                input_data_gpu
            )
            dequantized_data_gpu = torch.ops.fbgemm.Bfloat16QuantizedToFloat(
                quantized_data_gpu
            )
            # compare quantized data
            torch.testing.assert_allclose(dequantized_data_gpu.cpu(), ref_fp32)

    @unittest.skipIf(not torch.cuda.is_available(), "Skip when CUDA is not available")
    # pyre-fixme[56]: Pyre was not able to infer the type of argument
    #  `hypothesis.strategies.sampled_from([(65540, 256), (256, 65540)])` to decorator
    #  factory `hypothesis.given`.
    @given(
        ncols_nrows=st.sampled_from([(65540, 256), (256, 65540)]),
    )
    @settings(deadline=10000, suppress_health_check=[HealthCheck.filter_too_much])
    def test_quantize_and_dequantize_op_cuda_large_nrows_bf16(
        self, ncols_nrows: Tuple[int, int]
    ) -> None:
        ncols, nrows = ncols_nrows
        input_data = torch.rand(nrows, ncols).float()
        quantized_data = torch.ops.fbgemm.FloatToBfloat16Quantized(input_data)
        dequantized_data = torch.ops.fbgemm.Bfloat16QuantizedToFloat(quantized_data)

        if torch.cuda.is_available():
            input_data_gpu = input_data.cuda()
            quantized_data_gpu = torch.ops.fbgemm.FloatToBfloat16Quantized(
                input_data_gpu
            )
            dequantized_data_gpu = torch.ops.fbgemm.Bfloat16QuantizedToFloat(
                quantized_data_gpu
            )
            # compare quantized data
            torch.testing.assert_allclose(dequantized_data_gpu.cpu(), dequantized_data)


class TestDenseMLPQuantizationConversion(unittest.TestCase):
    # pyre-ignore [56]: Invalid decoration, was not able to infer the type of argument
    @skipIfRocm
    @given(
        nrows=st.integers(min_value=0, max_value=100),
        ncols=st.integers(min_value=0, max_value=100),
    )
    @settings(deadline=10000, suppress_health_check=[HealthCheck.filter_too_much])
    def test_quantize_op(self, nrows: int, ncols: int) -> None:
        ebits = 8
        mbits = 7
        bias = 127
        max_pos = (1 << ((1 << ebits) - 2 - bias)) * (2 - 2 ** (-mbits))
        min_pos = 2 ** (1 - bias - mbits)
        bounding_box_size = 16
        print("MSFP parameters", bounding_box_size, ebits, mbits, bias)
        input_data = torch.rand(nrows, ncols).float()
        quantized_data = torch.ops.fb.FloatToMSFPQuantized(
            input_data.cuda(),
            bounding_box_size,
            ebits,
            mbits,
            bias,
            min_pos,
            max_pos,
        )
        dequantized_data = torch.ops.fb.MSFPQuantizedToFloat(
            quantized_data.cuda(), ebits, mbits, bias
        )
        torch.testing.assert_allclose(
            dequantized_data.cpu(), input_data, rtol=1, atol=0
        )


if __name__ == "__main__":
    unittest.main()<|MERGE_RESOLUTION|>--- conflicted
+++ resolved
@@ -26,11 +26,8 @@
         fused_rowwise_nbit_quantize_dequantize_reference,
         bytes_to_half_floats,
         gpu_available,
-<<<<<<< HEAD
         skipIfRocm,
-=======
         gpu_unavailable,
->>>>>>> 5219dc42
     )
 except Exception:
     torch.ops.load_library("//deeplearning/fbgemm/fbgemm_gpu:sparse_ops")
