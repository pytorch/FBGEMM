#!/usr/bin/env python3

# pyre-ignore-all-errors[56]

# Copyright (c) Meta Platforms, Inc. and affiliates.
# All rights reserved.
# This source code is licensed under the BSD-style license found in the
# LICENSE file in the root directory of this source tree.

import copy

import pickle
import random
import unittest
from typing import List, Optional

import fbgemm_gpu
import fbgemm_gpu.split_table_batched_embeddings_ops as split_table_batched_embeddings_ops
import hypothesis.strategies as st
import numpy as np
import torch
from fbgemm_gpu.split_embedding_configs import FP8QuantizationConfig
from fbgemm_gpu.split_embedding_utils import (
    b_indices,
    fake_quantize_embs,
    generate_requests,
    get_table_batched_offsets_from_dense,
    quantize_embs,
    round_up,
    to_device,
)
from fbgemm_gpu.split_table_batched_embeddings_ops import (
    BoundsCheckMode,
    INT8_EMB_ROW_DIM_OFFSET,
    OptimType,
    RecordCacheMetrics,
    rounded_row_size_in_bytes,
    SparseType,
    WeightDecayMode,
)
from hypothesis import assume, given, HealthCheck, settings, Verbosity
from hypothesis.strategies import composite
from torch import Tensor

# pyre-fixme[16]: Module `fbgemm_gpu` has no attribute `open_source`.
open_source: bool = getattr(fbgemm_gpu, "open_source", False)

if open_source:
    # pyre-ignore[21]
    from test_utils import gpu_available, gpu_unavailable, TEST_WITH_ROCM
else:
    from fbgemm_gpu.test.test_utils import (
        gpu_available,
        gpu_unavailable,
        TEST_WITH_ROCM,
    )


MAX_EXAMPLES = 40

# For long running tests reduce the number of iterations to reduce timeout errors.
MAX_EXAMPLES_LONG_RUNNING = 15


@composite
# pyre-ignore
def get_nbit_weights_ty(draw) -> Optional[SparseType]:
    """
    Returns None if mixed weights ty should be used, otherwise, returns specific SparseType.
    """
    mixed_weights_ty = draw(st.booleans())
    if mixed_weights_ty:
        return None
    return draw(
        st.sampled_from(
            [
                SparseType.FP32,
                SparseType.FP16,
                SparseType.FP8,
                SparseType.INT8,
                SparseType.INT4,
                SparseType.INT2,
            ]
        )
    )


class SplitTableBatchedEmbeddingsTest(unittest.TestCase):
    def execute_forward_(
        self,
        T: int,
        D: int,
        B: int,
        log_E: int,
        L: int,
        weights_precision: SparseType,
        weighted: bool,
        mixed: bool,
        use_cache: bool,
        cache_algorithm: split_table_batched_embeddings_ops.CacheAlgorithm,
        pooling_mode: split_table_batched_embeddings_ops.PoolingMode,
        use_cpu: bool,
        output_dtype: SparseType,
    ) -> None:
        # NOTE: cache is not applicable to CPU version.
        assume(not use_cpu or not use_cache)
        # NOTE: limit (T * B * L * D) to avoid timeout for CPU version!
        assume(not use_cpu or T * B * L * D <= 2048)
        # NOTE: CPU does not support FP16.
        assume(not (use_cpu and weights_precision == SparseType.FP16))

        # NOTE: weighted operation can be done only for SUM.
        assume(
            pooling_mode == split_table_batched_embeddings_ops.PoolingMode.SUM
            or not weighted
        )
        # NOTE: No bag ops only work on GPUs, no mixed
        assume(
            not use_cpu
            or pooling_mode != split_table_batched_embeddings_ops.PoolingMode.NONE
        )
        assume(
            not mixed
            or pooling_mode != split_table_batched_embeddings_ops.PoolingMode.NONE
        )

        emb_op = (
            split_table_batched_embeddings_ops.SplitTableBatchedEmbeddingBagsCodegen
        )
        if pooling_mode == split_table_batched_embeddings_ops.PoolingMode.SUM:
            mode = "sum"
            do_pooling = True
        elif pooling_mode == split_table_batched_embeddings_ops.PoolingMode.MEAN:
            mode = "mean"
            do_pooling = True
        elif pooling_mode == split_table_batched_embeddings_ops.PoolingMode.NONE:
            mode = "sum"
            do_pooling = False
        else:
            # This proves that we have exhaustively checked all PoolingModes
            raise RuntimeError("Unknown PoolingMode!")

        E = int(10**log_E)
        if use_cpu:
            D = (D + 15) // 16 * 4
        else:
            D = D * 4
        if not mixed:
            Ds = [D] * T
            Es = [E] * T
        else:
            Ds = [
                round_up(np.random.randint(low=int(0.25 * D), high=int(1.0 * D)), 4)
                for _ in range(T)
            ]
            Es = [
                np.random.randint(low=int(0.5 * E), high=int(2.0 * E)) for _ in range(T)
            ]
        compute_device = split_table_batched_embeddings_ops.ComputeDevice.CUDA
<<<<<<< HEAD
        # ROCm managed momory allocation is under development
        if TEST_WITH_ROCM:
            if use_cpu:
                managed = [split_table_batched_embeddings_ops.EmbeddingLocation.HOST] * T
                compute_device = split_table_batched_embeddings_ops.ComputeDevice.CPU
            else:
                managed = [
                    split_table_batched_embeddings_ops.EmbeddingLocation.DEVICE
                ] * T
=======
        if use_cpu:
            managed = [split_table_batched_embeddings_ops.EmbeddingLocation.HOST] * T
            compute_device = split_table_batched_embeddings_ops.ComputeDevice.CPU
        elif TEST_WITH_ROCM:
            # ROCm managed memory allocation is under development
            managed = [split_table_batched_embeddings_ops.EmbeddingLocation.DEVICE] * T
        elif use_cache:
            managed = [
                split_table_batched_embeddings_ops.EmbeddingLocation.MANAGED_CACHING
            ] * T
            if mixed:
                average_D = sum(Ds) // T
                for t, d in enumerate(Ds):
                    managed[t] = (
                        split_table_batched_embeddings_ops.EmbeddingLocation.DEVICE
                        if d < average_D
                        else managed[t]
                    )
>>>>>>> a7ecc599
        else:
            if use_cpu:
                managed = [split_table_batched_embeddings_ops.EmbeddingLocation.HOST] * T
                compute_device = split_table_batched_embeddings_ops.ComputeDevice.CPU
            elif use_cache:
                managed = [
                    split_table_batched_embeddings_ops.EmbeddingLocation.MANAGED_CACHING
                ] * T
                if mixed:
                    average_D = sum(Ds) // T
                    for t, d in enumerate(Ds):
                        managed[t] = (
                            split_table_batched_embeddings_ops.EmbeddingLocation.DEVICE
                            if d < average_D
                            else managed[t]
                        )
            else:
                managed = [
                    np.random.choice(
                        [
                            split_table_batched_embeddings_ops.EmbeddingLocation.DEVICE,
                            split_table_batched_embeddings_ops.EmbeddingLocation.MANAGED,
                        ]
                    )
                    for _ in range(T)
                ]
        if do_pooling:
            bs = [
                to_device(torch.nn.EmbeddingBag(E, D, mode=mode, sparse=True), use_cpu)
                for (E, D) in zip(Es, Ds)
            ]
        else:
            bs = [
                to_device(torch.nn.Embedding(E, D, sparse=True), use_cpu)
                for (E, D) in zip(Es, Ds)
            ]
        if weights_precision == SparseType.INT8:
            for t in range(T):
                bs[t].weight.data.copy_(
                    torch.ops.fbgemm.Fused8BitRowwiseQuantizedToFloat(
                        torch.ops.fbgemm.FloatToFused8BitRowwiseQuantized(
                            bs[t].weight.data
                        )
                    )
                )

        if weights_precision == SparseType.FP16:
            bs = [b.half() for b in bs]

        xs = [to_device(torch.randint(low=0, high=e, size=(B, L)), use_cpu) for e in Es]
        xws = [to_device(torch.randn(size=(B, L)), use_cpu) for _ in range(T)]
        xws_acc_type = copy.deepcopy(xws)

        if weights_precision == SparseType.FP16:
            xws = [xw.half() for xw in xws]

        fs = (
            [
                b_indices(b, x, use_cpu=use_cpu, do_pooling=do_pooling)
                for (b, x) in zip(bs, xs)
            ]
            if not weighted
            else [
                b_indices(
                    b,
                    x,
                    per_sample_weights=xw.view(-1),
                    use_cpu=use_cpu,
                    do_pooling=do_pooling,
                )
                for (b, x, xw) in zip(bs, xs, xws)
            ]
        )
        if do_pooling:
            f = torch.cat([f.view(B, -1) for f in fs], dim=1)
        else:
            f = torch.cat(fs, dim=0).view(-1, D)

        cc = emb_op(
            embedding_specs=[
                (
                    E,
                    D,
                    split_table_batched_embeddings_ops.EmbeddingLocation(M),
                    compute_device,
                )
                for (E, D, M) in zip(Es, Ds, managed)
            ],
            weights_precision=weights_precision,
            optimizer=OptimType.EXACT_SGD,
            learning_rate=0.05,
            cache_algorithm=cache_algorithm,
            pooling_mode=pooling_mode,
            output_dtype=output_dtype,
        )
        # NOTE: test TorchScript-compatible!
        cc = torch.jit.script(cc)

        for t in range(T):
            cc.split_embedding_weights()[t].data.copy_(
                bs[t].weight
                if weights_precision != SparseType.INT8
                else torch.ops.fbgemm.FloatToFused8BitRowwiseQuantized(bs[t].weight)
            )

        x = torch.cat([x.view(1, B, L) for x in xs], dim=0)
        xw = torch.cat([xw.view(1, B, L) for xw in xws_acc_type], dim=0)

        (indices, offsets) = get_table_batched_offsets_from_dense(x, use_cpu)
        fc2 = (
            cc(indices, offsets)
            if not weighted
            else cc(indices, offsets, to_device(xw.contiguous().view(-1), use_cpu))
        )
        tolerance = (
            1.0e-5
            if weights_precision == SparseType.FP32 and output_dtype == SparseType.FP32
            else 8.0e-3
        )
        torch.testing.assert_close(
            fc2.float(),
            f.float(),
            atol=tolerance,
            rtol=tolerance,
        )

    def test_forward_cpu_int8(
        self,
    ) -> None:
        weights_precision = SparseType.INT8
        use_cpu = True
        T = random.randint(1, 10)
        D = random.randint(2, min(256, int(2048 / T)))
        B = random.randint(1, min(128, int(2048 / T / D)))
        L = random.randint(0, min(20, int(2048 / T / D / B)))
        log_E = random.randint(3, 5)

        use_cache = False
        # cache_algorithm is don't care as we don't use cache.
        cache_algorithm = split_table_batched_embeddings_ops.CacheAlgorithm.LRU

        pooling_mode = random.choice(
            [
                split_table_batched_embeddings_ops.PoolingMode.SUM,
                split_table_batched_embeddings_ops.PoolingMode.MEAN,
            ]
        )
        mixed = False
        if pooling_mode == split_table_batched_embeddings_ops.PoolingMode.SUM:
            weighted = random.choice([True, False])
        else:
            weighted = False
        self.execute_forward_(
            T,
            D,
            B,
            log_E,
            L,
            weights_precision,
            weighted,
            mixed,
            use_cache,
            cache_algorithm,
            pooling_mode,
            use_cpu,
            SparseType.FP32,
        )

    def test_forward_cpu_fp32(
        self,
    ) -> None:
        weights_precision = SparseType.FP32
        use_cpu = True
        T = random.randint(1, 10)
        D = random.randint(2, min(256, int(2048 / T)))
        B = random.randint(1, min(128, int(2048 / T / D)))
        L = random.randint(0, min(20, int(2048 / T / D / B)))
        log_E = random.randint(3, 5)

        use_cache = False
        # cache_algorithm is don't care as we don't use cache.
        cache_algorithm = split_table_batched_embeddings_ops.CacheAlgorithm.LRU

        pooling_mode = random.choice(
            [
                split_table_batched_embeddings_ops.PoolingMode.SUM,
                split_table_batched_embeddings_ops.PoolingMode.MEAN,
            ]
        )
        mixed = False
        if pooling_mode == split_table_batched_embeddings_ops.PoolingMode.SUM:
            weighted = random.choice([True, False])
        else:
            weighted = False
        self.execute_forward_(
            T,
            D,
            B,
            log_E,
            L,
            weights_precision,
            weighted,
            mixed,
            use_cache,
            cache_algorithm,
            pooling_mode,
            use_cpu,
            SparseType.FP32,
        )

    @unittest.skipIf(*gpu_unavailable)
    def test_forward_gpu_no_cache_int8(
        self,
    ) -> None:
        weights_precision = SparseType.INT8
        use_cpu = False
        T = random.randint(1, 10)
        D = random.randint(2, 256)
        B = random.randint(1, 128)
        L = random.randint(0, 20)
        log_E = random.randint(3, 5)

        use_cache = False
        # cache_algorithm is don't care as we don't use cache.
        cache_algorithm = split_table_batched_embeddings_ops.CacheAlgorithm.LRU

        pooling_mode = random.choice(
            [
                split_table_batched_embeddings_ops.PoolingMode.SUM,
                split_table_batched_embeddings_ops.PoolingMode.MEAN,
                split_table_batched_embeddings_ops.PoolingMode.NONE,
            ]
        )
        if pooling_mode == split_table_batched_embeddings_ops.PoolingMode.NONE:
            mixed = False
        else:
            mixed = random.choice([True, False])
        if pooling_mode == split_table_batched_embeddings_ops.PoolingMode.SUM:
            weighted = random.choice([True, False])
        else:
            weighted = False
        self.execute_forward_(
            T,
            D,
            B,
            log_E,
            L,
            weights_precision,
            weighted,
            mixed,
            use_cache,
            cache_algorithm,
            pooling_mode,
            use_cpu,
            SparseType.FP32,
        )

    @unittest.skipIf(*gpu_unavailable)
    def test_forward_gpu_no_cache_fp16(
        self,
    ) -> None:
        weights_precision = SparseType.FP16
        use_cpu = False
        T = random.randint(1, 10)
        D = random.randint(2, 256)
        B = random.randint(1, 128)
        L = random.randint(0, 20)
        log_E = random.randint(3, 5)

        use_cache = False
        # cache_algorithm is don't care as we don't use cache.
        cache_algorithm = split_table_batched_embeddings_ops.CacheAlgorithm.LRU

        pooling_mode = random.choice(
            [
                split_table_batched_embeddings_ops.PoolingMode.SUM,
                split_table_batched_embeddings_ops.PoolingMode.MEAN,
                split_table_batched_embeddings_ops.PoolingMode.NONE,
            ]
        )
        if pooling_mode == split_table_batched_embeddings_ops.PoolingMode.NONE:
            mixed = False
        else:
            mixed = random.choice([True, False])
        if pooling_mode == split_table_batched_embeddings_ops.PoolingMode.SUM:
            weighted = random.choice([True, False])
        else:
            weighted = False
        self.execute_forward_(
            T,
            D,
            B,
            log_E,
            L,
            weights_precision,
            weighted,
            mixed,
            use_cache,
            cache_algorithm,
            pooling_mode,
            use_cpu,
            SparseType.FP32,
        )

    @unittest.skipIf(*gpu_unavailable)
    def test_forward_gpu_no_cache_fp32(
        self,
    ) -> None:
        weights_precision = SparseType.FP32
        use_cpu = False
        T = random.randint(1, 10)
        D = random.randint(2, 256)
        B = random.randint(1, 128)
        L = random.randint(0, 20)
        log_E = random.randint(3, 5)

        use_cache = False
        # cache_algorithm is don't care as we don't use cache.
        cache_algorithm = split_table_batched_embeddings_ops.CacheAlgorithm.LRU

        pooling_mode = random.choice(
            [
                split_table_batched_embeddings_ops.PoolingMode.SUM,
                split_table_batched_embeddings_ops.PoolingMode.MEAN,
                split_table_batched_embeddings_ops.PoolingMode.NONE,
            ]
        )
        if pooling_mode == split_table_batched_embeddings_ops.PoolingMode.NONE:
            mixed = False
        else:
            mixed = random.choice([True, False])
        if pooling_mode == split_table_batched_embeddings_ops.PoolingMode.SUM:
            weighted = random.choice([True, False])
        else:
            weighted = False
        self.execute_forward_(
            T,
            D,
            B,
            log_E,
            L,
            weights_precision,
            weighted,
            mixed,
            use_cache,
            cache_algorithm,
            pooling_mode,
            use_cpu,
            SparseType.FP32,
        )

    @unittest.skipIf(*gpu_unavailable)
    @given(
        cache_algorithm=st.sampled_from(
            split_table_batched_embeddings_ops.CacheAlgorithm
        ),
    )
    @settings(
        verbosity=Verbosity.verbose,
        max_examples=MAX_EXAMPLES_LONG_RUNNING,
        deadline=None,
        suppress_health_check=[HealthCheck.filter_too_much, HealthCheck.data_too_large],
    )
    def test_forward_gpu_uvm_cache_int8(
        self,
        cache_algorithm: split_table_batched_embeddings_ops.CacheAlgorithm,
    ) -> None:
        weights_precision = SparseType.INT8
        use_cpu = False
        T = random.randint(1, 10)
        D = random.randint(2, 256)
        B = random.randint(1, 128)
        L = random.randint(0, 20)
        log_E = random.randint(3, 5)

        use_cache = True

        pooling_mode = random.choice(
            [
                split_table_batched_embeddings_ops.PoolingMode.SUM,
                split_table_batched_embeddings_ops.PoolingMode.MEAN,
                split_table_batched_embeddings_ops.PoolingMode.NONE,
            ]
        )
        output_dtype = random.choice(
            [
                SparseType.FP32,
                SparseType.FP16,
            ]
        )
        if pooling_mode == split_table_batched_embeddings_ops.PoolingMode.NONE:
            mixed = False
        else:
            mixed = random.choice([True, False])
        if pooling_mode == split_table_batched_embeddings_ops.PoolingMode.SUM:
            weighted = random.choice([True, False])
        else:
            weighted = False
        self.execute_forward_(
            T,
            D,
            B,
            log_E,
            L,
            weights_precision,
            weighted,
            mixed,
            use_cache,
            cache_algorithm,
            pooling_mode,
            use_cpu,
            output_dtype,
        )

    @unittest.skipIf(*gpu_unavailable)
    @given(
        cache_algorithm=st.sampled_from(
            split_table_batched_embeddings_ops.CacheAlgorithm
        ),
    )
    @settings(
        verbosity=Verbosity.verbose,
        max_examples=MAX_EXAMPLES_LONG_RUNNING,
        deadline=None,
        suppress_health_check=[HealthCheck.filter_too_much, HealthCheck.data_too_large],
    )
    def test_forward_gpu_uvm_cache_fp16(
        self,
        cache_algorithm: split_table_batched_embeddings_ops.CacheAlgorithm,
    ) -> None:
        weights_precision = SparseType.FP16
        use_cpu = False
        T = random.randint(1, 10)
        D = random.randint(2, 256)
        B = random.randint(1, 128)
        L = random.randint(0, 20)
        log_E = random.randint(3, 5)

        use_cache = True

        pooling_mode = random.choice(
            [
                split_table_batched_embeddings_ops.PoolingMode.SUM,
                split_table_batched_embeddings_ops.PoolingMode.MEAN,
                split_table_batched_embeddings_ops.PoolingMode.NONE,
            ]
        )
        output_dtype = random.choice(
            [
                SparseType.FP32,
                SparseType.FP16,
            ]
        )
        if pooling_mode == split_table_batched_embeddings_ops.PoolingMode.NONE:
            mixed = False
        else:
            mixed = random.choice([True, False])
        if pooling_mode == split_table_batched_embeddings_ops.PoolingMode.SUM:
            weighted = random.choice([True, False])
        else:
            weighted = False
        self.execute_forward_(
            T,
            D,
            B,
            log_E,
            L,
            weights_precision,
            weighted,
            mixed,
            use_cache,
            cache_algorithm,
            pooling_mode,
            use_cpu,
            output_dtype,
        )

    @unittest.skipIf(*gpu_unavailable)
    @given(
        cache_algorithm=st.sampled_from(
            split_table_batched_embeddings_ops.CacheAlgorithm
        ),
    )
    @settings(
        verbosity=Verbosity.verbose,
        max_examples=MAX_EXAMPLES_LONG_RUNNING,
        deadline=None,
        suppress_health_check=[HealthCheck.filter_too_much, HealthCheck.data_too_large],
    )
    def test_forward_gpu_uvm_cache_fp32(
        self,
        cache_algorithm: split_table_batched_embeddings_ops.CacheAlgorithm,
    ) -> None:
        weights_precision = SparseType.FP32
        use_cpu = False
        T = random.randint(1, 10)
        D = random.randint(2, 256)
        B = random.randint(1, 128)
        L = random.randint(0, 20)
        log_E = random.randint(3, 5)

        use_cache = True

        pooling_mode = random.choice(
            [
                split_table_batched_embeddings_ops.PoolingMode.SUM,
                split_table_batched_embeddings_ops.PoolingMode.MEAN,
                split_table_batched_embeddings_ops.PoolingMode.NONE,
            ]
        )
        output_dtype = random.choice(
            [
                SparseType.FP32,
                SparseType.FP16,
            ]
        )
        if pooling_mode == split_table_batched_embeddings_ops.PoolingMode.NONE:
            mixed = False
        else:
            mixed = random.choice([True, False])
        if pooling_mode == split_table_batched_embeddings_ops.PoolingMode.SUM:
            weighted = random.choice([True, False])
        else:
            weighted = False
        self.execute_forward_(
            T,
            D,
            B,
            log_E,
            L,
            weights_precision,
            weighted,
            mixed,
            use_cache,
            cache_algorithm,
            pooling_mode,
            use_cpu,
            output_dtype,
        )

    @unittest.skipIf(*gpu_unavailable)
    @given(
        T=st.integers(min_value=1, max_value=10),
        D=st.integers(min_value=2, max_value=128),
        B=st.integers(min_value=1, max_value=128),
        log_E=st.integers(min_value=3, max_value=5),
        L=st.integers(min_value=0, max_value=20),
        output_dtype=st.sampled_from([SparseType.FP16, SparseType.INT8]),
    )
    @settings(
        verbosity=Verbosity.verbose,
        max_examples=MAX_EXAMPLES_LONG_RUNNING,
        deadline=None,
        suppress_health_check=[HealthCheck.filter_too_much],
    )
    def test_forward_fused_pooled_emb_quant(
        self,
        T: int,
        D: int,
        B: int,
        log_E: int,
        L: int,
        output_dtype: SparseType,
    ) -> None:
        Ds = [
            round_up(np.random.randint(low=int(max(0.25 * D, 1)), high=int(1.0 * D)), 4)
            for _ in range(T)
        ]
        E = int(10**log_E)
        Es = [np.random.randint(low=int(0.5 * E), high=int(2.0 * E)) for _ in range(T)]

        op = split_table_batched_embeddings_ops.SplitTableBatchedEmbeddingBagsCodegen(
            embedding_specs=[
                (
                    E,
                    D,
                    split_table_batched_embeddings_ops.EmbeddingLocation.DEVICE,
                    split_table_batched_embeddings_ops.ComputeDevice.CUDA,
                )
                for (E, D) in zip(Es, Ds)
            ],
            output_dtype=output_dtype,
            device=torch.cuda.current_device(),
        )
        op_ref = (
            split_table_batched_embeddings_ops.SplitTableBatchedEmbeddingBagsCodegen(
                embedding_specs=[
                    (
                        E,
                        D,
                        split_table_batched_embeddings_ops.EmbeddingLocation.DEVICE,
                        split_table_batched_embeddings_ops.ComputeDevice.CUDA,
                    )
                    for (E, D) in zip(Es, Ds)
                ],
                output_dtype=SparseType.FP32,
                device=torch.cuda.current_device(),
            )
        )
        # sync weights between two ops
        split_weights = op.split_embedding_weights()
        ref_split_weights = op_ref.split_embedding_weights()
        for t in range(T):
            split_weights[t].data.copy_(ref_split_weights[t])

        requests = generate_requests(2, B, T, L, min(Es), reuse=0.1)

        for indices, offsets, _ in requests:
            lowp_pooled_output = op(
                indices=indices,
                offsets=offsets,
            )
            fp32_pooled_output = op_ref(
                indices=indices,
                offsets=offsets,
            )
            lowp_pooled_emb_split = [
                d + 8 if output_dtype == SparseType.INT8 else d for d in op.dims
            ]
            lowp_pooled_output_per_table = torch.split(
                lowp_pooled_output, lowp_pooled_emb_split, dim=1
            )
            deq_lowp_pooled_output_per_table = [
                torch.ops.fbgemm.Fused8BitRowwiseQuantizedToFloat(t.contiguous())
                if output_dtype == SparseType.INT8
                else t.float()
                for t in lowp_pooled_output_per_table
            ]
            fp32_pooled_output_per_table = torch.split(
                fp32_pooled_output, op.dims, dim=1
            )
            dq_fp32_pooled_output_per_table = [
                torch.ops.fbgemm.Fused8BitRowwiseQuantizedToFloat(
                    torch.ops.fbgemm.FloatToFused8BitRowwiseQuantized(
                        t.contiguous()
                    ).contiguous()
                )
                if output_dtype == SparseType.INT8
                else t.half().float()
                for t in fp32_pooled_output_per_table
            ]
            cat_deq_lowp_pooled_output = torch.cat(
                deq_lowp_pooled_output_per_table, dim=1
            )
            cat_dq_fp32_pooled_output = torch.cat(
                dq_fp32_pooled_output_per_table, dim=1
            )
            torch.testing.assert_close(
                cat_deq_lowp_pooled_output, cat_dq_fp32_pooled_output
            )

    @unittest.skipIf(*gpu_unavailable)
    @given(
        T=st.integers(min_value=1, max_value=10),
        D=st.integers(min_value=2, max_value=128),
        B=st.integers(min_value=1, max_value=128),
        log_E=st.integers(min_value=3, max_value=5),
        L=st.integers(min_value=0, max_value=20),
        weights_ty=st.sampled_from(
            [
                SparseType.FP32,
                SparseType.FP16,
                SparseType.INT8,
                SparseType.INT4,
                # FIXME: INT2 caused big numerical error for this test
                # SparseType.INT2,
            ]
        ),
        output_dtype=st.sampled_from(
            [
                SparseType.FP16,
                SparseType.BF16,
                SparseType.INT8,
                # SparseType.INT4,
            ]
<<<<<<< HEAD
        ) if not TEST_WITH_ROCM else st.sampled_from(
=======
        )
        if not TEST_WITH_ROCM
        else st.sampled_from(
>>>>>>> a7ecc599
            [
                SparseType.FP16,
                # The counterparts of __nv_bfloat16 and __nv_bfloat162 are not supported on ROCm
                SparseType.INT8,
                # SparseType.INT4,
            ]
        ),
    )
    @settings(
        verbosity=Verbosity.verbose,
        max_examples=MAX_EXAMPLES_LONG_RUNNING,
        deadline=None,
        suppress_health_check=[HealthCheck.filter_too_much],
    )
    def test_nbit_forward_fused_pooled_emb_quant(
        self,
        T: int,
        D: int,
        B: int,
        log_E: int,
        L: int,
        weights_ty: SparseType,
        output_dtype: SparseType,
    ) -> None:
        D_alignment = max(weights_ty.align_size() for t in range(T))
        D_alignment = max(D_alignment, output_dtype.align_size())
        D = round_up(D, D_alignment)
        # BF16 output only works for CUDA device sm80+ (e.g., A100)
        assume(
            torch.cuda.is_available()
            and torch.cuda.get_device_capability() >= (8, 0)
            or not output_dtype == SparseType.BF16
        )
        Ds = [
            round_up(
                np.random.randint(low=int(max(0.25 * D, 1)), high=int(1.0 * D)),
                D_alignment,
            )
            for _ in range(T)
        ]
        Ds = [D] * T
        E = int(10**log_E)
        Es = [np.random.randint(low=int(0.5 * E), high=int(2.0 * E)) for _ in range(T)]

        weights_ty_list = [weights_ty] * T
        managed = [split_table_batched_embeddings_ops.EmbeddingLocation.DEVICE] * T
        op = split_table_batched_embeddings_ops.IntNBitTableBatchedEmbeddingBagsCodegen(
            embedding_specs=[
                (
                    "",
                    E,
                    D,
                    W_TY,
                    split_table_batched_embeddings_ops.EmbeddingLocation(M),
                )
                for (E, D, M, W_TY) in zip(Es, Ds, managed, weights_ty_list)
            ],
            output_dtype=output_dtype,
            device=torch.cuda.current_device(),
        )
        # Initialize the random weights for int nbit table split embedding bag
        op.fill_random_weights()

        op_ref = (
            split_table_batched_embeddings_ops.IntNBitTableBatchedEmbeddingBagsCodegen(
                embedding_specs=[
                    (
                        "",
                        E,
                        D,
                        W_TY,
                        split_table_batched_embeddings_ops.EmbeddingLocation(M),
                    )
                    for (E, D, M, W_TY) in zip(Es, Ds, managed, weights_ty_list)
                ],
                output_dtype=SparseType.FP32,
                device=torch.cuda.current_device(),
            )
        )
        # Initialize the random weights for int nbit table split embedding bag
        op_ref.fill_random_weights()

        # sync weights between two ops
        split_weights = op.split_embedding_weights()
        ref_split_weights = op_ref.split_embedding_weights()
        for t in range(T):
            (weights, scale_shift) = split_weights[t]
            (ref_weights, ref_scale_shift) = ref_split_weights[t]
            self.assertEqual(weights.size(), ref_weights.size())
            element_size = weights_ty_list[t].bit_rate() / 8.0
            rand_tensor = torch.rand(
                ref_weights.shape[0], int(ref_weights.shape[1] / element_size)
            )
            rand_weights, rand_scale_shift = quantize_embs(
                rand_tensor, weights_ty_list[t]
            )
            ref_weights.copy_(rand_weights)
            weights.copy_(ref_weights)
            if rand_scale_shift is not None:
                self.assertIsNotNone(scale_shift)
                self.assertIsNotNone(ref_scale_shift)
                ref_scale_shift.copy_(rand_scale_shift)
                scale_shift.copy_(ref_scale_shift)

        requests = generate_requests(1, B, T, L, min(Es), reuse=0.1)
        for indices, offsets, _ in requests:
            lowp_pooled_output = op(
                indices=indices.int(),
                offsets=offsets.int(),
            )
            fp32_pooled_output = op_ref(
                indices=indices.int(),
                offsets=offsets.int(),
            )
            lowp_pooled_emb_split = [
                d + 8 if output_dtype == SparseType.INT8 else d for d in Ds
            ]
            lowp_pooled_output_per_table = torch.split(
                lowp_pooled_output, lowp_pooled_emb_split, dim=1
            )
            deq_lowp_pooled_output_per_table = [
                torch.ops.fbgemm.Fused8BitRowwiseQuantizedToFloat(t.contiguous())
                if output_dtype == SparseType.INT8
                else t.float()
                for t in lowp_pooled_output_per_table
            ]
            fp32_pooled_output_per_table = torch.split(fp32_pooled_output, Ds, dim=1)
            dq_fp32_pooled_output_per_table = [
                torch.ops.fbgemm.Fused8BitRowwiseQuantizedToFloat(
                    torch.ops.fbgemm.FloatToFused8BitRowwiseQuantized(
                        t.contiguous()
                    ).contiguous()
                ).contiguous()
                if output_dtype == SparseType.INT8
                else t.half().float()
                for t in fp32_pooled_output_per_table
            ]
            cat_deq_lowp_pooled_output = torch.cat(
                deq_lowp_pooled_output_per_table, dim=1
            )
            cat_dq_fp32_pooled_output = torch.cat(
                dq_fp32_pooled_output_per_table, dim=1
            )
            torch.testing.assert_close(
                cat_deq_lowp_pooled_output,
                cat_dq_fp32_pooled_output,
                rtol=1e-2,
                atol=1e-2,
                equal_nan=True,
            )

    @given(
        T=st.integers(min_value=1, max_value=3),
        D=st.integers(min_value=2, max_value=128),
        B=st.integers(min_value=1, max_value=32),
        log_E=st.integers(min_value=3, max_value=5),
        L=st.integers(min_value=0, max_value=10),
        weights_precision=st.sampled_from([SparseType.FP16, SparseType.FP32]),
        weighted=st.booleans(),
        mixed=st.booleans(),
        long_segments=st.booleans(),
        pooling_mode=st.sampled_from(
            [
                split_table_batched_embeddings_ops.PoolingMode.SUM,
                split_table_batched_embeddings_ops.PoolingMode.MEAN,
                split_table_batched_embeddings_ops.PoolingMode.NONE,
            ]
        ),
        use_cpu=st.booleans()
        if (gpu_available and not TEST_WITH_ROCM)
        else st.just(False)
        if (gpu_available and TEST_WITH_ROCM)
        else st.just(True),
        output_dtype=st.sampled_from([SparseType.FP32, SparseType.FP16]),
    )
    @settings(
        verbosity=Verbosity.verbose,
        max_examples=10,
        deadline=None,
        suppress_health_check=[HealthCheck.filter_too_much, HealthCheck.data_too_large],
    )
    def test_backward_dense(
        self,
        T: int,
        D: int,
        B: int,
        log_E: int,
        L: int,
        weights_precision: SparseType,
        weighted: bool,
        mixed: bool,
        long_segments: bool,
        pooling_mode: split_table_batched_embeddings_ops.PoolingMode,
        use_cpu: bool,
        output_dtype: SparseType,
    ) -> None:
        # NOTE: torch.autograd.gradcheck() is too time-consuming for CPU version
        #       so we have to limit (T * B * L * D)!
        assume(not use_cpu or T * B * L * D <= 2048)
        assume(
            pooling_mode == split_table_batched_embeddings_ops.PoolingMode.SUM
            or not weighted
        )
        assume(not (use_cpu and weights_precision == SparseType.FP16))
        # No bag ops only work on GPUs, no mixed, no weighted
        assume(
            not use_cpu
            or pooling_mode != split_table_batched_embeddings_ops.PoolingMode.NONE
        )
        assume(
            not mixed
            or pooling_mode != split_table_batched_embeddings_ops.PoolingMode.NONE
        )
        assume(
            not weighted
            or pooling_mode != split_table_batched_embeddings_ops.PoolingMode.NONE
        )

        emb_op = (
            split_table_batched_embeddings_ops.DenseTableBatchedEmbeddingBagsCodegen
        )
        if pooling_mode == split_table_batched_embeddings_ops.PoolingMode.SUM:
            mode = "sum"
            do_pooling = True
        elif pooling_mode == split_table_batched_embeddings_ops.PoolingMode.MEAN:
            mode = "mean"
            do_pooling = True
        elif pooling_mode == split_table_batched_embeddings_ops.PoolingMode.NONE:
            mode = "sum"
            do_pooling = False
        else:
            # This proves that we have exhaustively checked all PoolingModes
            raise RuntimeError("Unknown PoolingMode!")

        E = int(10**log_E)
        if use_cpu:
            D = (D + 15) // 16 * 4
        else:
            D = D * 4
        if not mixed:
            Ds = [D] * T
            Es = [E] * T
        else:
            Ds = [
                round_up(np.random.randint(low=int(0.25 * D), high=int(1.0 * D)), 4)
                for _ in range(T)
            ]
            Es = [
                np.random.randint(low=int(0.5 * E), high=int(2 * E)) for _ in range(T)
            ]
        if do_pooling:
            bs = [
                to_device(torch.nn.EmbeddingBag(E, D, mode=mode, sparse=False), use_cpu)
                for (E, D) in zip(Es, Ds)
            ]
        else:
            bs = [
                to_device(torch.nn.Embedding(E, D, sparse=False), use_cpu)
                for (E, D) in zip(Es, Ds)
            ]

        if weights_precision == SparseType.FP16:
            bs = [b.half() for b in bs]

        xs = [
            to_device(
                torch.from_numpy(
                    np.random.choice(range(e), size=(B, L), replace=True).astype(
                        np.int64
                    )
                ),
                use_cpu,
            )
            for e in Es
        ]
        if long_segments and L > 0 and weights_precision != SparseType.FP16:
            for x in xs:
                x[:, 0] = 0

        xws = [to_device(torch.randn(size=(B, L)), use_cpu) for _ in range(T)]
        xws_acc_type = copy.deepcopy(xws)

        if weights_precision == SparseType.FP16:
            xws = [xw.half() for xw in xws]

        fs = (
            [
                b_indices(b, x, use_cpu=use_cpu, do_pooling=do_pooling)
                for (b, x) in zip(bs, xs)
            ]
            if not weighted
            else [
                b_indices(
                    b,
                    x,
                    per_sample_weights=xw.view(-1),
                    use_cpu=use_cpu,
                    do_pooling=do_pooling,
                )
                for (b, x, xw) in zip(bs, xs, xws)
            ]
        )
        gos = [torch.randn_like(f) for f in fs]
        [f.backward(go) for (f, go) in zip(fs, gos)]

        # pyre-fixme[16]: `Optional` has no attribute `view`.
        grad_weights = torch.cat([b.weight.grad.view(-1) for b in bs])
        if weights_precision == SparseType.FP16 and not use_cpu:
            grad_weights = grad_weights.half()

        cc = emb_op(
            embedding_specs=[(E, D) for (E, D) in zip(Es, Ds)],
            pooling_mode=pooling_mode,
            use_cpu=use_cpu,
            weights_precision=weights_precision,
            output_dtype=output_dtype,
        )
        if do_pooling:
            # NOTE: test TorchScript-compatible!
            cc = torch.jit.script(cc)

        for t in range(T):
            cc.split_embedding_weights()[t].data.copy_(bs[t].weight)

        x = torch.cat([x.view(1, B, L) for x in xs], dim=0)
        xw = torch.cat([xw.view(1, B, L) for xw in xws_acc_type], dim=0)

        (indices, offsets) = get_table_batched_offsets_from_dense(x, use_cpu)
        fc2 = (
            cc(indices, offsets)
            if not weighted
            else cc(indices, offsets, to_device(xw.contiguous().view(-1), use_cpu))
        )

        if do_pooling:
            f = torch.cat([f.view(B, -1) for f in fs], dim=1)
        else:
            f = torch.cat(fs, dim=0).view(-1, D)

        torch.testing.assert_close(
            fc2.float(),
            f.float(),
            atol=5.0e-3
            if weights_precision == SparseType.FP16 or output_dtype == SparseType.FP16
            else 1.0e-5,
            rtol=5.0e-3
            if weights_precision == SparseType.FP16 or output_dtype == SparseType.FP16
            else 1.0e-5,
        )
        if do_pooling:
            goc = torch.cat([go.view(B, -1) for go in gos], dim=1)
        else:
            goc = torch.cat(gos, dim=0)
        fc2.backward(goc)
        torch.testing.assert_close(
            cc.weights.grad,
            grad_weights,
            atol=5.0e-3
            if weights_precision == SparseType.FP16 or output_dtype == SparseType.FP16
            else 1.0e-4,
            rtol=5.0e-3
            if weights_precision == SparseType.FP16 or output_dtype == SparseType.FP16
            else 1.0e-4,
        )

        cc = split_table_batched_embeddings_ops.DenseTableBatchedEmbeddingBagsCodegen(
            [(E, D) for (E, D) in zip(Es, Ds)],
            # NOTE: only SUM pooling can work with per_sample_weights!
            pooling_mode=split_table_batched_embeddings_ops.PoolingMode.SUM,
            use_cpu=use_cpu,
        )

        per_sample_weights = to_device(xw.contiguous().view(-1), use_cpu)
        if use_cpu:
            # NOTE: GPU version of DenseTableBatchedEmbeddingBagsCodegen doesn't support double.
            cc = cc.double()
            per_sample_weights = per_sample_weights.double()
        per_sample_weights.requires_grad = True
        indices.requires_grad = False
        offsets.requires_grad = False
        for param in cc.parameters():
            param.requires_grad = False
        y = cc(indices, offsets, per_sample_weights)
        y.sum().backward()
        # pyre-fixme[16]: `Optional` has no attribute `clone`.
        indice_weight_grad_all = per_sample_weights.grad.clone().cpu()
        T_ = len(xws)
        feature_requires_grad = to_device(
            torch.tensor(np.random.choice([0, 1], replace=True, size=(T_,))).int(),
            use_cpu,
        )
        per_sample_weights = per_sample_weights.detach().clone()
        per_sample_weights.requires_grad = True
        y = cc(
            indices,
            offsets,
            per_sample_weights,
            feature_requires_grad=feature_requires_grad,
        )
        y.sum().backward()
        indice_weight_grad_mask = per_sample_weights.grad.clone().cpu()
        for t in range(T_):
            if feature_requires_grad[t]:
                torch.testing.assert_close(
                    indice_weight_grad_mask.view(T_, B, L)[t],
                    indice_weight_grad_all.view(T_, B, L)[t],
                )
            else:
                torch.testing.assert_close(
                    indice_weight_grad_mask.view(T_, B, L)[t],
                    torch.zeros_like(indice_weight_grad_mask.view(T_, B, L)[t]),
                )

        per_sample_weights = to_device(xw.contiguous().view(-1), use_cpu)
        if use_cpu:
            # NOTE: GPU version of DenseTableBatchedEmbeddingBagsCodegen doesn't support double.
            cc = cc.double()
            per_sample_weights = per_sample_weights.double()
        else:
            cc = cc.float()
            per_sample_weights = per_sample_weights.float()
        per_sample_weights.requires_grad = True
        indices.requires_grad = False
        offsets.requires_grad = False
        for param in cc.parameters():
            param.requires_grad = False
        torch.autograd.gradcheck(
            cc, (indices, offsets, per_sample_weights), eps=1e-2, atol=1e-3, rtol=1e-3
        )

    def execute_backward_sgd_(  # noqa C901
        self,
        T: int,
        D: int,
        B: int,
        log_E: int,
        L: int,
        weights_precision: SparseType,
        weighted: bool,
        mixed: bool,
        use_cache: bool,
        cache_algorithm: split_table_batched_embeddings_ops.CacheAlgorithm,
        long_segments: bool,
        pooling_mode: split_table_batched_embeddings_ops.PoolingMode,
        use_cpu: bool,
        exact: bool,
        output_dtype: SparseType,
    ) -> None:
        # NOTE: cache is not applicable to CPU version.
        assume(not use_cpu or not use_cache)
        # NOTE: limit (T * B * L * D) to avoid timeout for CPU version!
        assume(not use_cpu or T * B * L * D <= 2048)
        assume(not (use_cpu and weights_precision == SparseType.FP16))
        # GPU only does exact sgd
        assume((use_cpu and not long_segments) or exact)
        # No bag ops only work on GPUs, no mixed, no weighted
        assume(
            not use_cpu
            or pooling_mode != split_table_batched_embeddings_ops.PoolingMode.NONE
        )
        assume(
            not mixed
            or pooling_mode != split_table_batched_embeddings_ops.PoolingMode.NONE
        )
        assume(
            not weighted
            or pooling_mode != split_table_batched_embeddings_ops.PoolingMode.NONE
        )

        assume(
            pooling_mode == split_table_batched_embeddings_ops.PoolingMode.SUM
            or not weighted
        )

        emb_op = (
            split_table_batched_embeddings_ops.SplitTableBatchedEmbeddingBagsCodegen
        )
        if pooling_mode == split_table_batched_embeddings_ops.PoolingMode.SUM:
            mode = "sum"
            do_pooling = True
        elif pooling_mode == split_table_batched_embeddings_ops.PoolingMode.MEAN:
            mode = "mean"
            do_pooling = True
        elif pooling_mode == split_table_batched_embeddings_ops.PoolingMode.NONE:
            mode = "sum"
            do_pooling = False
        else:
            # This proves that we have exhaustively checked all PoolingModes
            raise RuntimeError("Unknown PoolingMode!")

        E = int(10**log_E)
        if use_cpu:
            D = (D + 15) // 16 * 4
        else:
            D = D * 4
        if not mixed:
            Ds = [D] * T
            Es = [E] * T
        else:
            Ds = [
                round_up(np.random.randint(low=int(0.25 * D), high=int(1.0 * D)), 4)
                for _ in range(T)
            ]
            Es = [
                np.random.randint(low=int(0.5 * E), high=int(2.0 * E)) for _ in range(T)
            ]
        compute_device = split_table_batched_embeddings_ops.ComputeDevice.CUDA
<<<<<<< HEAD
        # ROCm managed momory allocation is under development
        if TEST_WITH_ROCM:
=======
        if use_cpu:
            managed = [split_table_batched_embeddings_ops.EmbeddingLocation.HOST] * T
            compute_device = split_table_batched_embeddings_ops.ComputeDevice.CPU
        elif TEST_WITH_ROCM:
            # ROCm managed memory allocation is under development
            managed = [split_table_batched_embeddings_ops.EmbeddingLocation.DEVICE] * T
        elif use_cache:
>>>>>>> a7ecc599
            managed = [
                split_table_batched_embeddings_ops.EmbeddingLocation.DEVICE
            ] * T
        else:
            if use_cpu:
                managed = [split_table_batched_embeddings_ops.EmbeddingLocation.HOST] * T
                compute_device = split_table_batched_embeddings_ops.ComputeDevice.CPU
            elif use_cache:
                managed = [
                    split_table_batched_embeddings_ops.EmbeddingLocation.MANAGED_CACHING
                ] * T
                if mixed:
                    average_D = sum(Ds) // T
                    for t, d in enumerate(Ds):
                        managed[t] = (
                            split_table_batched_embeddings_ops.EmbeddingLocation.DEVICE
                            if d < average_D
                            else managed[t]
                        )
            else:
                managed = [
                    np.random.choice(
                        [
                            split_table_batched_embeddings_ops.EmbeddingLocation.DEVICE,
                            split_table_batched_embeddings_ops.EmbeddingLocation.MANAGED,
                        ]
                    )
                    for _ in range(T)
                ]
        if do_pooling:
            bs = [
                to_device(torch.nn.EmbeddingBag(E, D, mode=mode, sparse=True), use_cpu)
                for (E, D) in zip(Es, Ds)
            ]
        else:
            bs = [
                to_device(torch.nn.Embedding(E, D, sparse=True), use_cpu)
                for (E, D) in zip(Es, Ds)
            ]

        if weights_precision == SparseType.FP16:
            bs = [b.half() for b in bs]

        feature_table_map = list(range(T))
        if exact:
            table_to_replicate = T // 2
            # pyre-fixme[6]: For 2nd param expected `Embedding` but got
            #  `Union[Embedding, EmbeddingBag]`.
            bs.insert(table_to_replicate, bs[table_to_replicate])
            feature_table_map.insert(table_to_replicate, table_to_replicate)

        xs = [
            to_device(
                torch.from_numpy(
                    np.random.choice(range(Es[t]), size=(B, L), replace=exact).astype(
                        np.int64
                    )
                ),
                use_cpu,
            )
            for t in feature_table_map
        ]

        if long_segments and L > 0:
            for x in xs:
                x[:, 0] = 0

        xws = [to_device(torch.randn(size=(B, L)), use_cpu) for _ in range(len(xs))]
        xws_acc_type = copy.deepcopy(xws)

        if weights_precision == SparseType.FP16:
            xws = [xw.half() for xw in xws]

        fs = (
            [
                b_indices(b, x, use_cpu=use_cpu, do_pooling=do_pooling)
                for (b, x) in zip(bs, xs)
            ]
            if not weighted
            else [
                b_indices(
                    b,
                    x,
                    per_sample_weights=xw.view(-1),
                    use_cpu=use_cpu,
                    do_pooling=do_pooling,
                )
                for (b, x, xw) in zip(bs, xs, xws)
            ]
        )
        gos = [torch.randn_like(f) for f in fs]
        [f.backward(go) for (f, go) in zip(fs, gos)]
        # do SGD update
        lr = 0.05
        if exact:
            # pyre-fixme[61]: `table_to_replicate` may not be initialized here.
            del bs[table_to_replicate]
        # pyre-fixme[58]: `*` is not supported for operand types
        #  `Optional[torch._tensor.Tensor]` and `float`.
        new_weights = [(b.weight - b.weight.grad * lr) for b in bs]

        cc = emb_op(
            embedding_specs=[
                (E, D, M, compute_device) for (E, D, M) in zip(Es, Ds, managed)
            ],
            optimizer=OptimType.EXACT_SGD if exact else OptimType.SGD,
            feature_table_map=feature_table_map,
            learning_rate=lr,
            weights_precision=weights_precision,
            cache_algorithm=cache_algorithm,
            pooling_mode=pooling_mode,
            output_dtype=output_dtype,
        )

        for t in range(T):
            cc.split_embedding_weights()[t].data.copy_(bs[t].weight)

        x = torch.cat([x.view(1, B, L) for x in xs], dim=0)
        xw = torch.cat([xw.view(1, B, L) for xw in xws_acc_type], dim=0)

        (indices, offsets) = get_table_batched_offsets_from_dense(x, use_cpu)
        fc2 = (
            cc(indices, offsets)
            if not weighted
            else cc(indices, offsets, to_device(xw.contiguous().view(-1), use_cpu))
        )
        if do_pooling:
            goc = torch.cat([go.view(B, -1) for go in gos], dim=1)
        else:
            goc = torch.cat(gos, dim=0)
        fc2.backward(goc)
        if use_cache:
            cc.flush()
        for t in range(T):
            torch.testing.assert_close(
                cc.split_embedding_weights()[t],
                new_weights[t].half()
                if weights_precision == SparseType.FP16 and not use_cpu
                else new_weights[t],
                atol=1.0e-2
                if long_segments
                else (5.0e-3 if weights_precision == SparseType.FP16 else 1.0e-5),
                rtol=1.0e-1
                if long_segments
                else (2.0e-2 if weights_precision == SparseType.FP16 else 1.0e-5),
            )

    @given(
        T=st.integers(min_value=1, max_value=5),
        D=st.integers(min_value=2, max_value=256),
        B=st.integers(min_value=1, max_value=128),
        log_E=st.integers(min_value=3, max_value=5),
        L=st.integers(min_value=0, max_value=20),
        weights_precision=st.sampled_from([SparseType.FP16, SparseType.FP32]),
        weighted=st.booleans(),
        mixed=st.booleans(),
        use_cache=st.booleans(),
        cache_algorithm=st.sampled_from(
            split_table_batched_embeddings_ops.CacheAlgorithm
        ),
        long_segments=st.booleans(),
        pooling_mode=st.sampled_from(
            [
                split_table_batched_embeddings_ops.PoolingMode.SUM,
                split_table_batched_embeddings_ops.PoolingMode.MEAN,
                split_table_batched_embeddings_ops.PoolingMode.NONE,
            ]
        ),
        use_cpu=st.booleans()
        if (gpu_available and not TEST_WITH_ROCM)
        else st.just(False)
        if (gpu_available and TEST_WITH_ROCM)
        else st.just(True),
        exact=st.booleans(),
    )
    @settings(
        verbosity=Verbosity.verbose,
        max_examples=MAX_EXAMPLES,
        deadline=None,
        suppress_health_check=[HealthCheck.filter_too_much, HealthCheck.data_too_large],
    )
    def test_backward_sgd(  # noqa C901
        self,
        T: int,
        D: int,
        B: int,
        log_E: int,
        L: int,
        weights_precision: SparseType,
        weighted: bool,
        mixed: bool,
        use_cache: bool,
        cache_algorithm: split_table_batched_embeddings_ops.CacheAlgorithm,
        long_segments: bool,
        pooling_mode: split_table_batched_embeddings_ops.PoolingMode,
        use_cpu: bool,
        exact: bool,
    ) -> None:
        self.execute_backward_sgd_(
            T,
            D,
            B,
            log_E,
            L,
            weights_precision,
            weighted,
            mixed,
            use_cache,
            cache_algorithm,
            long_segments,
            pooling_mode,
            use_cpu,
            exact,
            SparseType.FP32,  # output_dtype
        )

    @given(
        D=st.integers(min_value=2, max_value=10),
        # 128 * 1024 is to exercise a case num_ctas_for_run needs to be capped
        # at the number of SMs (H100 SXM5 has 132 SMs and the default seglen
        # per CTA is 1024)
        B=st.sampled_from([1152, 256 * 1024]),
        L=st.integers(min_value=1, max_value=4),
        weighted=st.booleans(),
        mixed=st.booleans(),
        use_cache=st.booleans(),
        cache_algorithm=st.sampled_from(
            split_table_batched_embeddings_ops.CacheAlgorithm
        ),
    )
    @settings(
        verbosity=Verbosity.verbose,
        max_examples=MAX_EXAMPLES_LONG_RUNNING,
        deadline=None,
        suppress_health_check=[HealthCheck.filter_too_much, HealthCheck.data_too_large],
    )
    @unittest.skipIf(*gpu_unavailable)
    def test_backward_sgd_really_long_segments(  # noqa C901
        self,
        D: int,
        B: int,
        L: int,
        weighted: bool,
        mixed: bool,
        use_cache: bool,
        cache_algorithm: split_table_batched_embeddings_ops.CacheAlgorithm,
    ) -> None:
        self.execute_backward_sgd_(
            2,  # T
            D,
            B,
            1,  # log_E,
            L,
            SparseType.FP32,  # weights_precision
            weighted,
            mixed,
            use_cache,
            cache_algorithm,
            True,  # long_segments
            split_table_batched_embeddings_ops.PoolingMode.SUM,  # pooling_mode
            False,  # use_cpu
            True,  # exact
            SparseType.FP32,  # output_dtype
        )

    def execute_backward_adagrad_(  # noqa C901
        self,
        T: int,
        D: int,
        B: int,
        log_E: int,
        L: int,
        D_gradcheck: int,
        weights_precision: SparseType,
        stochastic_rounding: bool,
        weighted: bool,
        row_wise: bool,
        mixed: bool,
        use_cache: bool,
        cache_algorithm: split_table_batched_embeddings_ops.CacheAlgorithm,
        pooling_mode: split_table_batched_embeddings_ops.PoolingMode,
        use_cpu: bool,
        exact: bool,
        output_dtype: SparseType,
    ) -> None:
        # NOTE: cache is not applicable to CPU version.
        assume(not use_cpu or not use_cache)
        # Approx AdaGrad only works with row_wise on CPU
        assume((use_cpu and row_wise) or exact)

        # NOTE: torch.autograd.gradcheck() is too time-consuming for CPU version
        #       so we have to limit (T * B * L * D)!
        assume(not use_cpu or T * B * L * D <= 1024)
        assume(not (use_cpu and weights_precision == SparseType.FP16))

        assume(
            pooling_mode == split_table_batched_embeddings_ops.PoolingMode.SUM
            or not weighted
        )  # No bag ops only work on GPUs, no mixed, no weighted
        assume(
            not use_cpu
            or pooling_mode != split_table_batched_embeddings_ops.PoolingMode.NONE
        )
        assume(
            not mixed
            or pooling_mode != split_table_batched_embeddings_ops.PoolingMode.NONE
        )
        assume(
            not weighted
            or pooling_mode != split_table_batched_embeddings_ops.PoolingMode.NONE
        )

        emb_op = (
            split_table_batched_embeddings_ops.SplitTableBatchedEmbeddingBagsCodegen
        )
        if pooling_mode == split_table_batched_embeddings_ops.PoolingMode.SUM:
            mode = "sum"
            do_pooling = True
        elif pooling_mode == split_table_batched_embeddings_ops.PoolingMode.MEAN:
            mode = "mean"
            do_pooling = True
        elif pooling_mode == split_table_batched_embeddings_ops.PoolingMode.NONE:
            mode = "sum"
            do_pooling = False
        else:
            # This proves that we have exhaustively checked all PoolingModes
            raise RuntimeError("Unknown PoolingMode!")

        # stochastic rounding only implemented for rowwise
        assume(not stochastic_rounding or row_wise)
        # need unique indices for non-exact tests
        assume(exact or int(10**log_E) > int(2.1 * B * L))
        # only row-wise supports caching
        assume(row_wise or not use_cache)

        E = int(10**log_E)
        if use_cpu:
            D = (D + 15) // 16 * 4
        else:
            D = D * 4
        if not mixed:
            Ds = [D] * T
            Es = [E] * T
        else:
            Ds = [
                round_up(np.random.randint(low=int(0.25 * D), high=int(1.0 * D)), 4)
                for _ in range(T)
            ]
            Es = [
                np.random.randint(low=int(0.5 * E), high=int(2.0 * E)) for _ in range(T)
            ]
        compute_device = split_table_batched_embeddings_ops.ComputeDevice.CUDA
<<<<<<< HEAD
        # ROCm managed momory allocation is under development
        if TEST_WITH_ROCM:
=======
        if use_cpu:
            managed = [split_table_batched_embeddings_ops.EmbeddingLocation.HOST] * T
            compute_device = split_table_batched_embeddings_ops.ComputeDevice.CPU
        elif TEST_WITH_ROCM:
            # ROCm managed memory allocation is under development
            managed = [split_table_batched_embeddings_ops.EmbeddingLocation.DEVICE] * T
        elif use_cache:
>>>>>>> a7ecc599
            managed = [
                split_table_batched_embeddings_ops.EmbeddingLocation.DEVICE
            ] * T
        else:
            if use_cpu:
                managed = [split_table_batched_embeddings_ops.EmbeddingLocation.HOST] * T
                compute_device = split_table_batched_embeddings_ops.ComputeDevice.CPU
            elif use_cache:
                managed = [
                    split_table_batched_embeddings_ops.EmbeddingLocation.MANAGED_CACHING
                ] * T
                if mixed:
                    average_D = sum(Ds) // T
                    for t, d in enumerate(Ds):
                        managed[t] = (
                            split_table_batched_embeddings_ops.EmbeddingLocation.DEVICE
                            if d < average_D
                            else managed[t]
                        )
            else:
                managed = [
                    np.random.choice(
                        [
                            split_table_batched_embeddings_ops.EmbeddingLocation.DEVICE,
                            split_table_batched_embeddings_ops.EmbeddingLocation.MANAGED,
                        ]
                    )
                    for _ in range(T)
                ]
        if do_pooling:
            bs = [
                to_device(torch.nn.EmbeddingBag(E, D, mode=mode, sparse=True), use_cpu)
                for (E, D) in zip(Es, Ds)
            ]
        else:
            bs = [
                to_device(torch.nn.Embedding(E, D, sparse=True), use_cpu)
                for (E, D) in zip(Es, Ds)
            ]

        if weights_precision == SparseType.FP16:
            bs = [b.half() for b in bs]

        feature_table_map = list(range(T))
        if exact:
            # autograd with shared embedding only works for exact
            table_to_replicate = T // 2
            # pyre-fixme[6]: For 2nd param expected `Embedding` but got
            #  `Union[Embedding, EmbeddingBag]`.
            bs.insert(table_to_replicate, bs[table_to_replicate])
            feature_table_map.insert(table_to_replicate, table_to_replicate)

        xs = [
            to_device(
                torch.from_numpy(
                    np.random.choice(range(Es[t]), size=(B, L), replace=exact).astype(
                        np.int64
                    )
                ),
                use_cpu,
            )
            for t in feature_table_map
        ]
        xws = [to_device(torch.randn(size=(B, L)), use_cpu) for _ in range(len(xs))]
        xws_acc_type = copy.deepcopy(xws)

        if weights_precision == SparseType.FP16 and not use_cpu:
            xws = [xw.half() for xw in xws]

        fs = (
            [
                b_indices(b, x, use_cpu=use_cpu, do_pooling=do_pooling)
                for (b, x) in zip(bs, xs)
            ]
            if not weighted
            else [
                b_indices(
                    b,
                    x,
                    per_sample_weights=xw.view(-1),
                    use_cpu=use_cpu,
                    do_pooling=do_pooling,
                )
                for (b, x, xw) in zip(bs, xs, xws)
            ]
        )
        gos = [torch.randn_like(f) for f in fs]
        [f.backward(go) for (f, go) in zip(fs, gos)]
        # do SGD update
        lr = 0.5
        eps = 0.2

        optimizer = (
            (OptimType.EXACT_ROWWISE_ADAGRAD if exact else OptimType.ROWWISE_ADAGRAD)
            if row_wise
            else OptimType.EXACT_ADAGRAD
        )
        cc = emb_op(
            embedding_specs=[
                (E, D, M, compute_device) for (E, D, M) in zip(Es, Ds, managed)
            ],
            feature_table_map=feature_table_map,
            optimizer=optimizer,
            learning_rate=lr,
            eps=eps,
            weights_precision=weights_precision,
            stochastic_rounding=stochastic_rounding,
            pooling_mode=pooling_mode,
            output_dtype=output_dtype,
        )

        if exact:
            # pyre-fixme[61]: `table_to_replicate` may not be initialized here.
            del bs[table_to_replicate]
        for t in range(T):
            cc.split_embedding_weights()[t].data.copy_(bs[t].weight)

        x = torch.cat([x.view(1, B, L) for x in xs], dim=0)
        xw = torch.cat([xw.view(1, B, L) for xw in xws_acc_type], dim=0)

        (indices, offsets) = get_table_batched_offsets_from_dense(x, use_cpu)
        fc2 = (
            cc(indices, offsets)
            if not weighted
            else cc(indices, offsets, to_device(xw.contiguous().view(-1), use_cpu))
        )
        if do_pooling:
            goc = torch.cat([go.view(B, -1) for go in gos], dim=1)
        else:
            goc = torch.cat(gos, dim=0)
        fc2.backward(goc)
        cc.flush()
        split_optimizer_states = [s for (s,) in cc.split_optimizer_states()]
        tolerance = (
            1.0e-4
            if weights_precision == SparseType.FP32 and output_dtype == SparseType.FP32
            else 1.0e-2
        )
        for t in range(T):
            # pyre-fixme[16]: `Optional` has no attribute `float`.
            ref_optimizer_state = bs[t].weight.grad.float().cpu().to_dense().pow(2)
            torch.testing.assert_close(
                split_optimizer_states[t].float().cpu(),
                ref_optimizer_state.mean(dim=1) if row_wise else ref_optimizer_state,
                atol=tolerance,
                rtol=tolerance,
            )
        for t in range(T):
            # optimizer_state = squares (no row-wise) or sum squares (row-wise)
            torch.testing.assert_close(
                cc.split_embedding_weights()[t].float().cpu(),
                torch.addcdiv(
                    bs[t].weight.float().cpu(),
                    value=-lr,
                    tensor1=bs[t].weight.grad.float().cpu().to_dense(),
                    tensor2=split_optimizer_states[t]
                    .float()
                    .sqrt_()
                    .add_(eps)
                    .view(Es[t], 1 if row_wise else Ds[t])
                    .cpu(),
                ),
                atol=tolerance,
                rtol=tolerance,
            )
        if use_cpu:
            D_gradcheck = (D_gradcheck + 15) // 16 * 4
        else:
            D_gradcheck = D_gradcheck * 4
        cc = emb_op(
            embedding_specs=[
                (E, D_gradcheck, M, compute_device) for (E, M) in zip(Es, managed)
            ],
            feature_table_map=feature_table_map,
            optimizer=optimizer,
            learning_rate=0.0,
            eps=eps,
            weights_precision=weights_precision,
            stochastic_rounding=stochastic_rounding,
            # NOTE: only SUM pooling can work with per_sample_weights!
            pooling_mode=split_table_batched_embeddings_ops.PoolingMode.SUM,
            output_dtype=output_dtype,
        )
        per_sample_weights = to_device(xw.contiguous().view(-1), use_cpu)
        if use_cpu:
            # NOTE: GPU version of SplitTableBatchedEmbeddingBagsCodegen doesn't support double.
            cc = cc.double()
            per_sample_weights = per_sample_weights.double()
        per_sample_weights.requires_grad = True
        indices.requires_grad = False
        offsets.requires_grad = False
        for param in cc.parameters():
            param.requires_grad = False
        torch.autograd.gradcheck(cc, (indices, offsets, per_sample_weights))

        per_sample_weights = to_device(xw.contiguous().view(-1), use_cpu)
        if use_cpu:
            per_sample_weights = per_sample_weights.double()
        per_sample_weights.requires_grad = True
        indices.requires_grad = False
        offsets.requires_grad = False
        for param in cc.parameters():
            param.requires_grad = False
        y = cc(indices, offsets, per_sample_weights)
        y.sum().backward()
        # pyre-fixme[16]: `Optional` has no attribute `clone`.
        indice_weight_grad_all = per_sample_weights.grad.clone().cpu()
        T_ = len(xws)
        feature_requires_grad = to_device(
            torch.tensor(np.random.choice([0, 1], replace=True, size=(T_,))).int(),
            use_cpu,
        )
        per_sample_weights = per_sample_weights.detach().clone()
        per_sample_weights.requires_grad = True
        y = cc(
            indices,
            offsets,
            per_sample_weights,
            feature_requires_grad=feature_requires_grad,
        )
        y.sum().backward()
        indice_weight_grad_mask = per_sample_weights.grad.clone().cpu()
        for t in range(T_):
            if feature_requires_grad[t]:
                torch.testing.assert_close(
                    indice_weight_grad_mask.view(T_, B, L)[t],
                    indice_weight_grad_all.view(T_, B, L)[t],
                )
            else:
                torch.testing.assert_close(
                    indice_weight_grad_mask.view(T_, B, L)[t],
                    torch.zeros_like(indice_weight_grad_mask.view(T_, B, L)[t]),
                )

    @given(
        T=st.integers(min_value=1, max_value=5),
        D=st.integers(min_value=2, max_value=128),
        B=st.integers(min_value=1, max_value=128),
        log_E=st.integers(min_value=3, max_value=5),
        L=st.integers(min_value=0, max_value=20),
        D_gradcheck=st.integers(min_value=1, max_value=2),
        weights_precision=st.just(SparseType.FP16),
        stochastic_rounding=st.booleans(),
        weighted=st.booleans(),
        row_wise=st.booleans(),
        mixed=st.booleans(),
        use_cache=st.booleans(),
        cache_algorithm=st.sampled_from(
            split_table_batched_embeddings_ops.CacheAlgorithm
        ),
        use_cpu=st.booleans()
        if (gpu_available and not TEST_WITH_ROCM)
        else st.just(False)
        if (gpu_available and TEST_WITH_ROCM)
        else st.just(True),
        exact=st.booleans(),
        output_dtype=st.sampled_from([SparseType.FP32, SparseType.FP16]),
    )
    @settings(
        verbosity=Verbosity.verbose,
        max_examples=MAX_EXAMPLES_LONG_RUNNING,
        deadline=None,
        suppress_health_check=[HealthCheck.filter_too_much, HealthCheck.data_too_large],
    )
    def test_backward_adagrad_fp16_pmSUM(  # noqa C901
        self,
        T: int,
        D: int,
        B: int,
        log_E: int,
        L: int,
        D_gradcheck: int,
        weights_precision: SparseType,
        stochastic_rounding: bool,
        weighted: bool,
        row_wise: bool,
        mixed: bool,
        use_cache: bool,
        cache_algorithm: split_table_batched_embeddings_ops.CacheAlgorithm,
        use_cpu: bool,
        exact: bool,
        output_dtype: SparseType,
    ) -> None:
        self.execute_backward_adagrad_(
            T,
            D,
            B,
            log_E,
            L,
            D_gradcheck,
            weights_precision,
            stochastic_rounding,
            weighted,
            row_wise,
            mixed,
            use_cache,
            cache_algorithm,
            split_table_batched_embeddings_ops.PoolingMode.SUM,
            use_cpu,
            exact,
            output_dtype,
        )

    @given(
        T=st.integers(min_value=1, max_value=5),
        D=st.integers(min_value=2, max_value=128),
        B=st.integers(min_value=1, max_value=128),
        log_E=st.integers(min_value=3, max_value=5),
        L=st.integers(min_value=0, max_value=20),
        D_gradcheck=st.integers(min_value=1, max_value=2),
        weights_precision=st.just(SparseType.FP16),
        stochastic_rounding=st.booleans(),
        weighted=st.booleans(),
        row_wise=st.booleans(),
        mixed=st.booleans(),
        use_cache=st.booleans(),
        cache_algorithm=st.sampled_from(
            split_table_batched_embeddings_ops.CacheAlgorithm
        ),
        use_cpu=st.booleans()
        if (gpu_available and not TEST_WITH_ROCM)
        else st.just(False)
        if (gpu_available and TEST_WITH_ROCM)
        else st.just(True),
        exact=st.booleans(),
        output_dtype=st.sampled_from([SparseType.FP32, SparseType.FP16]),
    )
    @settings(
        verbosity=Verbosity.verbose,
        max_examples=MAX_EXAMPLES_LONG_RUNNING,
        deadline=None,
        suppress_health_check=[HealthCheck.filter_too_much, HealthCheck.data_too_large],
    )
    def test_backward_adagrad_fp16_pmMEAN(  # noqa C901
        self,
        T: int,
        D: int,
        B: int,
        log_E: int,
        L: int,
        D_gradcheck: int,
        weights_precision: SparseType,
        stochastic_rounding: bool,
        weighted: bool,
        row_wise: bool,
        mixed: bool,
        use_cache: bool,
        cache_algorithm: split_table_batched_embeddings_ops.CacheAlgorithm,
        use_cpu: bool,
        exact: bool,
        output_dtype: SparseType,
    ) -> None:
        self.execute_backward_adagrad_(
            T,
            D,
            B,
            log_E,
            L,
            D_gradcheck,
            weights_precision,
            stochastic_rounding,
            weighted,
            row_wise,
            mixed,
            use_cache,
            cache_algorithm,
            split_table_batched_embeddings_ops.PoolingMode.MEAN,
            use_cpu,
            exact,
            output_dtype,
        )

    @given(
        T=st.integers(min_value=1, max_value=5),
        D=st.integers(min_value=2, max_value=128),
        B=st.integers(min_value=1, max_value=128),
        log_E=st.integers(min_value=3, max_value=5),
        L=st.integers(min_value=0, max_value=20),
        D_gradcheck=st.integers(min_value=1, max_value=2),
        weights_precision=st.just(SparseType.FP16),
        stochastic_rounding=st.booleans(),
        weighted=st.booleans(),
        row_wise=st.booleans(),
        mixed=st.booleans(),
        use_cache=st.booleans(),
        cache_algorithm=st.sampled_from(
            split_table_batched_embeddings_ops.CacheAlgorithm
        ),
        use_cpu=st.booleans()
        if (gpu_available and not TEST_WITH_ROCM)
        else st.just(False)
        if (gpu_available and TEST_WITH_ROCM)
        else st.just(True),
        exact=st.booleans(),
        output_dtype=st.sampled_from([SparseType.FP32, SparseType.FP16]),
    )
    @settings(
        verbosity=Verbosity.verbose,
        max_examples=MAX_EXAMPLES_LONG_RUNNING,
        deadline=None,
        suppress_health_check=[HealthCheck.filter_too_much, HealthCheck.data_too_large],
    )
    def test_backward_adagrad_fp16_pmNONE(  # noqa C901
        self,
        T: int,
        D: int,
        B: int,
        log_E: int,
        L: int,
        D_gradcheck: int,
        weights_precision: SparseType,
        stochastic_rounding: bool,
        weighted: bool,
        row_wise: bool,
        mixed: bool,
        use_cache: bool,
        cache_algorithm: split_table_batched_embeddings_ops.CacheAlgorithm,
        use_cpu: bool,
        exact: bool,
        output_dtype: SparseType,
    ) -> None:
        self.execute_backward_adagrad_(
            T,
            D,
            B,
            log_E,
            L,
            D_gradcheck,
            weights_precision,
            stochastic_rounding,
            weighted,
            row_wise,
            mixed,
            use_cache,
            cache_algorithm,
            split_table_batched_embeddings_ops.PoolingMode.NONE,
            use_cpu,
            exact,
            output_dtype,
        )

    @given(
        T=st.integers(min_value=1, max_value=5),
        D=st.integers(min_value=2, max_value=128),
        B=st.integers(min_value=1, max_value=128),
        log_E=st.integers(min_value=3, max_value=5),
        L=st.integers(min_value=0, max_value=20),
        D_gradcheck=st.integers(min_value=1, max_value=2),
        weights_precision=st.just(SparseType.FP32),
        stochastic_rounding=st.booleans(),
        weighted=st.booleans(),
        row_wise=st.booleans(),
        mixed=st.booleans(),
        use_cache=st.booleans(),
        cache_algorithm=st.sampled_from(
            split_table_batched_embeddings_ops.CacheAlgorithm
        ),
        use_cpu=st.booleans()
        if (gpu_available and not TEST_WITH_ROCM)
        else st.just(False)
        if (gpu_available and TEST_WITH_ROCM)
        else st.just(True),
        exact=st.booleans(),
        output_dtype=st.sampled_from([SparseType.FP32, SparseType.FP16]),
    )
    @settings(
        verbosity=Verbosity.verbose,
        max_examples=MAX_EXAMPLES_LONG_RUNNING,
        deadline=None,
        suppress_health_check=[HealthCheck.filter_too_much, HealthCheck.data_too_large],
    )
    def test_backward_adagrad_fp32_pmSUM(  # noqa C901
        self,
        T: int,
        D: int,
        B: int,
        log_E: int,
        L: int,
        D_gradcheck: int,
        weights_precision: SparseType,
        stochastic_rounding: bool,
        weighted: bool,
        row_wise: bool,
        mixed: bool,
        use_cache: bool,
        cache_algorithm: split_table_batched_embeddings_ops.CacheAlgorithm,
        use_cpu: bool,
        exact: bool,
        output_dtype: SparseType,
    ) -> None:
        self.execute_backward_adagrad_(
            T,
            D,
            B,
            log_E,
            L,
            D_gradcheck,
            weights_precision,
            stochastic_rounding,
            weighted,
            row_wise,
            mixed,
            use_cache,
            cache_algorithm,
            split_table_batched_embeddings_ops.PoolingMode.SUM,
            use_cpu,
            exact,
            output_dtype,
        )

    @given(
        T=st.integers(min_value=1, max_value=5),
        D=st.integers(min_value=2, max_value=128),
        B=st.integers(min_value=1, max_value=128),
        log_E=st.integers(min_value=3, max_value=5),
        L=st.integers(min_value=0, max_value=20),
        D_gradcheck=st.integers(min_value=1, max_value=2),
        weights_precision=st.just(SparseType.FP32),
        stochastic_rounding=st.booleans(),
        weighted=st.booleans(),
        row_wise=st.booleans(),
        mixed=st.booleans(),
        use_cache=st.booleans(),
        cache_algorithm=st.sampled_from(
            split_table_batched_embeddings_ops.CacheAlgorithm
        ),
        use_cpu=st.booleans()
        if (gpu_available and not TEST_WITH_ROCM)
        else st.just(False)
        if (gpu_available and TEST_WITH_ROCM)
        else st.just(True),
        exact=st.booleans(),
        output_dtype=st.sampled_from([SparseType.FP32, SparseType.FP16]),
    )
    @settings(
        verbosity=Verbosity.verbose,
        max_examples=MAX_EXAMPLES_LONG_RUNNING,
        deadline=None,
        suppress_health_check=[HealthCheck.filter_too_much, HealthCheck.data_too_large],
    )
    def test_backward_adagrad_fp32_pmMEAN(  # noqa C901
        self,
        T: int,
        D: int,
        B: int,
        log_E: int,
        L: int,
        D_gradcheck: int,
        weights_precision: SparseType,
        stochastic_rounding: bool,
        weighted: bool,
        row_wise: bool,
        mixed: bool,
        use_cache: bool,
        cache_algorithm: split_table_batched_embeddings_ops.CacheAlgorithm,
        use_cpu: bool,
        exact: bool,
        output_dtype: SparseType,
    ) -> None:
        self.execute_backward_adagrad_(
            T,
            D,
            B,
            log_E,
            L,
            D_gradcheck,
            weights_precision,
            stochastic_rounding,
            weighted,
            row_wise,
            mixed,
            use_cache,
            cache_algorithm,
            split_table_batched_embeddings_ops.PoolingMode.MEAN,
            use_cpu,
            exact,
            output_dtype,
        )

    @given(
        T=st.integers(min_value=1, max_value=5),
        D=st.integers(min_value=2, max_value=128),
        B=st.integers(min_value=1, max_value=128),
        log_E=st.integers(min_value=3, max_value=5),
        L=st.integers(min_value=0, max_value=20),
        D_gradcheck=st.integers(min_value=1, max_value=2),
        weights_precision=st.just(SparseType.FP32),
        stochastic_rounding=st.booleans(),
        weighted=st.booleans(),
        row_wise=st.booleans(),
        mixed=st.booleans(),
        use_cache=st.booleans(),
        cache_algorithm=st.sampled_from(
            split_table_batched_embeddings_ops.CacheAlgorithm
        ),
        use_cpu=st.booleans()
        if (gpu_available and not TEST_WITH_ROCM)
        else st.just(False)
        if (gpu_available and TEST_WITH_ROCM)
        else st.just(True),
        exact=st.booleans(),
        output_dtype=st.sampled_from([SparseType.FP32, SparseType.FP16]),
    )
    @settings(
        verbosity=Verbosity.verbose,
        max_examples=MAX_EXAMPLES_LONG_RUNNING,
        deadline=None,
        suppress_health_check=[HealthCheck.filter_too_much, HealthCheck.data_too_large],
    )
    def test_backward_adagrad_fp32_pmNONE(  # noqa C901
        self,
        T: int,
        D: int,
        B: int,
        log_E: int,
        L: int,
        D_gradcheck: int,
        weights_precision: SparseType,
        stochastic_rounding: bool,
        weighted: bool,
        row_wise: bool,
        mixed: bool,
        use_cache: bool,
        cache_algorithm: split_table_batched_embeddings_ops.CacheAlgorithm,
        use_cpu: bool,
        exact: bool,
        output_dtype: SparseType,
    ) -> None:
        self.execute_backward_adagrad_(
            T,
            D,
            B,
            log_E,
            L,
            D_gradcheck,
            weights_precision,
            stochastic_rounding,
            weighted,
            row_wise,
            mixed,
            use_cache,
            cache_algorithm,
            split_table_batched_embeddings_ops.PoolingMode.NONE,
            use_cpu,
            exact,
            output_dtype,
        )

    @unittest.skipIf(*gpu_unavailable)
    @given(
        T=st.integers(min_value=1, max_value=5),
        D=st.integers(min_value=2, max_value=256),
        B=st.integers(min_value=1, max_value=128),
        log_E=st.integers(min_value=3, max_value=5),
        L=st.integers(min_value=1, max_value=20),
        mixed=st.booleans(),
        cache_algorithm=st.sampled_from(
            split_table_batched_embeddings_ops.CacheAlgorithm
        ),
    )
    @settings(verbosity=Verbosity.verbose, max_examples=MAX_EXAMPLES, deadline=None)
    def test_cache_pipeline(
        self,
        T: int,
        D: int,
        B: int,
        log_E: int,
        L: int,
        mixed: bool,
        cache_algorithm: split_table_batched_embeddings_ops.CacheAlgorithm,
    ) -> None:
        iters = 3
        E = int(10**log_E)
        D = D * 4
        if not mixed:
            Ds = [D] * T
            Es = [E] * T
        else:
            Ds = [
                round_up(np.random.randint(low=int(0.25 * D), high=int(1.0 * D)), 4)
                for _ in range(T)
            ]
            Es = [
                np.random.randint(low=int(0.5 * E), high=int(2.0 * E)) for _ in range(T)
            ]
        managed = [
            split_table_batched_embeddings_ops.EmbeddingLocation.MANAGED_CACHING
        ] * T
        if mixed:
            average_D = sum(Ds) // T
            for t, d in enumerate(Ds):
                managed[t] = (
                    split_table_batched_embeddings_ops.EmbeddingLocation.DEVICE
                    if d < average_D
                    else managed[t]
                )
        cc_ref = (
            split_table_batched_embeddings_ops.SplitTableBatchedEmbeddingBagsCodegen(
                [
                    (
                        E,
                        D,
                        split_table_batched_embeddings_ops.EmbeddingLocation.DEVICE,
                        split_table_batched_embeddings_ops.ComputeDevice.CUDA,
                    )
                    for (E, D) in zip(Es, Ds)
                ],
            )
        )
        cc = split_table_batched_embeddings_ops.SplitTableBatchedEmbeddingBagsCodegen(
            [
                (E, D, M, split_table_batched_embeddings_ops.ComputeDevice.CUDA)
                for (E, D, M) in zip(Es, Ds, managed)
            ],
            cache_algorithm=cache_algorithm,
        )
        for t in range(T):
            self.assertEqual(
                cc.split_embedding_weights()[t].size(),
                cc_ref.split_embedding_weights()[t].size(),
            )
            cc.split_embedding_weights()[t].data.copy_(
                cc_ref.split_embedding_weights()[t]
            )

        requests = generate_requests(iters, B, T, L, min(Es), reuse=0.1)
        grad_output = torch.randn(B, sum(Ds)).cuda()

        for indices, offsets, _ in requests:
            output = cc(indices, offsets)
            output_ref = cc_ref(indices, offsets)
            torch.testing.assert_close(output, output_ref)
            output.backward(grad_output)
            output_ref.backward(grad_output)
        cc.flush()
        for t in range(T):
            torch.testing.assert_close(
                cc.split_embedding_weights()[t], cc_ref.split_embedding_weights()[t]
            )

    def execute_backward_optimizers_(  # noqa C901
        self,
        T: int,
        D: int,
        B: int,
        log_E: int,
        L: int,
        weighted: bool,
        mixed: bool,
        optimizer: OptimType,
        long_segments: bool,
        pooling_mode: split_table_batched_embeddings_ops.PoolingMode,
        use_cpu: bool,
        weight_decay_mode: WeightDecayMode = WeightDecayMode.L2,
    ) -> None:
        # NOTE: limit (T * B * L * D) to avoid timeout for CPU version!
        assume(not use_cpu or T * B * L * D <= 2048)
        assume(
            not use_cpu
            or optimizer
            in [
                OptimType.EXACT_ADAGRAD,
                OptimType.EXACT_ROWWISE_ADAGRAD,
                OptimType.EXACT_SGD,
                OptimType.SGD,
            ]
        )

        assume(
            pooling_mode == split_table_batched_embeddings_ops.PoolingMode.SUM
            or not weighted
        )
        # No bag ops only work on GPUs, no mixed, no weighted
        assume(
            not use_cpu
            or pooling_mode != split_table_batched_embeddings_ops.PoolingMode.NONE
        )
        assume(
            not mixed
            or pooling_mode != split_table_batched_embeddings_ops.PoolingMode.NONE
        )
        assume(
            not weighted
            or pooling_mode != split_table_batched_embeddings_ops.PoolingMode.NONE
        )

        emb_op = (
            split_table_batched_embeddings_ops.SplitTableBatchedEmbeddingBagsCodegen
        )
        if pooling_mode == split_table_batched_embeddings_ops.PoolingMode.SUM:
            mode = "sum"
            do_pooling = True
        elif pooling_mode == split_table_batched_embeddings_ops.PoolingMode.MEAN:
            mode = "mean"
            do_pooling = True
        elif pooling_mode == split_table_batched_embeddings_ops.PoolingMode.NONE:
            mode = "sum"
            do_pooling = False
        else:
            # This proves that we have exhaustively checked all PoolingModes
            raise RuntimeError("Unknown PoolingMode!")

        E = int(10**log_E)
        if use_cpu:
            D = (D + 15) // 16 * 4
        else:
            D = D * 4
        if not mixed:
            Ds = [D] * T
            Es = [E] * T
        else:
            Ds = [
                round_up(np.random.randint(low=int(0.25 * D), high=int(1.0 * D)), 4)
                for _ in range(T)
            ]
            Es = [
                np.random.randint(low=int(0.5 * E), high=int(2.0 * E)) for _ in range(T)
            ]
        compute_device = split_table_batched_embeddings_ops.ComputeDevice.CUDA
<<<<<<< HEAD
        # ROCm managed momory allocation is under development
        if TEST_WITH_ROCM:
=======
        if use_cpu:
            managed = [split_table_batched_embeddings_ops.EmbeddingLocation.HOST] * T
            compute_device = split_table_batched_embeddings_ops.ComputeDevice.CPU
        elif TEST_WITH_ROCM:
            # ROCm managed memory allocation is under development
            managed = [split_table_batched_embeddings_ops.EmbeddingLocation.DEVICE] * T
        else:
>>>>>>> a7ecc599
            managed = [
                split_table_batched_embeddings_ops.EmbeddingLocation.DEVICE
            ] * T
        else:
            if use_cpu:
                managed = [split_table_batched_embeddings_ops.EmbeddingLocation.HOST] * T
                compute_device = split_table_batched_embeddings_ops.ComputeDevice.CPU
            else:
                managed = [
                    np.random.choice(
                        [
                            split_table_batched_embeddings_ops.EmbeddingLocation.DEVICE,
                            split_table_batched_embeddings_ops.EmbeddingLocation.MANAGED,
                        ]
                    )
                    for _ in range(T)
                ]
        if do_pooling:
            bs = [
                to_device(torch.nn.EmbeddingBag(E, D, mode=mode, sparse=True), use_cpu)
                for (E, D) in zip(Es, Ds)
            ]
        else:
            bs = [
                to_device(torch.nn.Embedding(E, D, sparse=True), use_cpu)
                for (E, D) in zip(Es, Ds)
            ]

        xs = [
            to_device(
                torch.from_numpy(
                    np.random.choice(range(e), size=(B, L), replace=True).astype(
                        np.int64
                    )
                ),
                use_cpu,
            )
            for e in Es
        ]
        if long_segments and L > 0:
            for x, e in zip(xs, Es):
                x[:, 0] = np.random.randint(low=0, high=e)

        xws = [to_device(torch.randn(size=(B, L)), use_cpu) for _ in range(T)]
        xws_acc_type = copy.deepcopy(xws)

        fs = (
            [
                b_indices(b, x, use_cpu=use_cpu, do_pooling=do_pooling)
                for (b, x) in zip(bs, xs)
            ]
            if not weighted
            else [
                b_indices(
                    b,
                    x,
                    per_sample_weights=xw.view(-1),
                    use_cpu=use_cpu,
                    do_pooling=do_pooling,
                )
                for (b, x, xw) in zip(bs, xs, xws)
            ]
        )
        gos = [torch.randn_like(f) for f in fs]
        [f.backward(go) for (f, go) in zip(fs, gos)]
        # do SGD update

        optimizer_kwargs = {"learning_rate": 0.5}
        (lr, eps, beta1, beta2, weight_decay, momentum, eta) = (
            0.5,
            1e-4,
            0.9,
            0.99,
            0.01,
            0.9,
            0.01,
        )
        if optimizer == OptimType.EXACT_ADAGRAD:
            optimizer_kwargs["eps"] = eps

        if optimizer == OptimType.EXACT_ROWWISE_ADAGRAD:
            optimizer_kwargs["eps"] = eps
            optimizer_kwargs["weight_decay"] = weight_decay
            optimizer_kwargs["weight_decay_mode"] = weight_decay_mode

        if optimizer == OptimType.EXACT_ROWWISE_WEIGHTED_ADAGRAD:
            optimizer_kwargs["eps"] = eps
            optimizer_kwargs["weight_decay"] = weight_decay

        if optimizer in (OptimType.PARTIAL_ROWWISE_ADAM, OptimType.ADAM):
            optimizer_kwargs["eps"] = eps
            optimizer_kwargs["beta1"] = beta1
            optimizer_kwargs["beta2"] = beta2
            optimizer_kwargs["weight_decay"] = weight_decay

        if optimizer in (OptimType.PARTIAL_ROWWISE_LAMB, OptimType.LAMB):
            optimizer_kwargs["eps"] = eps
            optimizer_kwargs["beta1"] = beta1
            optimizer_kwargs["beta2"] = beta2
            optimizer_kwargs["weight_decay"] = weight_decay

        if optimizer == OptimType.LARS_SGD:
            optimizer_kwargs["weight_decay"] = weight_decay
            optimizer_kwargs["momentum"] = momentum
            optimizer_kwargs["eta"] = eta

        cc = emb_op(
            embedding_specs=[
                (E, D, M, compute_device) for (E, D, M) in zip(Es, Ds, managed)
            ],
            optimizer=optimizer,
            pooling_mode=pooling_mode,
            # pyre-fixme[6]: Expected `CacheAlgorithm` for 5th param but got `float`.
            **optimizer_kwargs,
        )

        for t in range(T):
            cc.split_embedding_weights()[t].data.copy_(bs[t].weight)

        x = torch.cat([x.view(1, B, L) for x in xs], dim=0)
        xw = torch.cat([xw.view(1, B, L) for xw in xws_acc_type], dim=0)

        (indices, offsets) = get_table_batched_offsets_from_dense(x, use_cpu)
        fc2 = (
            cc(indices, offsets)
            if not weighted
            else cc(indices, offsets, to_device(xw.contiguous().view(-1), use_cpu))
        )
        if do_pooling:
            goc = torch.cat([go.view(B, -1) for go in gos], dim=1)
        else:
            goc = torch.cat(gos, dim=0)
        fc2.backward(goc)
        cc.flush()

        split_optimizer_states = cc.split_optimizer_states()
        self.assertEqual(len(split_optimizer_states), T)
        split_weights = cc.split_embedding_weights()

        if optimizer in (OptimType.EXACT_ROWWISE_ADAGRAD, OptimType.EXACT_ADAGRAD):
            rowwise = optimizer == OptimType.EXACT_ROWWISE_ADAGRAD
            for t in range(T):
                (m1,) = split_optimizer_states[t]
                # to_dense in GPU is non-deterministic due to atmomics used in
                # coalescing and floating point non-associativity.
                # pyre-fixme[16]: `Optional` has no attribute `cpu`.
                dense_cpu_grad = bs[t].weight.grad.cpu().to_dense()
                if rowwise and not use_cpu and weight_decay_mode == WeightDecayMode.L2:
                    # We need to skip when using cpu because use_fbgemm (https://fburl.com/code/12131iub)
                    # is true and the template code (https://fburl.com/code/1kctlup3) is not executed.
                    dense_cpu_grad += weight_decay * bs[t].weight.cpu()
                m1_ref = (
                    dense_cpu_grad.pow(2)
                    if not rowwise
                    else dense_cpu_grad.pow(2).mean(dim=1)
                )
                torch.testing.assert_close(
                    m1.float().index_select(dim=0, index=x[t].view(-1)).cpu(),
                    m1_ref.float().index_select(dim=0, index=x[t].view(-1).cpu()),
                    atol=1.0e-4,
                    rtol=1.0e-4,
                )
                weights_new = split_weights[t]
                denom = (
                    torch.sqrt(
                        m1_ref if not rowwise else m1_ref.view(m1_ref.numel(), 1)
                    )
                    + eps
                )
                if (
                    rowwise
                    and not use_cpu
                    and weight_decay_mode == WeightDecayMode.DECOUPLE
                ):
                    weights_ref = bs[t].weight.cpu() - lr * (
                        dense_cpu_grad / denom + weight_decay * bs[t].weight.cpu()
                    )
                else:
                    # pyre-fixme[58]: `/` is not supported for operand types `float`
                    #  and `Tensor`.
                    weights_ref = bs[t].weight.cpu() - lr * dense_cpu_grad / denom
                # TODO: why is tolerance off here?
                torch.testing.assert_close(
                    weights_new.index_select(dim=0, index=x[t].view(-1)).cpu(),
                    weights_ref.index_select(dim=0, index=x[t].view(-1).cpu()),
                    atol=1.0e-2,
                    rtol=1.0e-2,
                )

        if optimizer == OptimType.EXACT_ROWWISE_WEIGHTED_ADAGRAD:
            for t in range(T):
                (m1,) = split_optimizer_states[t]
                # to_dense in GPU is non-deterministic due to atmomics used in
                # coalescing and floating point non-associativity.
                dense_cpu_grad = bs[t].weight.grad.cpu().to_dense()
                dense_cpu_grad += weight_decay * bs[t].weight.cpu()
                iter_ = cc.iter.item()
                lambda_ = (iter_ + 1) ** 0.5
                m1_ref = dense_cpu_grad.pow(2).mean(dim=1)
                m1_ref *= lambda_
                torch.testing.assert_close(
                    m1.float().index_select(dim=0, index=x[t].view(-1)).cpu(),
                    m1_ref.float().index_select(dim=0, index=x[t].view(-1).cpu()),
                    atol=1.0e-4,
                    rtol=1.0e-4,
                )
                weights_new = split_weights[t]
                weights_ref = bs[t].weight.cpu() - lr * lambda_ * dense_cpu_grad / (
                    # pyre-fixme[58]: `/` is not supported for operand types `float`
                    #  and `Tensor`.
                    torch.pow(m1_ref.view(m1_ref.numel(), 1), 1.0 / 3)
                    + eps
                )
                torch.testing.assert_close(
                    weights_new.index_select(dim=0, index=x[t].view(-1)).cpu(),
                    weights_ref.index_select(dim=0, index=x[t].view(-1).cpu()),
                    atol=1.0e-4,
                    rtol=1.0e-4,
                )

        if optimizer in (OptimType.PARTIAL_ROWWISE_ADAM, OptimType.ADAM):
            rowwise = optimizer == OptimType.PARTIAL_ROWWISE_ADAM
            for t in range(T):
                (m1, m2) = split_optimizer_states[t]
                dense_cpu_grad = bs[t].weight.grad.cpu().to_dense()
                m2_ref = (
                    dense_cpu_grad.pow(2)
                    if not rowwise
                    else dense_cpu_grad.pow(2).mean(dim=1)
                ) * (1.0 - beta2)
                torch.testing.assert_close(m2.cpu(), m2_ref, atol=1.0e-4, rtol=1.0e-4)
                m1_ref = dense_cpu_grad * (1.0 - beta1)
                torch.testing.assert_close(m1.cpu(), m1_ref, atol=1.0e-4, rtol=1.0e-4)
                iter_ = cc.iter.item()
                v_hat_t = m2_ref / (1 - beta2**iter_)
                v_hat_t = v_hat_t if not rowwise else v_hat_t.view(v_hat_t.numel(), 1)
                m_hat_t = m1_ref / (1 - beta1**iter_)
                weights_new = split_weights[t]
                weights_ref = (
                    torch.addcdiv(
                        bs[t].weight.cpu(),
                        value=-lr,
                        tensor1=m_hat_t,
                        tensor2=v_hat_t.sqrt_().add_(eps),
                    )
                    - lr * weight_decay * bs[t].weight.cpu()
                )
                torch.testing.assert_close(
                    weights_new.index_select(dim=0, index=x[t].view(-1)).cpu(),
                    weights_ref.index_select(dim=0, index=x[t].view(-1).cpu()),
                    atol=1.0e-3,
                    rtol=1.0e-3,
                )

        if optimizer in (OptimType.PARTIAL_ROWWISE_LAMB, OptimType.LAMB):
            rowwise = optimizer == OptimType.PARTIAL_ROWWISE_LAMB
            for t in range(T):
                (m1, m2) = split_optimizer_states[t]
                dense_cpu_grad = bs[t].weight.grad.cpu().to_dense()
                m2_ref = (
                    dense_cpu_grad.pow(2)
                    if not rowwise
                    else dense_cpu_grad.pow(2).mean(dim=1)
                ) * (1.0 - beta2)
                torch.testing.assert_close(m2.cpu(), m2_ref, atol=1.0e-4, rtol=1.0e-4)
                m1_ref = dense_cpu_grad * (1.0 - beta1)
                torch.testing.assert_close(m1.cpu(), m1_ref, atol=1.0e-4, rtol=1.0e-4)
                iter_ = cc.iter.item()
                v_hat_t = m2_ref / (1 - beta2**iter_)
                v_hat_t = v_hat_t if not rowwise else v_hat_t.view(v_hat_t.numel(), 1)
                m_hat_t = m1_ref / (1 - beta1**iter_)
                rtw = (m_hat_t / (torch.sqrt(v_hat_t) + eps)) + weight_decay * bs[
                    t
                ].weight.cpu()
                true_ratio = torch.linalg.norm(bs[t].weight, dim=1, ord=2).view(
                    m1.shape[0], 1
                ).cpu() / torch.linalg.norm(rtw, dim=1, ord=2).view(m1.shape[0], 1)
                weights_new = split_weights[t]
                weights_ref = bs[t].weight.cpu() - lr * true_ratio * rtw
                torch.testing.assert_close(
                    weights_new.index_select(dim=0, index=x[t].view(-1)).cpu(),
                    weights_ref.index_select(dim=0, index=x[t].view(-1).cpu()),
                    atol=1.0e-3,
                    rtol=1.0e-3,
                )

        if optimizer == OptimType.LARS_SGD:
            for t in range(T):
                (m1,) = split_optimizer_states[t]
                weight_norm = (
                    torch.linalg.norm(bs[t].weight, dim=1, ord=2)
                    .view(m1.shape[0], 1)
                    .cpu()
                )
                dense_cpu_grad = bs[t].weight.grad.cpu().to_dense()
                grad_norm = torch.linalg.norm(dense_cpu_grad, dim=1, ord=2).view(
                    m1.shape[0], 1
                )
                adjusted_lr = (
                    lr * eta * weight_norm / (grad_norm + weight_decay * weight_norm)
                )
                m1_ref = adjusted_lr * (
                    dense_cpu_grad + weight_decay * bs[t].weight.cpu()
                )

                torch.testing.assert_close(
                    m1.index_select(dim=0, index=x[t].view(-1)).cpu(),
                    # pyre-fixme[16]: `float` has no attribute `index_select`.
                    m1_ref.index_select(dim=0, index=x[t].view(-1).cpu()),
                    atol=1.0e-4,
                    rtol=1.0e-4,
                )
                weights_new = split_weights[t]
                weights_ref = bs[t].weight.cpu() - m1_ref
                torch.testing.assert_close(
                    weights_new.index_select(dim=0, index=x[t].view(-1)).cpu(),
                    weights_ref.index_select(dim=0, index=x[t].view(-1).cpu()),
                    atol=1.0e-4,
                    rtol=1.0e-4,
                )

    @given(
        T=st.integers(min_value=1, max_value=5),
        D=st.integers(min_value=2, max_value=256),
        B=st.integers(min_value=1, max_value=128),
        log_E=st.integers(min_value=3, max_value=5),
        L=st.integers(min_value=0, max_value=20),
        weighted=st.booleans(),
        mixed=st.booleans(),
        optimizer=st.sampled_from(
            [
                OptimType.ADAM,
                OptimType.PARTIAL_ROWWISE_ADAM,
            ]
        ),
        long_segments=st.booleans(),
        pooling_mode=st.sampled_from(
            [
                split_table_batched_embeddings_ops.PoolingMode.SUM,
                split_table_batched_embeddings_ops.PoolingMode.MEAN,
                split_table_batched_embeddings_ops.PoolingMode.NONE,
            ]
        ),
        use_cpu=st.booleans()
        if (gpu_available and not TEST_WITH_ROCM)
        else st.just(False)
        if (gpu_available and TEST_WITH_ROCM)
        else st.just(True),
    )
    @settings(
        verbosity=Verbosity.verbose,
        max_examples=MAX_EXAMPLES_LONG_RUNNING,
        deadline=None,
        suppress_health_check=[HealthCheck.filter_too_much, HealthCheck.data_too_large],
    )
    @unittest.skipIf(*gpu_unavailable)
    def test_backward_optimizers_adam(  # noqa C901
        self,
        T: int,
        D: int,
        B: int,
        log_E: int,
        L: int,
        weighted: bool,
        mixed: bool,
        optimizer: OptimType,
        long_segments: bool,
        pooling_mode: split_table_batched_embeddings_ops.PoolingMode,
        use_cpu: bool,
    ) -> None:
        self.execute_backward_optimizers_(
            T,
            D,
            B,
            log_E,
            L,
            weighted,
            mixed,
            optimizer,
            long_segments,
            pooling_mode,
            use_cpu,
        )

    @given(
        T=st.integers(min_value=1, max_value=5),
        D=st.integers(min_value=2, max_value=256),
        B=st.integers(min_value=1, max_value=128),
        log_E=st.integers(min_value=3, max_value=5),
        L=st.integers(min_value=0, max_value=20),
        weighted=st.booleans(),
        mixed=st.booleans(),
        optimizer=st.sampled_from(
            [
                OptimType.EXACT_ADAGRAD,
                OptimType.EXACT_ROWWISE_ADAGRAD,
                OptimType.EXACT_ROWWISE_WEIGHTED_ADAGRAD,
            ]
        ),
        long_segments=st.booleans(),
        pooling_mode=st.sampled_from(
            [
                split_table_batched_embeddings_ops.PoolingMode.SUM,
                split_table_batched_embeddings_ops.PoolingMode.MEAN,
                split_table_batched_embeddings_ops.PoolingMode.NONE,
            ]
        ),
        use_cpu=st.booleans()
        if (gpu_available and not TEST_WITH_ROCM)
        else st.just(False)
        if (gpu_available and TEST_WITH_ROCM)
        else st.just(True),
        weight_decay_mode=st.sampled_from(
            [
                WeightDecayMode.L2,
                WeightDecayMode.DECOUPLE,
            ]
        ),
    )
    @settings(
        verbosity=Verbosity.verbose,
        max_examples=MAX_EXAMPLES_LONG_RUNNING,
        deadline=None,
        suppress_health_check=[HealthCheck.filter_too_much, HealthCheck.data_too_large],
    )
    @unittest.skipIf(*gpu_unavailable)
    def test_backward_optimizers_adagrad(  # noqa C901
        self,
        T: int,
        D: int,
        B: int,
        log_E: int,
        L: int,
        weighted: bool,
        mixed: bool,
        optimizer: OptimType,
        long_segments: bool,
        pooling_mode: split_table_batched_embeddings_ops.PoolingMode,
        use_cpu: bool,
        weight_decay_mode: WeightDecayMode,
    ) -> None:
        self.execute_backward_optimizers_(
            T,
            D,
            B,
            log_E,
            L,
            weighted,
            mixed,
            optimizer,
            long_segments,
            pooling_mode,
            use_cpu,
            weight_decay_mode,
        )

    @given(
        T=st.integers(min_value=1, max_value=5),
        D=st.integers(min_value=2, max_value=256),
        B=st.integers(min_value=1, max_value=128),
        log_E=st.integers(min_value=3, max_value=5),
        L=st.integers(min_value=0, max_value=20),
        weighted=st.booleans(),
        mixed=st.booleans(),
        optimizer=st.sampled_from(
            [
                OptimType.LAMB,
                OptimType.PARTIAL_ROWWISE_LAMB,
            ]
        ),
        long_segments=st.booleans(),
        pooling_mode=st.sampled_from(
            [
                split_table_batched_embeddings_ops.PoolingMode.SUM,
                split_table_batched_embeddings_ops.PoolingMode.MEAN,
                split_table_batched_embeddings_ops.PoolingMode.NONE,
            ]
        ),
        use_cpu=st.booleans()
        if (gpu_available and not TEST_WITH_ROCM)
        else st.just(False)
        if (gpu_available and TEST_WITH_ROCM)
        else st.just(True),
    )
    @settings(
        verbosity=Verbosity.verbose,
        max_examples=MAX_EXAMPLES_LONG_RUNNING,
        deadline=None,
        suppress_health_check=[HealthCheck.filter_too_much, HealthCheck.data_too_large],
    )
    @unittest.skipIf(*gpu_unavailable)
    def test_backward_optimizers_lamb(  # noqa C901
        self,
        T: int,
        D: int,
        B: int,
        log_E: int,
        L: int,
        weighted: bool,
        mixed: bool,
        optimizer: OptimType,
        long_segments: bool,
        pooling_mode: split_table_batched_embeddings_ops.PoolingMode,
        use_cpu: bool,
    ) -> None:
        self.execute_backward_optimizers_(
            T,
            D,
            B,
            log_E,
            L,
            weighted,
            mixed,
            optimizer,
            long_segments,
            pooling_mode,
            use_cpu,
        )

    @given(
        T=st.integers(min_value=1, max_value=5),
        D=st.integers(min_value=2, max_value=256),
        B=st.integers(min_value=1, max_value=128),
        log_E=st.integers(min_value=3, max_value=5),
        L=st.integers(min_value=0, max_value=20),
        weighted=st.booleans(),
        mixed=st.booleans(),
        optimizer=st.just(OptimType.LARS_SGD),
        long_segments=st.booleans(),
        pooling_mode=st.sampled_from(
            [
                split_table_batched_embeddings_ops.PoolingMode.SUM,
                split_table_batched_embeddings_ops.PoolingMode.MEAN,
                split_table_batched_embeddings_ops.PoolingMode.NONE,
            ]
        ),
        use_cpu=st.booleans()
        if (gpu_available and not TEST_WITH_ROCM)
        else st.just(False)
        if (gpu_available and TEST_WITH_ROCM)
        else st.just(True),
    )
    @settings(
        verbosity=Verbosity.verbose,
        max_examples=MAX_EXAMPLES_LONG_RUNNING,
        deadline=None,
        suppress_health_check=[HealthCheck.filter_too_much, HealthCheck.data_too_large],
    )
    @unittest.skipIf(*gpu_unavailable)
    def test_backward_optimizers_lars(  # noqa C901
        self,
        T: int,
        D: int,
        B: int,
        log_E: int,
        L: int,
        weighted: bool,
        mixed: bool,
        optimizer: OptimType,
        long_segments: bool,
        pooling_mode: split_table_batched_embeddings_ops.PoolingMode,
        use_cpu: bool,
    ) -> None:
        self.execute_backward_optimizers_(
            T,
            D,
            B,
            log_E,
            L,
            weighted,
            mixed,
            optimizer,
            long_segments,
            pooling_mode,
            use_cpu,
        )

    def execute_nbit_forward_(
        self,
        T: int,
        D: int,
        B: int,
        log_E: int,
        L: int,
        weighted: bool,
        mixed: bool,
        pooling_mode: split_table_batched_embeddings_ops.PoolingMode,
        weights_ty: SparseType,
        use_cache: bool,
        cache_algorithm: split_table_batched_embeddings_ops.CacheAlgorithm,
        use_cpu: bool,
        use_array_for_index_remapping: bool,
        do_pruning: bool,
        mixed_weights_ty: bool,
        output_dtype: SparseType,
    ) -> None:
        # NOTE: weighted operation can be done only for SUM.
        assume(
            pooling_mode == split_table_batched_embeddings_ops.PoolingMode.SUM
            or not weighted
        )
        assume(
            not mixed
            or pooling_mode != split_table_batched_embeddings_ops.PoolingMode.NONE
        )

        mode = "sum"
        do_pooling = True
        if pooling_mode == split_table_batched_embeddings_ops.PoolingMode.SUM:
            mode = "sum"
        elif pooling_mode == split_table_batched_embeddings_ops.PoolingMode.MEAN:
            mode = "mean"
        else:
            mode = "sum"
            do_pooling = False
        E = int(10**log_E)

        if not mixed_weights_ty:
            weights_ty_list = [weights_ty] * T
        else:
            weights_ty_list = [
                np.random.choice(
                    [
                        SparseType.FP32,
                        SparseType.FP16,
                        SparseType.FP8,
                        SparseType.INT8,
                        SparseType.INT4,
                        SparseType.INT2,
                    ]
                )
                for _ in range(T)
            ]

        D_alignment = max(
            1 if ty.bit_rate() % 8 == 0 else int(8 / ty.bit_rate())
            for ty in weights_ty_list
        )
        D = round_up(D, D_alignment)

        if not mixed:
            Ds = [D] * T
            Es = [E] * T
        else:
            Ds = [
                round_up(
                    np.random.randint(low=int(max(0.25 * D, 1)), high=int(1.0 * D)),
                    D_alignment,
                )
                for _ in range(T)
            ]
            Ds = [min(D, 128) for D in Ds]
            Es = [
                np.random.randint(low=int(0.5 * E), high=int(2.0 * E)) for _ in range(T)
            ]

        if do_pooling:
            bs = [
                to_device(torch.nn.EmbeddingBag(E, D, mode=mode, sparse=True), use_cpu)
                for (E, D) in zip(Es, Ds)
            ]
        else:
            bs = [
                to_device(torch.nn.Embedding(E, D, sparse=True), use_cpu)
                for (E, D) in zip(Es, Ds)
            ]

        if use_cpu:
            managed = [split_table_batched_embeddings_ops.EmbeddingLocation.HOST] * T
        elif use_cache:
            managed = [
                split_table_batched_embeddings_ops.EmbeddingLocation.MANAGED_CACHING,
            ] * T
            if mixed:
                average_D = sum(Ds) // T
                for t, d in enumerate(Ds):
                    managed[t] = (
                        split_table_batched_embeddings_ops.EmbeddingLocation.DEVICE
                        if d < average_D
                        else managed[t]
                    )
        else:
            managed = [
                np.random.choice(
                    [
                        split_table_batched_embeddings_ops.EmbeddingLocation.DEVICE,
                        split_table_batched_embeddings_ops.EmbeddingLocation.MANAGED,
                    ]
                )
                for _ in range(T)
            ]

        # Fix exponent bias to 7 for now (TODO: Randomize it from a range of integers)
        if SparseType.FP8 in weights_ty_list:
            fp8_config = FP8QuantizationConfig(random.choice([4, 5]), 7)
            has_fp8_weight = True
        else:
            has_fp8_weight = False

        xs = [to_device(torch.randint(low=0, high=e, size=(B, L)), use_cpu) for e in Es]
        xws = [to_device(torch.randn(size=(B, L)), use_cpu) for _ in range(T)]

        xws_acc_type = copy.deepcopy(xws)

        if do_pruning:
            x = torch.cat([x.view(1, B, L) for x in xs], dim=0)
            xw = torch.cat([xw.view(1, B, L) for xw in xws_acc_type], dim=0)

            (indices, offsets) = get_table_batched_offsets_from_dense(x, use_cpu)

            # generate index_remapping
            dense_indices = torch.randint(low=0, high=E, size=(T, B, L)).view(-1).int()

            original_E = E
            current_device = "cpu" if use_cpu else torch.cuda.current_device()

            indices = indices.view(-1).int()
            offsets = offsets.view(-1).int()

            # generate index_remapping done
            # Initialize and insert Array index remapping based data structure
            index_remappings_array = []
            for t in range(T):
                # pyre-fixme[6]: For 1st param expected `dtype` but got `Union[int,
                #  str]`.
                indice_t = (indices.view(T, B, L))[t].long().view(-1).to(current_device)
                dense_indice_t = (
                    (dense_indices.view(T, B, L))[t].view(-1)
                    # pyre-fixme[6]: For 1st param expected `dtype` but got `Union[int,
                    #  str]`.
                    .to(current_device)
                )
                index_remappings_array_t = torch.tensor(
                    [-1] * original_E,
                    dtype=torch.int32,
                    device=current_device,
                )
                index_remappings_array_t[indice_t] = dense_indice_t
                index_remappings_array.append(index_remappings_array_t.cpu())
        else:
            index_remappings_array = [torch.arange(E, dtype=torch.int32) for E in Es]
            x = torch.cat([x.view(1, B, L) for x in xs], dim=0)
            xw = torch.cat([xw.view(1, B, L) for xw in xws_acc_type], dim=0)
            (indices, offsets) = get_table_batched_offsets_from_dense(x, use_cpu)

        cc = split_table_batched_embeddings_ops.IntNBitTableBatchedEmbeddingBagsCodegen(
            embedding_specs=[
                (
                    "",
                    E,
                    D,
                    W_TY,
                    split_table_batched_embeddings_ops.EmbeddingLocation(M),
                )
                for (E, D, M, W_TY) in zip(Es, Ds, managed, weights_ty_list)
            ],
            pooling_mode=pooling_mode,
            index_remapping=index_remappings_array if B != 0 else None,
            device="cpu" if use_cpu else torch.cuda.current_device(),
            cache_algorithm=cache_algorithm,
            use_array_for_index_remapping=use_array_for_index_remapping,
            output_dtype=output_dtype,
            fp8_exponent_bits=fp8_config.get("exponent_bits")
            if has_fp8_weight
            else None,
            fp8_exponent_bias=fp8_config.get("exponent_bias")
            if has_fp8_weight
            else None,
        )
        # Initialize the random weights for int nbit table split embedding bag
        cc.fill_random_weights()
        # NOTE: test TorchScript-compatible!
        cc = torch.jit.script(cc)

        for t in range(T):
            (weights, scale_shift) = cc.split_embedding_weights()[t]
            if scale_shift is not None:
                (E, R) = scale_shift.shape
                self.assertEqual(R, 4)
                if weights_ty_list[t] == SparseType.INT2:
                    scales = np.random.uniform(0.1, 1, size=(E,)).astype(np.float16)
                    shifts = np.random.uniform(-2, 2, size=(E,)).astype(np.float16)
                if weights_ty_list[t] == SparseType.INT4:
                    scales = np.random.uniform(0.01, 0.1, size=(E,)).astype(np.float16)
                    shifts = np.random.uniform(-2, 2, size=(E,)).astype(np.float16)
                if weights_ty_list[t] == SparseType.INT8:
                    scales = np.random.uniform(0.001, 0.01, size=(E,)).astype(
                        np.float16
                    )
                    shifts = np.random.uniform(-2, 2, size=(E,)).astype(np.float16)

                scale_shift[:, :] = torch.tensor(
                    np.stack([scales, shifts], axis=1).astype(np.float16).view(np.uint8)
                )

            fake_quantize_embs(
                weights,
                scale_shift,
                bs[t].weight.detach(),
                weights_ty_list[t],
                use_cpu=False,
                # pyre-fixme[61]: `fp8_config` is undefined, or not always defined.
                fp8_config=fp8_config if has_fp8_weight else None,
            )

        if not use_cpu:
            fc2 = (
                cc(indices.int(), offsets.int())
                if not weighted
                else cc(indices.int(), offsets.int(), xw.contiguous().view(-1))
            )
        else:
            cc = cc.cpu()
            indices, offsets = indices.cpu(), offsets.cpu()
            fc2 = (
                cc(indices.int(), offsets.int())
                if not weighted
                else cc(indices.int(), offsets.int(), xw.contiguous().view(-1).cpu())
            )

        if do_pooling and B == 0:
            self.assertEqual(fc2.size(), (0, cc.total_D))
            return

        new_indices = []
        for t in range(T):
            new_indices_t = torch.zeros([B, L], dtype=torch.int32)
            for i in range(B):
                for j in range(L):
                    old_index = xs[t][i, j]
                    new_index = index_remappings_array[t][old_index]
                    new_indices_t[i][j] = new_index
            new_indices.append(new_indices_t)

        fs = (
            [
                b_indices(b, x, use_cpu=use_cpu, do_pooling=do_pooling)
                for (b, x) in zip(bs, new_indices)
            ]
            if not weighted
            else [
                b_indices(
                    b,
                    x,
                    per_sample_weights=xw.view(-1),
                    use_cpu=use_cpu,
                    do_pooling=do_pooling,
                )
                for (b, x, xw) in zip(bs, new_indices, xws)
            ]
        )
        if do_pooling:
            f = torch.cat([f.view(B, -1) for f in fs], dim=1)
        else:
            f = torch.cat(fs, dim=0).view(-1, D)
        torch.testing.assert_close(
            fc2.float().cpu(),
            f.float().cpu(),
            atol=1.0e-2,
            rtol=1.0e-2,
        )

    @given(
        nbit_weights_ty=get_nbit_weights_ty(),
        use_array_for_index_remapping=st.booleans(),
        do_pruning=st.booleans(),
    )
    @settings(
        verbosity=Verbosity.verbose,
        max_examples=MAX_EXAMPLES_LONG_RUNNING,
        deadline=None,
    )
    def test_nbit_forward_cpu(
        self,
        nbit_weights_ty: Optional[SparseType],
        use_array_for_index_remapping: bool,
        do_pruning: bool,
    ) -> None:
        use_cpu = True
        T = random.randint(1, 50)
        B = random.randint(0, 128)
        L = random.randint(0, 32)
        D = random.randint(2, 1024)
        log_E = random.randint(2, 4)

        use_cache = False
        # cache_algorithm is don't care as we don't use cache.
        cache_algorithm = split_table_batched_embeddings_ops.CacheAlgorithm.LRU

        pooling_mode = random.choice(
            [
                split_table_batched_embeddings_ops.PoolingMode.SUM,
                split_table_batched_embeddings_ops.PoolingMode.MEAN,
                split_table_batched_embeddings_ops.PoolingMode.NONE,
            ]
        )
        mixed = random.choice([True, False])
        if pooling_mode == split_table_batched_embeddings_ops.PoolingMode.NONE:
            nbit_weights_ty = random.choice(
                [
                    SparseType.FP32,
                    SparseType.FP16,
                    # CPU sequence embedding does not support FP8/INT4/INT2 yet
                    # SparseType.FP8,
                    SparseType.INT8,
                    # SparseType.INT4,
                    # SparseType.INT2,
                ]
            )

        if pooling_mode == split_table_batched_embeddings_ops.PoolingMode.SUM:
            weighted = random.choice([True, False])
        else:
            weighted = False

        if nbit_weights_ty is None:
            # don't care when mixed type is used.
            weights_ty: SparseType = SparseType.INT8
            mixed_weights_ty = True
        else:
            weights_ty: SparseType = nbit_weights_ty
            mixed_weights_ty = False
        output_dtype = random.choice([SparseType.FP32, SparseType.FP16])
        self.execute_nbit_forward_(
            T,
            D,
            B,
            log_E,
            L,
            weighted,
            mixed,
            pooling_mode,
            weights_ty,
            use_cache,
            cache_algorithm,
            use_cpu,
            use_array_for_index_remapping,
            do_pruning,
            mixed_weights_ty,
            output_dtype,
        )

    @unittest.skipIf(*gpu_unavailable)
    @given(
        nbit_weights_ty=get_nbit_weights_ty(),
        use_array_for_index_remapping=st.booleans(),
        do_pruning=st.booleans(),
    )
    @settings(
        verbosity=Verbosity.verbose,
        max_examples=MAX_EXAMPLES_LONG_RUNNING,
        deadline=None,
    )
    def test_nbit_forward_gpu_no_cache(
        self,
        nbit_weights_ty: Optional[SparseType],
        use_array_for_index_remapping: bool,
        do_pruning: bool,
    ) -> None:
        use_cpu = False
        T = random.randint(1, 50)
        B = random.randint(0, 128)
        L = random.randint(0, 32)
        D = random.randint(2, 1024)
        log_E = random.randint(2, 4)

        use_cache = False
        # cache_algorithm is don't care as we don't use cache.
        cache_algorithm = split_table_batched_embeddings_ops.CacheAlgorithm.LRU

        pooling_mode = random.choice(
            [
                split_table_batched_embeddings_ops.PoolingMode.SUM,
                split_table_batched_embeddings_ops.PoolingMode.MEAN,
                split_table_batched_embeddings_ops.PoolingMode.NONE,
            ]
        )
        if pooling_mode == split_table_batched_embeddings_ops.PoolingMode.NONE:
            mixed = False
        else:
            mixed = random.choice([True, False])
        if pooling_mode == split_table_batched_embeddings_ops.PoolingMode.SUM:
            weighted = random.choice([True, False])
        else:
            weighted = False

        if nbit_weights_ty is None:
            # don't care when mixed type is used.
            weights_ty: SparseType = SparseType.INT8
            mixed_weights_ty = True
        else:
            weights_ty: SparseType = nbit_weights_ty
            mixed_weights_ty = False
        output_dtype = random.choice([SparseType.FP32, SparseType.FP16])
        self.execute_nbit_forward_(
            T,
            D,
            B,
            log_E,
            L,
            weighted,
            mixed,
            pooling_mode,
            weights_ty,
            use_cache,
            cache_algorithm,
            use_cpu,
            use_array_for_index_remapping,
            do_pruning,
            mixed_weights_ty,
            output_dtype,
        )

    @unittest.skipIf(*gpu_unavailable)
    @given(
        weights_ty=st.sampled_from(
            [
                SparseType.FP32,
                SparseType.FP16,
                SparseType.INT8,
                SparseType.INT4,
                SparseType.INT2,
            ]
        ),
        emulate_pruning=st.booleans(),
    )
    @settings(verbosity=Verbosity.verbose, max_examples=MAX_EXAMPLES, deadline=None)
    def test_int_nbit_split_embedding_uvm_caching_codegen_lookup_function(
        self,
        weights_ty: SparseType,
        emulate_pruning: bool,
    ) -> None:
        # TODO: support direct-mapped in int_nbit_split_embedding_uvm_caching_codegen_lookup_function
        # This test is for int_nbit_split_embedding_uvm_caching_codegen_lookup_function.
        # We run IntNBitTableBatchedEmbeddingBagsCodegen with UVM_CACHING, and then
        # run int_nbit_split_embedding_uvm_caching_codegen_lookup_function with the
        # exact same cache configuration. As both use the same logic, the result
        # as well as cache state should match.

        # Currently, int_nbit_split_embedding_uvm_caching_codegen_lookup_function supports only LRU.
        cache_algorithm = split_table_batched_embeddings_ops.CacheAlgorithm.LRU
        associativity = 32  # Currently, hard-coded 32-way set associative.
        current_device: torch.device = torch.device(torch.cuda.current_device())

        T = random.randint(1, 5)
        B = random.randint(1, 128)
        L = random.randint(1, 20)
        D = random.randint(2, 256)
        log_E = random.randint(3, 5)

        iters = 3
        E = int(10**log_E)

        D_alignment = (
            1 if weights_ty.bit_rate() % 8 == 0 else int(8 / weights_ty.bit_rate())
        )
        D = round_up(D, D_alignment)

        # Currently, int_nbit_split_embedding_uvm_caching_codegen_lookup_function supports only all UVM or all UVM_CACHING.
        Ds = [D] * T
        Es = [E] * T
        managed_caching = [
            split_table_batched_embeddings_ops.EmbeddingLocation.MANAGED_CACHING
        ] * T

        # Note both cc_ref and cc use caching.
        cc_ref = (
            split_table_batched_embeddings_ops.IntNBitTableBatchedEmbeddingBagsCodegen(
                [
                    ("", E, D, weights_ty, M)
                    for (E, D, M) in zip(Es, Ds, managed_caching)
                ],
                cache_algorithm=cache_algorithm,
            )
        )
        cc_ref.fill_random_weights()

        # cc is only for cache states; we test int_nbit_split_embedding_uvm_caching_codegen_lookup_function directly;
        # hence, no need to synchronize cc's weights with cc_ref's.
        cc = split_table_batched_embeddings_ops.IntNBitTableBatchedEmbeddingBagsCodegen(
            [("", E, D, weights_ty, M) for (E, D, M) in zip(Es, Ds, managed_caching)],
            cache_algorithm=cache_algorithm,
        )
        cc.fill_random_weights()

        # weights_placement for all UVM case.
        managed_uvm = [split_table_batched_embeddings_ops.EmbeddingLocation.MANAGED] * T
        placement_uvm = torch.tensor(
            managed_uvm, device=current_device, dtype=torch.int32
        )

        # zero size HBM cache for UVM case.
        zero_size_cache_weights = torch.zeros(
            0, 0, device=current_device, dtype=torch.uint8
        )

        requests = generate_requests(
            iters, B, T, L, min(Es), reuse=0.1, emulate_pruning=emulate_pruning
        )
        for indices, offsets, _ in requests:
            indices = indices.int()
            offsets = offsets.int()
            output_ref = cc_ref(indices, offsets)

            # int_nbit_split_embedding_uvm_caching_codegen_lookup_function for UVM_CACHING.
            # using weights and other params from cc_ref, but
            # cache states from cc.
            output_uvm_caching = torch.ops.fbgemm.int_nbit_split_embedding_uvm_caching_codegen_lookup_function(
                dev_weights=cc_ref.weights_host
                if cc_ref.host_size > 0
                else cc_ref.weights_dev,
                uvm_weights=cc_ref.weights_uvm,
                weights_placements=cc_ref.weights_placements,
                weights_offsets=cc_ref.weights_offsets,
                weights_tys=cc_ref.weights_tys,
                D_offsets=cc_ref.D_offsets,
                total_D=cc_ref.total_D,
                max_int2_D=cc_ref.max_int2_D,
                max_int4_D=cc_ref.max_int4_D,
                max_int8_D=cc_ref.max_int8_D,
                max_float16_D=cc_ref.max_float16_D,
                max_float32_D=cc_ref.max_float32_D,
                indices=indices,
                offsets=offsets,
                pooling_mode=int(cc_ref.pooling_mode),
                indice_weights=None,
                output_dtype=cc_ref.output_dtype,
                lxu_cache_weights=cc.lxu_cache_weights,  # cc, not cc_ref.
                lxu_cache_locations=torch.empty(0, dtype=torch.int32).fill_(-1),
                row_alignment=cc_ref.row_alignment,
                max_float8_D=cc_ref.max_float8_D,
                fp8_exponent_bits=cc_ref.fp8_exponent_bits,
                fp8_exponent_bias=cc_ref.fp8_exponent_bias,
                # Additional args for UVM_CACHING: using cc, not cc_ref.
                cache_hash_size_cumsum=cc.cache_hash_size_cumsum,
                total_cache_hash_size=cc.total_cache_hash_size,
                cache_index_table_map=cc.cache_index_table_map,
                lxu_cache_state=cc.lxu_cache_state,
                lxu_state=cc.lxu_state,
            )
            torch.testing.assert_close(output_uvm_caching, output_ref, equal_nan=True)
            # cache status; we use the exact same logic, but still assigning ways in a associative cache can be
            # arbitrary. We compare sum along ways in each set, instead of expecting exact tensor match.
            cache_weights_ref = torch.reshape(
                # pyre-fixme[6]: For 1st param expected `Tensor` but got
                #  `Union[Tensor, Module]`.
                cc_ref.lxu_cache_weights,
                [-1, associativity],
            )
            # pyre-fixme[6]: For 1st param expected `Tensor` but got `Union[Tensor,
            #  Module]`.
            cache_weights = torch.reshape(cc.lxu_cache_weights, [-1, associativity])
            torch.testing.assert_close(
                torch.sum(cache_weights_ref, 1),
                torch.sum(cache_weights, 1),
                equal_nan=True,
            )
            torch.testing.assert_close(
                # pyre-fixme[6]: For 1st param expected `Tensor` but got
                #  `Union[Tensor, Module]`.
                torch.sum(cc.lxu_cache_state, 1),
                # pyre-fixme[6]: For 1st param expected `Tensor` but got
                #  `Union[Tensor, Module]`.
                torch.sum(cc_ref.lxu_cache_state, 1),
                equal_nan=True,
            )
            # lxu_state can be different as time_stamp values can be different.
            # we check the entries with max value.
            # pyre-fixme[6]: For 1st param expected `Tensor` but got `Union[Tensor,
            #  Module]`.
            max_timestamp_ref = torch.max(cc_ref.lxu_state)
            # pyre-fixme[6]: For 1st param expected `Tensor` but got `Union[Tensor,
            #  Module]`.
            max_timestamp_uvm_caching = torch.max(cc.lxu_state)
            x = cc_ref.lxu_state == max_timestamp_ref
            y = cc.lxu_state == max_timestamp_uvm_caching
            # pyre-fixme[6]: For 1st param expected `Tensor` but got `Union[bool,
            #  Tensor]`.
            torch.testing.assert_close(torch.sum(x, 1), torch.sum(y, 1))

            # int_nbit_split_embedding_uvm_caching_codegen_lookup_function for UVM.
            output_uvm = torch.ops.fbgemm.int_nbit_split_embedding_uvm_caching_codegen_lookup_function(
                dev_weights=cc_ref.weights_host
                if cc_ref.host_size > 0
                else cc_ref.weights_dev,
                uvm_weights=cc_ref.weights_uvm,
                weights_placements=placement_uvm,  # all UVM weights placement.
                weights_offsets=cc_ref.weights_offsets,
                weights_tys=cc_ref.weights_tys,
                D_offsets=cc_ref.D_offsets,
                total_D=cc_ref.total_D,
                max_int2_D=cc_ref.max_int2_D,
                max_int4_D=cc_ref.max_int4_D,
                max_int8_D=cc_ref.max_int8_D,
                max_float16_D=cc_ref.max_float16_D,
                max_float32_D=cc_ref.max_float32_D,
                indices=indices,
                offsets=offsets,
                pooling_mode=int(cc_ref.pooling_mode),
                indice_weights=None,
                output_dtype=cc_ref.output_dtype,
                lxu_cache_weights=zero_size_cache_weights,  # empty HBM cache.
                lxu_cache_locations=torch.empty(0, dtype=torch.int32).fill_(-1),
                row_alignment=cc_ref.row_alignment,
                max_float8_D=cc_ref.max_float8_D,
                fp8_exponent_bits=cc_ref.fp8_exponent_bits,
                fp8_exponent_bias=cc_ref.fp8_exponent_bias,
                # Additional args for UVM_CACHING; not needed for UVM.
                cache_hash_size_cumsum=None,
                total_cache_hash_size=None,
                cache_index_table_map=None,
                lxu_cache_state=None,
                lxu_state=None,
            )
            torch.testing.assert_close(output_uvm, output_ref, equal_nan=True)

    @unittest.skipIf(*gpu_unavailable)
    @given(
        weights_ty=st.sampled_from(
            [
                SparseType.FP32,
                SparseType.FP16,
                SparseType.INT8,
                SparseType.INT4,
                SparseType.INT2,
            ]
        ),
        cache_algorithm=st.sampled_from(
            split_table_batched_embeddings_ops.CacheAlgorithm
        ),
        associativity=st.sampled_from(
            [1, split_table_batched_embeddings_ops.DEFAULT_ASSOC]
        ),
        do_pruning=st.booleans(),
        use_array_for_index_remapping=st.booleans(),
    )
    @settings(verbosity=Verbosity.verbose, max_examples=MAX_EXAMPLES, deadline=None)
    def test_nbit_forward_uvm_cache(
        self,
        weights_ty: SparseType,
        cache_algorithm: split_table_batched_embeddings_ops.CacheAlgorithm,
        associativity: int,
        do_pruning: bool,
        use_array_for_index_remapping: bool,
    ) -> None:
        assume(
            cache_algorithm == split_table_batched_embeddings_ops.CacheAlgorithm.LRU
            or associativity != 1
        )

        T = random.randint(1, 5)
        B = random.randint(1, 128)
        L = random.randint(1, 20)
        D = random.randint(2, 256)
        log_E = random.randint(3, 5)
        mixed = random.choice([True, False])

        iters = 3
        E = int(10**log_E)

        D_alignment = (
            1 if weights_ty.bit_rate() % 8 == 0 else int(8 / weights_ty.bit_rate())
        )
        D = round_up(D, D_alignment)

        if not mixed:
            Ds = [D] * T
            Es = [E] * T
        else:
            Ds = [
                round_up(
                    np.random.randint(low=int(max(0.25 * D, 1)), high=int(1.0 * D)),
                    D_alignment,
                )
                for _ in range(T)
            ]
            Es = [
                np.random.randint(low=int(0.5 * E), high=int(2.0 * E)) for _ in range(T)
            ]
        managed = [
            split_table_batched_embeddings_ops.EmbeddingLocation.MANAGED_CACHING
        ] * T
        if mixed:
            average_D = sum(Ds) // T
            for t, d in enumerate(Ds):
                managed[t] = (
                    split_table_batched_embeddings_ops.EmbeddingLocation.DEVICE
                    if d < average_D
                    else managed[t]
                )
        index_remapping = None
        pruning_hash_load_factor = 0.5
        if do_pruning:
            current_device = torch.cuda.current_device()
            index_remapping = []
            for E in Es:
                # For each table, keep the first half of rows as is, but
                # the rest is treated as pruned (-1).
                remapping = list(range(0, E // 2)) + [-1] * (E - E // 2)
                remapping_t = torch.tensor(
                    remapping,
                    dtype=torch.int32,
                    device=current_device,
                )
                index_remapping.append(remapping_t)
        cc_ref = (
            split_table_batched_embeddings_ops.IntNBitTableBatchedEmbeddingBagsCodegen(
                [
                    (
                        "",
                        E,
                        D,
                        weights_ty,
                        split_table_batched_embeddings_ops.EmbeddingLocation.DEVICE,
                    )
                    for (E, D) in zip(Es, Ds)
                ],
                index_remapping=index_remapping,
                use_array_for_index_remapping=use_array_for_index_remapping,
                pruning_hash_load_factor=pruning_hash_load_factor,
            )
        )
        cc_ref.fill_random_weights()
        cc = split_table_batched_embeddings_ops.IntNBitTableBatchedEmbeddingBagsCodegen(
            [("", E, D, weights_ty, M) for (E, D, M) in zip(Es, Ds, managed)],
            cache_algorithm=cache_algorithm,
            cache_assoc=associativity,
            index_remapping=index_remapping,
            use_array_for_index_remapping=use_array_for_index_remapping,
            pruning_hash_load_factor=pruning_hash_load_factor,
        )
        cc.fill_random_weights()

        split_weights = cc.split_embedding_weights()
        ref_split_weights = cc_ref.split_embedding_weights()
        for t in range(T):
            (weights, scale_shift) = split_weights[t]
            (ref_weights, ref_scale_shift) = ref_split_weights[t]
            self.assertEqual(weights.size(), ref_weights.size())
            weights.copy_(ref_weights)
            if ref_scale_shift is not None:
                scale_shift.copy_(ref_scale_shift)

        requests = generate_requests(iters, B, T, L, min(Es), reuse=0.1)

        for indices, offsets, _ in requests:
            indices = indices.int()
            offsets = offsets.int()
            output = cc(indices, offsets)
            output_ref = cc_ref(indices, offsets)
            torch.testing.assert_close(output, output_ref, equal_nan=True)

    @given(
        T=st.integers(min_value=1, max_value=5),
        B=st.integers(min_value=1, max_value=8),
        L=st.integers(min_value=0, max_value=8),
        use_cpu=st.booleans()
        if (gpu_available and not TEST_WITH_ROCM)
        else st.just(False)
        if (gpu_available and TEST_WITH_ROCM)
        else st.just(True),
        use_cpu_hashtable=st.booleans(),
        use_array_for_index_remapping=st.booleans(),
    )
    @settings(verbosity=Verbosity.verbose, max_examples=MAX_EXAMPLES, deadline=None)
    def test_pruning(
        self,
        T: int,
        B: int,
        L: int,
        use_cpu: bool,
        use_cpu_hashtable: bool,
        use_array_for_index_remapping: bool,
    ) -> None:
        E = int(1000)
        LOAD_FACTOR = 0.8
        pruning_ratio = 0.5

        capacities = [int(B * L / LOAD_FACTOR) + 1 for _ in range(T)]
        original_E = int(E / (1.0 - pruning_ratio))

        # Enforce the size of original_E/B/L to get the unique indices
        assume(original_E > B * L)

        current_device = "cpu" if use_cpu else torch.cuda.current_device()

        if use_cpu_hashtable:
            assume(use_cpu)

        indices = torch.randint(low=0, high=original_E, size=(T, B, L))
        for t in range(T):
            while (
                torch.unique(
                    indices[t], return_counts=False, return_inverse=False
                ).numel()
                != indices[t].numel()
            ):
                indices[t] = torch.randint(low=0, high=original_E, size=(B, L))

        indices = indices.view(-1).int()
        dense_indices = torch.randint(low=0, high=E, size=(T, B, L)).view(-1).int()
        offsets = torch.tensor([L * b_t for b_t in range(B * T + 1)]).int()

        # Initialize and insert Hashmap index remapping based data structure
        hash_table = torch.empty(
            (sum(capacities), 2),
            dtype=torch.int32,
        )
        hash_table[:, :] = -1
        hash_table_offsets = torch.tensor([0] + np.cumsum(capacities).tolist()).long()

        torch.ops.fbgemm.pruned_hashmap_insert(
            indices, dense_indices, offsets, hash_table, hash_table_offsets
        )

        if use_cpu_hashtable:
            ht = torch.classes.fbgemm.PrunedMapCPU()
            ht.insert(indices, dense_indices, offsets, T)

        # Initialize and insert Array index remapping based data structure
        index_remappings_array = torch.tensor(
            [-1] * original_E * T,
            dtype=torch.int32,
            device=current_device,
        )
        index_remappings_array_offsets = torch.empty(
            T + 1,
            dtype=torch.int64,
            # pyre-fixme[6]: For 3rd param expected `Union[None, str, device]` but
            #  got `Union[int, str]`.
            device=current_device,
        )
        index_remappings_array_offsets[0] = 0
        for t in range(T):
            # pyre-fixme[6]: For 1st param expected `dtype` but got `Union[int, str]`.
            indice_t = (indices.view(T, B, L))[t].long().view(-1).to(current_device)
            dense_indice_t = (
                (dense_indices.view(T, B, L))[t].view(-1)
                # pyre-fixme[6]: For 1st param expected `dtype` but got `Union[int,
                #  str]`.
                .to(current_device)
            )
            selected_indices = torch.add(indice_t, t * original_E)[:E]
            index_remappings_array[selected_indices] = dense_indice_t
            index_remappings_array_offsets[t + 1] = (
                index_remappings_array_offsets[t] + original_E
            )

        # Move data when using device
        if not use_cpu:
            (
                indices,
                dense_indices,
                offsets,
                hash_table,
                hash_table_offsets,
                index_remappings_array,
                index_remappings_array_offsets,
            ) = (
                # pyre-fixme[6]: For 1st param expected `dtype` but got `Union[int,
                #  str]`.
                indices.to(current_device),
                # pyre-fixme[6]: For 1st param expected `dtype` but got `Union[int,
                #  str]`.
                dense_indices.to(current_device),
                # pyre-fixme[6]: For 1st param expected `dtype` but got `Union[int,
                #  str]`.
                offsets.to(current_device),
                # pyre-fixme[6]: For 1st param expected `dtype` but got `Union[int,
                #  str]`.
                hash_table.to(current_device),
                # pyre-fixme[6]: For 1st param expected `dtype` but got `Union[int,
                #  str]`.
                hash_table_offsets.to(current_device),
                # pyre-fixme[6]: For 1st param expected `dtype` but got `Union[int,
                #  str]`.
                index_remappings_array.to(current_device),
                # pyre-fixme[6]: For 1st param expected `dtype` but got `Union[int,
                #  str]`.
                index_remappings_array_offsets.to(current_device),
            )

        # Lookup
        if use_cpu_hashtable:
            dense_indices_ = ht.lookup(indices, offsets)
        elif not use_array_for_index_remapping:  # hashmap based pruning
            dense_indices_ = torch.ops.fbgemm.pruned_hashmap_lookup(
                indices, offsets, hash_table, hash_table_offsets
            )
        else:  # array based pruning
            dense_indices_ = torch.ops.fbgemm.pruned_array_lookup(
                indices,
                offsets,
                index_remappings_array,
                index_remappings_array_offsets,
            )

        # Validate the lookup result
        torch.testing.assert_close(dense_indices, dense_indices_)

        # For array based pruning, it will be out-of-boundary for arbitrarily
        # large indices. We will rely on bound checker to make sure indices
        # are within the boundary.
        if not use_array_for_index_remapping:
            # now, use a value that does not exist in the original set of indices
            # and so should be pruned out.
            indices[:] = np.iinfo(np.int32).max

            if use_cpu_hashtable:
                dense_indices_ = ht.lookup(indices, offsets)
            elif not use_array_for_index_remapping:  # hashmap based pruning
                dense_indices_ = torch.ops.fbgemm.pruned_hashmap_lookup(
                    indices, offsets, hash_table, hash_table_offsets
                )
            else:  # array based pruning
                dense_indices_ = torch.ops.fbgemm.pruned_array_lookup(
                    indices,
                    offsets,
                    index_remappings_array,
                    index_remappings_array_offsets,
                )
            torch.testing.assert_close(dense_indices.clone().fill_(-1), dense_indices_)

    @given(
        L=st.integers(min_value=0, max_value=16),
        H=st.integers(min_value=512, max_value=1024),
        S=st.integers(min_value=0, max_value=128),
    )
    @settings(verbosity=Verbosity.verbose, max_examples=MAX_EXAMPLES, deadline=None)
    def test_cache_update_function(self, L: int, H: int, S: int) -> None:
        # Generate synthetic data
        linear_cache_indices_cpu = torch.randint(L, H, (S,))
        lxu_cache_locations_cpu = torch.clone(linear_cache_indices_cpu)

        indices = [True if np.random.rand() < 0.5 else False for _ in range(S)]
        lxu_cache_locations_cpu[indices] = -1

        cache_miss_ids = torch.clone(linear_cache_indices_cpu)
        cache_miss_ids[lxu_cache_locations_cpu != -1] = -2

        # Calculate the correct output
        unique_cache_miss_ids = torch.unique(cache_miss_ids)
        expect_out = sum(unique_cache_miss_ids >= 0)
        linear_cache_indices = to_device(
            torch.tensor(linear_cache_indices_cpu, dtype=torch.int64), use_cpu=False
        )
        lxu_cache_locations = to_device(
            torch.tensor(lxu_cache_locations_cpu, dtype=torch.int32), use_cpu=False
        )

        # Create an abstract split table
        D = 8
        T = 2
        E = 10**3
        Ds = [D] * T
        Es = [E] * T
        emb_op = (
            split_table_batched_embeddings_ops.SplitTableBatchedEmbeddingBagsCodegen
        )
        cc = emb_op(
            embedding_specs=[
                (
                    E,
                    D,
                    split_table_batched_embeddings_ops.EmbeddingLocation.MANAGED_CACHING,
                    split_table_batched_embeddings_ops.ComputeDevice.CUDA,
                )
                for (E, D) in zip(Es, Ds)
            ],
            record_cache_metrics=RecordCacheMetrics(True, False),
        )
        cc._update_cache_miss_counter(lxu_cache_locations, linear_cache_indices)
        (
            cache_miss_forward_count,
            unique_cache_miss_count,
        ) = cc.get_cache_miss_counter().cpu()

        self.assertEqual(unique_cache_miss_count, expect_out)
        self.assertLessEqual(cache_miss_forward_count, unique_cache_miss_count)

    @given(N=st.integers(min_value=1, max_value=8))
    @settings(verbosity=Verbosity.verbose, max_examples=MAX_EXAMPLES, deadline=None)
    def test_cache_miss_counter(self, N: int) -> None:
        # Create an abstract split table
        D = 8
        T = 2
        E = 10**3
        Ds = [D] * T
        Es = [E] * T
        emb_op = (
            split_table_batched_embeddings_ops.SplitTableBatchedEmbeddingBagsCodegen
        )
        cc = emb_op(
            embedding_specs=[
                (
                    E,
                    D,
                    split_table_batched_embeddings_ops.EmbeddingLocation.MANAGED_CACHING,
                    split_table_batched_embeddings_ops.ComputeDevice.CUDA,
                )
                for (E, D) in zip(Es, Ds)
            ],
            record_cache_metrics=RecordCacheMetrics(True, True),
        )

        # Create fake input data and the target output
        xs = []
        x1 = torch.Tensor([[[1], [1]], [[3], [4]]])
        x1 = to_device(torch.tensor(x1, dtype=torch.int64), use_cpu=False)

        x2 = torch.Tensor([[[2], [1]], [[3], [4]]])
        x2 = to_device(torch.tensor(x2, dtype=torch.int64), use_cpu=False)

        x3 = torch.Tensor([[[5], [6]], [[7], [8]]])
        x3 = to_device(torch.tensor(x3, dtype=torch.int64), use_cpu=False)

        xs.append(x1)
        xs.append(x2)
        xs.append(x3)

        target_counter_list = [[1, 3], [2, 4], [3, 8]]
        target_tablewise_cache_miss_list = [[1, 2], [2, 2], [4, 4]]
        for x, t_counter, t_tablewise_cache_miss in zip(
            xs, target_counter_list, target_tablewise_cache_miss_list
        ):
            (indices, offsets) = get_table_batched_offsets_from_dense(x, use_cpu=False)
            for _ in range(N):
                cc(indices, offsets)
                (
                    cache_miss_forward_count,
                    unique_cache_miss_count,
                ) = cc.get_cache_miss_counter().cpu()
                tablewise_cache_miss = cc.get_table_wise_cache_miss().cpu()
                self.assertEqual(cache_miss_forward_count, t_counter[0])
                self.assertEqual(unique_cache_miss_count, t_counter[1])
                for i in range(len(tablewise_cache_miss)):
                    self.assertEqual(tablewise_cache_miss[i], t_tablewise_cache_miss[i])

    @given(N=st.integers(min_value=1, max_value=2))
    @settings(verbosity=Verbosity.verbose, max_examples=MAX_EXAMPLES, deadline=None)
    def test_stb_uvm_cache_stats(self, N: int) -> None:
        # Create an abstract split table
        D = 8
        T = 2
        E = 10**3
        Ds = [D] * T
        Es = [E] * T
        emb_op = (
            split_table_batched_embeddings_ops.SplitTableBatchedEmbeddingBagsCodegen
        )
        cc = emb_op(
            embedding_specs=[
                (
                    E,
                    D,
                    split_table_batched_embeddings_ops.EmbeddingLocation.MANAGED_CACHING,
                    split_table_batched_embeddings_ops.ComputeDevice.CUDA,
                )
                for (E, D) in zip(Es, Ds)
            ],
            gather_uvm_cache_stats=True,
        )

        x = torch.Tensor([[[1], [1]], [[3], [4]]])
        x = to_device(torch.tensor(x, dtype=torch.int64), use_cpu=False)

        for _ in range(N):
            indices, offsets = get_table_batched_offsets_from_dense(x, use_cpu=False)
            cc.reset_cache_states()
            cc.reset_uvm_cache_stats()
            cc(indices, offsets)
            (
                n_calls,
                n_requested_indices,
                n_unique_indices,
                n_unique_misses,
                n_conflict_unique_misses,
                n_conflict_misses,
            ) = cc.get_uvm_cache_stats()
            self.assertEqual(n_calls, 1)
            self.assertEqual(n_requested_indices, len(indices))
            self.assertEqual(n_unique_indices, len(set(indices.tolist())))
            self.assertEqual(n_unique_misses, len(set(indices.tolist())))
            self.assertEqual(n_conflict_unique_misses, 0)
            self.assertEqual(n_conflict_misses, 0)

    @unittest.skipIf(*gpu_unavailable)
    @given(
        L=st.integers(min_value=0, max_value=16),
        H=st.integers(min_value=512, max_value=1024),
        S=st.integers(min_value=0, max_value=128),
    )
    @settings(verbosity=Verbosity.verbose, max_examples=MAX_EXAMPLES, deadline=None)
    def test_nbit_cache_update_function(self, L: int, H: int, S: int) -> None:
        # Generate synthetic data
        linear_cache_indices_cpu = torch.randint(L, H, (S,))
        lxu_cache_locations_cpu = torch.clone(linear_cache_indices_cpu)

        indices = [True if np.random.rand() < 0.5 else False for _ in range(S)]
        lxu_cache_locations_cpu[indices] = -1

        cache_miss_ids = torch.clone(linear_cache_indices_cpu)
        cache_miss_ids[lxu_cache_locations_cpu != -1] = -2

        # Calculate the correct output
        unique_cache_miss_ids = torch.unique(cache_miss_ids)
        expect_out = sum(unique_cache_miss_ids >= 0)
        linear_cache_indices = linear_cache_indices_cpu.to(torch.int32).cuda()
        lxu_cache_locations = lxu_cache_locations_cpu.to(torch.int32).cuda()
        expected_unique_access = len(torch.unique(linear_cache_indices_cpu))
        expected_total_access = len(linear_cache_indices_cpu)

        # Create an abstract split table
        D = 8
        T = 2
        E = 10**3
        Ds = [D] * T
        Es = [E] * T
        cc = split_table_batched_embeddings_ops.IntNBitTableBatchedEmbeddingBagsCodegen(
            embedding_specs=[
                (
                    "",
                    E,
                    D,
                    SparseType.INT8,
                    split_table_batched_embeddings_ops.EmbeddingLocation.MANAGED_CACHING,
                )
                for (E, D) in zip(Es, Ds)
            ],
            device=torch.cuda.current_device(),
            record_cache_metrics=RecordCacheMetrics(True, False),
        )
        cc.fill_random_weights()

        cc._update_cache_miss_counter(lxu_cache_locations, linear_cache_indices)
        (
            cache_miss_forward_count,
            unique_cache_miss_count,
            unique_access_count,
            total_access_count,
        ) = cc.get_cache_miss_counter().cpu()

        self.assertEqual(unique_cache_miss_count, expect_out)
        self.assertLessEqual(cache_miss_forward_count, unique_cache_miss_count)
        self.assertEqual(unique_access_count, expected_unique_access)
        self.assertEqual(total_access_count, expected_total_access)

    @unittest.skipIf(*gpu_unavailable)
    @given(N=st.integers(min_value=1, max_value=8))
    @settings(verbosity=Verbosity.verbose, max_examples=MAX_EXAMPLES, deadline=None)
    def test_nbit_cache_miss_counter(self, N: int) -> None:
        # Create an abstract split table
        D = 8
        T = 2
        E = 10**3
        Ds = [D] * T
        Es = [E] * T
        cc = split_table_batched_embeddings_ops.IntNBitTableBatchedEmbeddingBagsCodegen(
            embedding_specs=[
                (
                    "",
                    E,
                    D,
                    SparseType.INT8,
                    split_table_batched_embeddings_ops.EmbeddingLocation.MANAGED_CACHING,
                )
                for (E, D) in zip(Es, Ds)
            ],
            device=torch.cuda.current_device(),
            record_cache_metrics=RecordCacheMetrics(True, True),
        )
        cc.fill_random_weights()

        # Create fake input data and the target output
        x1 = torch.Tensor([[[1], [1]], [[3], [4]]]).cuda()
        x2 = torch.Tensor([[[2], [1]], [[3], [4]]]).cuda()
        x3 = torch.Tensor([[[5], [6]], [[7], [8]]]).cuda()

        xs = [x1, x2, x3]
        target_counter_list = [[1, 3], [2, 4], [3, 8]]
        target_tablewise_cache_miss_list = [[1, 2], [2, 2], [4, 4]]
        for x, t_counter, t_tablewise_cache_miss in zip(
            xs, target_counter_list, target_tablewise_cache_miss_list
        ):
            (indices, offsets) = get_table_batched_offsets_from_dense(x, use_cpu=False)
            for _ in range(N):
                cc(indices.int(), offsets.int())
                (
                    cache_miss_forward_count,
                    unique_cache_miss_count,
                    _,
                    _,
                ) = cc.get_cache_miss_counter().cpu()
                tablewise_cache_miss = cc.get_table_wise_cache_miss().cpu()
                self.assertEqual(cache_miss_forward_count, t_counter[0])
                self.assertEqual(unique_cache_miss_count, t_counter[1])
                for i in range(len(tablewise_cache_miss)):
                    self.assertEqual(tablewise_cache_miss[i], t_tablewise_cache_miss[i])

    @unittest.skipIf(*gpu_unavailable)
    @given(
        N=st.integers(min_value=1, max_value=8),
        dtype=st.sampled_from([SparseType.INT8, SparseType.INT4, SparseType.INT2]),
    )
    @settings(verbosity=Verbosity.verbose, max_examples=MAX_EXAMPLES, deadline=None)
    def test_nbit_uvm_cache_stats(self, N: int, dtype: SparseType) -> None:
        # Create an abstract split table
        D = 8
        T = 2
        E = 10**3
        Ds = [D] * T
        Es = [E] * T
        cc = split_table_batched_embeddings_ops.IntNBitTableBatchedEmbeddingBagsCodegen(
            embedding_specs=[
                (
                    "",
                    E,
                    D,
                    dtype,
                    split_table_batched_embeddings_ops.EmbeddingLocation.MANAGED_CACHING,
                )
                for (E, D) in zip(Es, Ds)
            ],
            device=torch.cuda.current_device(),
            gather_uvm_cache_stats=True,
        )
        cc.fill_random_weights()

        # Create fake input data and the target output
        x1 = torch.Tensor([[[1], [1]], [[3], [4]]]).cuda()
        x2 = torch.Tensor([[[2], [1]], [[3], [4]]]).cuda()
        x3 = torch.Tensor([[[5], [6]], [[7], [8]]]).cuda()

        xs = [x1, x2, x3]
        # num_unique_indices, num_unique_misses
        # note that these are cumulative over calls; and also "unique" is per batch.
        target_counter_list = [[3, 3], [4, 4], [4, 8]]
        num_calls_expected = 0
        num_indices_expcted = 0
        num_unique_indices_expected = 0
        for x, t_counter in zip(xs, target_counter_list):
            (indices, offsets) = get_table_batched_offsets_from_dense(x, use_cpu=False)
            for _ in range(N):
                num_calls_expected = num_calls_expected + 1
                num_indices_expcted = num_indices_expcted + len(indices)
                cc(indices.int(), offsets.int())
                (
                    num_calls,
                    num_indices,
                    num_unique_indices,
                    num_unique_misses,
                    num_conflict_unique_miss,
                    num_conflict_miss,
                ) = cc.get_uvm_cache_stats().cpu()
                # Note num_unique_indices is cumulative stats.
                num_unique_indices_expected = num_unique_indices_expected + t_counter[0]
                self.assertEqual(num_calls, num_calls_expected)
                self.assertEqual(num_indices, num_indices_expcted)
                self.assertEqual(num_unique_indices, num_unique_indices_expected)
                self.assertEqual(num_unique_misses, t_counter[1])
                self.assertEqual(num_conflict_unique_miss, 0)
                self.assertEqual(num_conflict_miss, 0)

        T = 1  # for simplicity
        Ds = [D] * T
        Es = [E] * T
        cc1 = split_table_batched_embeddings_ops.IntNBitTableBatchedEmbeddingBagsCodegen(
            embedding_specs=[
                (
                    "",
                    E,
                    D,
                    SparseType.INT8,
                    split_table_batched_embeddings_ops.EmbeddingLocation.MANAGED_CACHING,
                )
                for (E, D) in zip(Es, Ds)
            ],
            device=torch.cuda.current_device(),
            gather_uvm_cache_stats=True,
            cache_sets=1,  # Only one set.
        )
        cc1.fill_random_weights()

        associativty = (
            split_table_batched_embeddings_ops.DEFAULT_ASSOC
        )  # 32 for NVidia / 64 for AMD.
        repetition = 17
        indices1 = torch.Tensor(
            [[list(range(0, associativty))] * repetition]
        ).cuda()  # 0, 1, ..., 31.
        indices2 = torch.Tensor(
            [[list(range(0, associativty + 1))] * repetition]
        ).cuda()  # 0, 1, ..., 31, 32.
        indices3 = torch.Tensor(
            [[list(range(0, associativty + 10))] * repetition]
        ).cuda()  # 0, 1, ..., 31, 32, ..., 41.

        # num_conflict_unique_miss, num_conflict_miss
        expected = [[0, 0], [1, 17], [10, 170]]

        for x, e in zip((indices1, indices2, indices3), expected):
            (indices, offsets) = get_table_batched_offsets_from_dense(x, use_cpu=False)
            for _ in range(N):
                cc1(indices.int(), offsets.int())
                (
                    _,
                    _,
                    _,
                    _,
                    num_conflict_unique_miss,
                    num_conflict_miss,
                ) = cc1.get_uvm_cache_stats().cpu()
                self.assertEqual(num_conflict_unique_miss, e[0])
                self.assertEqual(num_conflict_miss, e[1])
                cc1.reset_uvm_cache_stats()

    @given(
        T=st.integers(min_value=1, max_value=64),
        B=st.integers(min_value=1, max_value=64),
        max_L=st.integers(min_value=1, max_value=64),
        bounds_check_mode=st.sampled_from(
            [
                BoundsCheckMode.FATAL,
                BoundsCheckMode.WARNING,
                BoundsCheckMode.IGNORE,
            ]
        ),
        use_cpu=st.booleans()
        if (gpu_available and not TEST_WITH_ROCM)
        else st.just(False)
        if (gpu_available and TEST_WITH_ROCM)
        else st.just(True),
        weighted=st.booleans(),
        dtype=st.sampled_from(
            [
                torch.int64,
                torch.int32,
            ]
        ),
    )
    @settings(verbosity=Verbosity.verbose, max_examples=MAX_EXAMPLES, deadline=None)
    def test_bounds_check(
        self,
        T: int,
        B: int,
        max_L: int,
        bounds_check_mode: BoundsCheckMode,
        use_cpu: bool,
        weighted: bool,
        dtype: torch.dtype,
    ) -> None:
        rows_per_table = torch.tensor(
            np.random.randint(low=1, high=1000, size=(T,))
        ).long()
        Ls = np.random.randint(low=0, high=max_L, size=(T, B))
        indices = [
            np.random.randint(low=0, high=rows_per_table[t], size=Ls[t, b])
            for t in range(T)
            for b in range(B)
        ]
        indices = torch.tensor(np.concatenate(indices, axis=0)).to(dtype)
        weights = (
            torch.rand(indices.shape, dtype=torch.float, device=indices.device)
            if weighted
            else None
        )
        offsets = torch.tensor([0] + np.cumsum(Ls.flatten()).tolist()).to(dtype)
        warning = torch.tensor([0]).long()

        self.assertEqual(indices.numel(), np.sum(Ls).item())
        self.assertEqual(offsets[-1], np.sum(Ls).item())
        if not use_cpu:
            indices, offsets, rows_per_table, warning = (
                indices.cuda(),
                offsets.cuda(),
                rows_per_table.cuda(),
                warning.cuda(),
            )
            if weighted:
                # pyre-fixme[16]: `Optional` has no attribute `cuda`.
                weights = weights.cuda()
        indices_copy = indices.clone()
        offsets_copy = offsets.clone()
        torch.ops.fbgemm.bounds_check_indices(
            rows_per_table, indices, offsets, bounds_check_mode, warning, weights
        )
        # we don't modify when we are in-bounds.
        torch.testing.assert_close(indices_copy, indices)
        indices[:] = torch.iinfo(dtype).max
        if bounds_check_mode != BoundsCheckMode.FATAL:
            torch.ops.fbgemm.bounds_check_indices(
                rows_per_table, indices, offsets, bounds_check_mode, warning, weights
            )
            torch.testing.assert_close(indices, torch.zeros_like(indices))
            if bounds_check_mode == BoundsCheckMode.WARNING:
                self.assertEqual(warning.item(), indices.numel())
        else:
            if use_cpu and indices.numel():
                with self.assertRaises(RuntimeError):
                    torch.ops.fbgemm.bounds_check_indices(
                        rows_per_table,
                        indices,
                        offsets,
                        bounds_check_mode,
                        warning,
                        weights,
                    )
            # It would be nice to test the CUDA implementation of BoundsCheckMode==FATAL,
            # but the device assert kills the CUDA context and requires a process restart,
            # which is a bit inconvenient.

        # test offsets bound errors
        indices = indices_copy.clone()
        offsets = offsets_copy.clone()
        if offsets.numel() > 0:
            offsets[0] = -100
        if offsets.numel() > 1:
            offsets[-1] += 100
        if bounds_check_mode != BoundsCheckMode.FATAL:
            torch.ops.fbgemm.bounds_check_indices(
                rows_per_table, indices, offsets, bounds_check_mode, warning, weights
            )
            if offsets.numel() > 0:
                self.assertEqual(offsets[0].item(), 0)
            if offsets.numel() > 1:
                self.assertEqual(offsets[-1].item(), indices.numel())
            if bounds_check_mode == BoundsCheckMode.WARNING:
                # -1 because when we have 2 elements in offsets, we have only 1
                # warning for the pair.
                self.assertGreaterEqual(warning.item(), min(2, offsets.numel() - 1))
        else:
            if use_cpu and indices.numel():
                with self.assertRaises(RuntimeError):
                    torch.ops.fbgemm.bounds_check_indices(
                        rows_per_table,
                        indices,
                        offsets,
                        bounds_check_mode,
                        warning,
                        weights,
                    )

        # test offsets.size(0) ! = B * T + 1 case. Here we test with T >= 2 case.
        # If T == 1, we will always get the even division.
        if T >= 2:
            indices = indices_copy.clone()
            offsets = offsets_copy.clone()
            offsets = torch.cat(
                (
                    offsets,
                    torch.tensor(
                        [indices.numel()] * (T - 1),
                        dtype=offsets.dtype,
                        device=offsets.device,
                    ),
                ),
                dim=0,
            )
            with self.assertRaises(RuntimeError):
                torch.ops.fbgemm.bounds_check_indices(
                    rows_per_table,
                    indices,
                    offsets,
                    bounds_check_mode,
                    warning,
                    weights,
                )

        # test weights.size(0) != indices.size(0) case
        weights = torch.rand(
            (indices.size(0) + 1,), dtype=torch.float, device=indices.device
        )
        with self.assertRaises(RuntimeError):
            torch.ops.fbgemm.bounds_check_indices(
                rows_per_table,
                indices,
                offsets,
                bounds_check_mode,
                warning,
                weights,
            )

    def test_pickle(self) -> None:
        tensor_queue = torch.classes.fbgemm.TensorQueue(torch.empty(0))
        pickled = pickle.dumps(tensor_queue)
        unpickled = pickle.loads(pickled)  # noqa: F841

    @unittest.skipIf(*gpu_unavailable)
    def test_linearize_cache_indices(self) -> None:
        indices = torch.tensor(
            [10, 2, 3, 7, 1, 4, 5, 9, 2, 7, 6, 8, 5, 1, 0, 4],
            dtype=torch.int,
            device="cuda",
        )
        pruned_indices = torch.tensor(
            [10, -1, 3, 7, 1, 4, -1, 9, 2, -1, 6, 8, 5, 1, -1, 4],
            dtype=torch.int,
            device="cuda",
        )
        equal_offsets = torch.tensor([0, 4, 8, 12, 16], dtype=torch.int, device="cuda")
        varying_offsets = torch.tensor(
            [0, 1, 3, 6, 8, 10, 14, 15, 16], dtype=torch.int, device="cuda"
        )

        # Testing equal sized tables.
        cache_hash_size_cumsum_0 = torch.tensor([0, 12, 24, 36, 48]).cuda()
        linear_cache_indices_0 = torch.ops.fbgemm.linearize_cache_indices(
            cache_hash_size_cumsum_0, indices, equal_offsets
        )
        self.assertTrue(
            torch.equal(
                linear_cache_indices_0.cpu(),
                torch.tensor(
                    [10, 2, 3, 7, 13, 16, 17, 21, 26, 31, 30, 32, 41, 37, 36, 40],
                    dtype=torch.int,
                ),
            )
        )

        # Testing partially cached tables.
        cache_hash_size_cumsum_1 = torch.tensor([0, 12, -1, 24, 36]).cuda()
        linear_cache_indices_1 = torch.ops.fbgemm.linearize_cache_indices(
            cache_hash_size_cumsum_1, indices, equal_offsets
        )
        self.assertTrue(
            torch.equal(
                linear_cache_indices_1.cpu(),
                torch.tensor(
                    [10, 2, 3, 7, 13, 16, 17, 21, 36, 36, 36, 36, 29, 25, 24, 28],
                    dtype=torch.int,
                ),
            )
        )

        # Testing batched with varying pooling factor.
        cache_hash_size_cumsum_2 = torch.tensor([0, 12, -1, 24, 36]).cuda()
        linear_cache_indices_2 = torch.ops.fbgemm.linearize_cache_indices(
            cache_hash_size_cumsum_2, indices, varying_offsets
        )
        self.assertTrue(
            torch.equal(
                linear_cache_indices_2.cpu(),
                torch.tensor(
                    [10, 2, 3, 19, 13, 16, 17, 21, 36, 36, 36, 36, 36, 36, 24, 28],
                    dtype=torch.int,
                ),
            )
        )

        # Testing when multiple features share the same table.
        cache_hash_size_cumsum_3 = torch.tensor([0, 0, 12, 12, 24]).cuda()
        linear_cache_indices_3 = torch.ops.fbgemm.linearize_cache_indices(
            cache_hash_size_cumsum_3, indices, varying_offsets
        )
        self.assertTrue(
            torch.equal(
                linear_cache_indices_3.cpu(),
                torch.tensor(
                    [10, 2, 3, 7, 1, 4, 5, 9, 14, 19, 18, 20, 17, 13, 12, 16],
                    dtype=torch.int,
                ),
            )
        )

        # Testing equal sized tables + pruned indices
        cache_hash_size_cumsum_4 = torch.tensor([0, 12, 24, 36, 48]).cuda()
        linear_cache_indices_4 = torch.ops.fbgemm.linearize_cache_indices(
            cache_hash_size_cumsum_4, pruned_indices, equal_offsets
        )
        self.assertTrue(
            torch.equal(
                linear_cache_indices_4.cpu(),
                torch.tensor(
                    [10, 48, 3, 7, 13, 16, 48, 21, 26, 48, 30, 32, 41, 37, 48, 40],
                    dtype=torch.int,
                ),
            )
        )

        # Testing batched with varying pooling factor + pruned indices
        cache_hash_size_cumsum_5 = torch.tensor([0, 12, -1, 24, 36]).cuda()
        linear_cache_indices_5 = torch.ops.fbgemm.linearize_cache_indices(
            cache_hash_size_cumsum_5, pruned_indices, varying_offsets
        )
        self.assertTrue(
            torch.equal(
                linear_cache_indices_5.cpu(),
                torch.tensor(
                    [10, 36, 3, 19, 13, 16, 36, 21, 36, 36, 36, 36, 36, 36, 36, 28],
                    dtype=torch.int,
                ),
            )
        )

    @unittest.skipIf(*gpu_unavailable)
    def test_linearize_cache_indices_from_row_idx(self) -> None:
        update_row_indices = torch.tensor(
            [10, 2, 3, 7, 1, 4, 5, 9, 2, 7, 6, 8, 5, 1, 0, 4],
            dtype=torch.int,
            device="cuda",
        )
        update_table_indices = torch.tensor(
            [0, 0, 0, 0, 1, 1, 1, 1, 2, 2, 2, 2, 3, 3, 3, 3],
            dtype=torch.int,
            device="cuda",
        )
        varying_update_table_indices = torch.tensor(
            [0, 0, 0, 1, 1, 1, 1, 1, 2, 2, 2, 2, 2, 2, 3, 3],
            dtype=torch.int,
            device="cuda",
        )

        # Testing equal sized tables.
        cache_hash_size_cumsum_0 = torch.tensor([0, 12, 24, 36, 48]).cuda()
        linear_cache_indices_0 = torch.ops.fbgemm.linearize_cache_indices_from_row_idx(
            cache_hash_size_cumsum_0,
            update_table_indices,
            update_row_indices,
        )
        self.assertTrue(
            torch.equal(
                linear_cache_indices_0.cpu(),
                torch.tensor(
                    [10, 2, 3, 7, 13, 16, 17, 21, 26, 31, 30, 32, 41, 37, 36, 40],
                    dtype=torch.int,
                ),
            )
        )

        # Testing partially cached tables.
        cache_hash_size_cumsum_1 = torch.tensor([0, 12, -1, 24, 36]).cuda()
        linear_cache_indices_1 = torch.ops.fbgemm.linearize_cache_indices_from_row_idx(
            cache_hash_size_cumsum_1,
            update_table_indices,
            update_row_indices,
        )
        self.assertTrue(
            torch.equal(
                linear_cache_indices_1.cpu(),
                torch.tensor(
                    [10, 2, 3, 7, 13, 16, 17, 21, 36, 36, 36, 36, 29, 25, 24, 28],
                    dtype=torch.int,
                ),
            )
        )

        # Testing batched with varying pooling factor.
        cache_hash_size_cumsum_2 = torch.tensor([0, 12, -1, 24, 36]).cuda()
        linear_cache_indices_2 = torch.ops.fbgemm.linearize_cache_indices_from_row_idx(
            cache_hash_size_cumsum_2,
            varying_update_table_indices,
            update_row_indices,
        )
        self.assertTrue(
            torch.equal(
                linear_cache_indices_2.cpu(),
                torch.tensor(
                    [10, 2, 3, 19, 13, 16, 17, 21, 36, 36, 36, 36, 36, 36, 24, 28],
                    dtype=torch.int,
                ),
            )
        )

    @unittest.skipIf(*gpu_unavailable)
    @given(
        associativity=st.sampled_from(
            [1, split_table_batched_embeddings_ops.DEFAULT_ASSOC]
        ),
    )
    @settings(deadline=None)
    def test_lxu_cache_lookup(self, associativity: int) -> None:
        max_index: int = 8000
        # Use single cache set to avoid dealing with cache set hash algorithm.
        lxu_cache_state_gpu = (
            torch.arange(associativity, dtype=torch.int64).unsqueeze(0).cuda()
        )

        # Testing all miss.
        linear_cache_indices_0 = (
            torch.tensor([32, 33, 34, 35, 36, 100, 1000, 1725])
            if associativity <= 32
            else torch.tensor([64, 65, 66, 67, 68, 100, 1000, 1725])
        ).cuda()
        lxu_locations = torch.ops.fbgemm.lxu_cache_lookup(
            linear_cache_indices_0, lxu_cache_state_gpu, max_index
        )
        torch.testing.assert_close(
            lxu_locations,
            torch.full_like(lxu_locations, -1),
        )

        # Testing all hits.
        cache_indices_1 = torch.randint(0, associativity, (associativity,))
        linear_cache_indices_1 = cache_indices_1.cuda()
        lxu_locations = torch.ops.fbgemm.lxu_cache_lookup(
            linear_cache_indices_1, lxu_cache_state_gpu, max_index
        )
        torch.testing.assert_close(
            lxu_locations.cpu(),
            cache_indices_1.int(),
        )

        # Testing mixture.
        miss_cache_indices_0 = torch.randint(associativity, max_index // 2, (10,))
        hit_cache_indices_0 = torch.randint(0, associativity, (8,))
        miss_cache_indices_1 = torch.randint(max_index // 2, max_index, (16,))
        hit_cache_indices_1 = torch.randint(0, associativity, (8,))
        linear_cache_indices_2 = torch.cat(
            [
                miss_cache_indices_0,
                hit_cache_indices_0,
                miss_cache_indices_1,
                hit_cache_indices_1,
            ]
        ).cuda()
        lxu_locations = torch.ops.fbgemm.lxu_cache_lookup(
            linear_cache_indices_2, lxu_cache_state_gpu, max_index
        )

        expected_result = torch.cat(
            [
                torch.full_like(miss_cache_indices_0, -1),
                hit_cache_indices_0,
                torch.full_like(miss_cache_indices_1, -1),
                hit_cache_indices_1,
            ]
        ).int()
        torch.testing.assert_close(
            lxu_locations.cpu(),
            expected_result,
        )

    @unittest.skipIf(*gpu_unavailable)
    @given(
        T=st.integers(min_value=1, max_value=5),
        D=st.integers(min_value=2, max_value=64),
        log_E=st.integers(min_value=2, max_value=3),
        N=st.integers(min_value=0, max_value=50),
        weights_ty=st.sampled_from(
            [
                SparseType.FP32,
                SparseType.FP16,
                SparseType.INT8,
                SparseType.INT4,
                SparseType.INT2,
            ]
        ),
        output_dtype=st.sampled_from(
            [
                SparseType.FP32,
                SparseType.FP16,
                SparseType.INT8,
            ]
        ),
        use_cpu=st.booleans()
        if (gpu_available and not TEST_WITH_ROCM)
        else st.just(False)
        if (gpu_available and TEST_WITH_ROCM)
        else st.just(True),
        test_internal=st.booleans(),
    )
    @settings(verbosity=Verbosity.verbose, max_examples=MAX_EXAMPLES, deadline=None)
    def test_embedding_inplace_update(
        self,
        T: int,  # num of embedding tables
        D: int,  # embedding dim
        log_E: int,  # embedding table row number
        N: int,  # num of update rows per table
        weights_ty: SparseType,
        output_dtype: SparseType,
        use_cpu: bool,
        test_internal: bool,  # test with OSS op or internal customized op
    ) -> None:
        D_alignment = max(weights_ty.align_size(), output_dtype.align_size())
        D = round_up(D, D_alignment)
        Ds = [
            round_up(
                np.random.randint(low=int(max(0.25 * D, 1)), high=int(1.0 * D)),
                D_alignment,
            )
            for _ in range(T)
        ]
        E = int(10**log_E)
        Es = [np.random.randint(low=int(0.5 * E), high=int(2.0 * E)) for _ in range(T)]
        row_alignment = 1 if use_cpu else 16
        current_device = "cpu" if use_cpu else torch.cuda.current_device()
        location = (
            split_table_batched_embeddings_ops.EmbeddingLocation.HOST
            if use_cpu
            else split_table_batched_embeddings_ops.EmbeddingLocation.DEVICE
        )

        weights_ty_list = [weights_ty] * T
        # if open_source:
        #     test_internal = False
        test_internal = False

        # create two embedding bag op with random weights
        locations = [location] * T
        op = split_table_batched_embeddings_ops.IntNBitTableBatchedEmbeddingBagsCodegen(
            embedding_specs=[
                ("", E, D, W_TY, L)
                for (E, D, W_TY, L) in zip(Es, Ds, weights_ty_list, locations)
            ],
            output_dtype=output_dtype,
            device=current_device,
        )
        op.fill_random_weights()
        op_ref = (
            split_table_batched_embeddings_ops.IntNBitTableBatchedEmbeddingBagsCodegen(
                embedding_specs=[
                    ("", E, D, W_TY, L)
                    for (E, D, W_TY, L) in zip(Es, Ds, weights_ty_list, locations)
                ],
                output_dtype=output_dtype,
                device=current_device,
            )
        )
        op_ref.fill_random_weights()

        # randomly generate update table and row indices
        update_table_indices = []
        update_table_indices2 = []
        update_row_indices = []
        update_row_indices2 = []
        for t in range(T):
            n = np.random.randint(low=0, high=N) if N > 0 else 0
            if n == 0:
                continue
            update_table_indices.append(t)
            update_row_id_list = random.sample(range(Es[t]), n)
            update_row_indices.append(update_row_id_list)
            update_table_indices2.extend([t] * n)
            update_row_indices2.extend(update_row_id_list)

        # generate update tensor based on weights from "op_ref" embedding table
        update_weights_list = []
        ref_split_weights = op_ref.split_embedding_weights(split_scale_shifts=False)

        update_weight_size = sum(
            [
                rounded_row_size_in_bytes(
                    Ds[t],
                    weights_ty_list[t],
                    row_alignment,
                )
                for t in update_table_indices2
            ]
        )
        update_weights_tensor2 = torch.randint(
            low=0,
            high=255,
            size=(update_weight_size,),
            dtype=torch.uint8,
            device=current_device,
        )

        update_offsets = 0
        for i in range(len(update_table_indices)):
            table_idx = update_table_indices[i]
            (ref_weights, _) = ref_split_weights[table_idx]

            D_bytes = rounded_row_size_in_bytes(
                Ds[table_idx], weights_ty_list[table_idx], row_alignment
            )

            update_weights = []
            for row_idx in update_row_indices[i]:
                update_weights.append(ref_weights[row_idx].tolist())
                update_weights_tensor2[
                    update_offsets : update_offsets + D_bytes
                ] = ref_weights[row_idx]
                update_offsets += D_bytes

            update_weights_tensor = torch.tensor(
                update_weights,
                device=current_device,
                dtype=torch.uint8,
            )
            update_weights_list.append(update_weights_tensor)

        # run inplace update on "op" embedding table
        if not test_internal:
            # Test scatter_ based OSS solution
            op.embedding_inplace_update(
                update_table_indices,
                update_row_indices,
                update_weights_list,
            )
        else:
            # Test customized op
            op.embedding_inplace_update_internal(
                update_table_indices2,
                update_row_indices2,
                update_weights_tensor2,
            )

        # verify weights are equal with "op_ref" for the updated rows in "op"
        split_weights = op.split_embedding_weights(split_scale_shifts=False)
        for i in range(len(update_table_indices)):
            t = update_table_indices[i]
            for r in update_row_indices[i]:
                (weights, _) = split_weights[t]
                (ref_weights, _) = ref_split_weights[t]
                self.assertEqual(weights.size(), ref_weights.size())
                torch.testing.assert_close(
                    weights[r],
                    ref_weights[r],
                    rtol=1e-2,
                    atol=1e-2,
                    equal_nan=True,
                )

    @given(
        T=st.integers(min_value=1, max_value=5),
        D=st.integers(min_value=2, max_value=128),
        log_E=st.integers(min_value=2, max_value=3),
        weights_precision=st.sampled_from(
            [SparseType.FP16, SparseType.FP32, SparseType.INT8]
        ),
        mixed=st.booleans(),
        use_cache=st.booleans(),
        output_dtype=st.sampled_from([SparseType.FP32, SparseType.FP16]),
        num_indices_per_table=st.integers(min_value=1, max_value=5),
    )
    @settings(
        verbosity=Verbosity.verbose,
        max_examples=MAX_EXAMPLES,
        deadline=None,
    )
    def test_reset_embedding_weight_momentum(
        self,
        T: int,
        D: int,
        log_E: int,
        weights_precision: SparseType,
        mixed: bool,
        use_cache: bool,
        output_dtype: SparseType,
        num_indices_per_table: int,
    ) -> None:
        emb_op = (
            split_table_batched_embeddings_ops.SplitTableBatchedEmbeddingBagsCodegen
        )
        E = int(10**log_E)
        D = D * 4
        Ds: List[int] = []
        Es: List[int] = []
        if not mixed:
            Ds = [D] * T
            Es = [E] * T
        else:
            Ds = [
                round_up(np.random.randint(low=int(0.25 * D), high=int(1.0 * D)), 4)
                for _ in range(T)
            ]
            Es = [
                np.random.randint(low=int(0.5 * E), high=int(2.0 * E)) for _ in range(T)
            ]
        compute_device = split_table_batched_embeddings_ops.ComputeDevice.CUDA
        if use_cache:
            managed = [
                split_table_batched_embeddings_ops.EmbeddingLocation.MANAGED_CACHING
            ] * T
            if mixed:
                average_D = sum(Ds) // T
                for t, d in enumerate(Ds):
                    managed[t] = (
                        split_table_batched_embeddings_ops.EmbeddingLocation.DEVICE
                        if d < average_D
                        else managed[t]
                    )
        else:
            managed = [
                np.random.choice(
                    [
                        split_table_batched_embeddings_ops.EmbeddingLocation.DEVICE,
                        split_table_batched_embeddings_ops.EmbeddingLocation.MANAGED,
                    ]
                )
                for _ in range(T)
            ]
        optimizer = OptimType.EXACT_ROWWISE_ADAGRAD
        cc = emb_op(
            embedding_specs=[
                (E, D, M, compute_device) for (E, D, M) in zip(Es, Ds, managed)
            ],
            optimizer=optimizer,
            weights_precision=weights_precision,
            output_dtype=output_dtype,
        )

        pruned_indices: List[int] = []
        pruned_indices_offsets: List[int] = [0]
        logical_table_ids: List[int] = []
        buffer_ids: List[int] = []
        for i in range(len(Es)):
            indices = [
                np.random.randint(low=1, high=int(Es[i] - 2))
                for _ in range(num_indices_per_table)
            ]
            pruned_indices += indices
            pruned_indices_offsets.append(
                pruned_indices_offsets[i] + num_indices_per_table
            )
            logical_table_ids.append(i)
            buffer_ids.append(i)
        pruned_indices_tensor = to_device(
            torch.tensor(pruned_indices, dtype=torch.int64, requires_grad=False), False
        )
        pruned_indices_offsets_tensor = to_device(
            torch.tensor(
                pruned_indices_offsets, dtype=torch.int64, requires_grad=False
            ),
            False,
        )
        logical_table_ids_tensor = to_device(
            torch.tensor(logical_table_ids, dtype=torch.int32, requires_grad=False),
            False,
        )
        buffer_ids_tensor = to_device(
            torch.tensor(buffer_ids, dtype=torch.int32, requires_grad=False), False
        )

        momentum1: List[Tensor] = [
            s for (s,) in cc.split_optimizer_states()
        ]  # List[rows]
        weight: List[Tensor] = cc.split_embedding_weights()  # List[(rows, dim)]
        for t in range(T):
            momentum1[t].fill_(1)
            weight[t].fill_(1)

        def check_weight_momentum(v: int) -> None:
            for i in range(len(pruned_indices)):
                logical_id = i // num_indices_per_table
                table_momentum1 = momentum1[logical_id]
                table_weight = weight[logical_id]
                dim = Ds[logical_id]
                expected_row_momentum1 = to_device(
                    torch.tensor(v, dtype=torch.float32), False
                )
                expected_row_weight = to_device(
                    torch.tensor([v] * dim, dtype=weights_precision.as_dtype()),
                    False,
                )
                pruned_index = pruned_indices[i]
                row_weight = table_weight[pruned_index]
                if weights_precision == SparseType.INT8:
                    row_weight = row_weight[:-INT8_EMB_ROW_DIM_OFFSET]
                self.assertEqual(table_momentum1[pruned_index], expected_row_momentum1)
                torch.testing.assert_close(
                    row_weight,
                    expected_row_weight,
                    rtol=0,
                    atol=0,
                    equal_nan=True,
                )

        check_weight_momentum(1)

        cc.reset_embedding_weight_momentum(
            pruned_indices_tensor,
            pruned_indices_offsets_tensor,
            logical_table_ids_tensor,
            buffer_ids_tensor,
        )

        check_weight_momentum(0)


if __name__ == "__main__":
    unittest.main()<|MERGE_RESOLUTION|>--- conflicted
+++ resolved
@@ -157,17 +157,6 @@
                 np.random.randint(low=int(0.5 * E), high=int(2.0 * E)) for _ in range(T)
             ]
         compute_device = split_table_batched_embeddings_ops.ComputeDevice.CUDA
-<<<<<<< HEAD
-        # ROCm managed momory allocation is under development
-        if TEST_WITH_ROCM:
-            if use_cpu:
-                managed = [split_table_batched_embeddings_ops.EmbeddingLocation.HOST] * T
-                compute_device = split_table_batched_embeddings_ops.ComputeDevice.CPU
-            else:
-                managed = [
-                    split_table_batched_embeddings_ops.EmbeddingLocation.DEVICE
-                ] * T
-=======
         if use_cpu:
             managed = [split_table_batched_embeddings_ops.EmbeddingLocation.HOST] * T
             compute_device = split_table_batched_embeddings_ops.ComputeDevice.CPU
@@ -186,7 +175,6 @@
                         if d < average_D
                         else managed[t]
                     )
->>>>>>> a7ecc599
         else:
             if use_cpu:
                 managed = [split_table_batched_embeddings_ops.EmbeddingLocation.HOST] * T
@@ -862,13 +850,9 @@
                 SparseType.INT8,
                 # SparseType.INT4,
             ]
-<<<<<<< HEAD
-        ) if not TEST_WITH_ROCM else st.sampled_from(
-=======
         )
         if not TEST_WITH_ROCM
         else st.sampled_from(
->>>>>>> a7ecc599
             [
                 SparseType.FP16,
                 # The counterparts of __nv_bfloat16 and __nv_bfloat162 are not supported on ROCm
@@ -1376,10 +1360,6 @@
                 np.random.randint(low=int(0.5 * E), high=int(2.0 * E)) for _ in range(T)
             ]
         compute_device = split_table_batched_embeddings_ops.ComputeDevice.CUDA
-<<<<<<< HEAD
-        # ROCm managed momory allocation is under development
-        if TEST_WITH_ROCM:
-=======
         if use_cpu:
             managed = [split_table_batched_embeddings_ops.EmbeddingLocation.HOST] * T
             compute_device = split_table_batched_embeddings_ops.ComputeDevice.CPU
@@ -1387,7 +1367,6 @@
             # ROCm managed memory allocation is under development
             managed = [split_table_batched_embeddings_ops.EmbeddingLocation.DEVICE] * T
         elif use_cache:
->>>>>>> a7ecc599
             managed = [
                 split_table_batched_embeddings_ops.EmbeddingLocation.DEVICE
             ] * T
@@ -1740,10 +1719,6 @@
                 np.random.randint(low=int(0.5 * E), high=int(2.0 * E)) for _ in range(T)
             ]
         compute_device = split_table_batched_embeddings_ops.ComputeDevice.CUDA
-<<<<<<< HEAD
-        # ROCm managed momory allocation is under development
-        if TEST_WITH_ROCM:
-=======
         if use_cpu:
             managed = [split_table_batched_embeddings_ops.EmbeddingLocation.HOST] * T
             compute_device = split_table_batched_embeddings_ops.ComputeDevice.CPU
@@ -1751,7 +1726,6 @@
             # ROCm managed memory allocation is under development
             managed = [split_table_batched_embeddings_ops.EmbeddingLocation.DEVICE] * T
         elif use_cache:
->>>>>>> a7ecc599
             managed = [
                 split_table_batched_embeddings_ops.EmbeddingLocation.DEVICE
             ] * T
@@ -2571,10 +2545,6 @@
                 np.random.randint(low=int(0.5 * E), high=int(2.0 * E)) for _ in range(T)
             ]
         compute_device = split_table_batched_embeddings_ops.ComputeDevice.CUDA
-<<<<<<< HEAD
-        # ROCm managed momory allocation is under development
-        if TEST_WITH_ROCM:
-=======
         if use_cpu:
             managed = [split_table_batched_embeddings_ops.EmbeddingLocation.HOST] * T
             compute_device = split_table_batched_embeddings_ops.ComputeDevice.CPU
@@ -2582,24 +2552,15 @@
             # ROCm managed memory allocation is under development
             managed = [split_table_batched_embeddings_ops.EmbeddingLocation.DEVICE] * T
         else:
->>>>>>> a7ecc599
             managed = [
-                split_table_batched_embeddings_ops.EmbeddingLocation.DEVICE
-            ] * T
-        else:
-            if use_cpu:
-                managed = [split_table_batched_embeddings_ops.EmbeddingLocation.HOST] * T
-                compute_device = split_table_batched_embeddings_ops.ComputeDevice.CPU
-            else:
-                managed = [
-                    np.random.choice(
-                        [
-                            split_table_batched_embeddings_ops.EmbeddingLocation.DEVICE,
-                            split_table_batched_embeddings_ops.EmbeddingLocation.MANAGED,
-                        ]
-                    )
-                    for _ in range(T)
-                ]
+                np.random.choice(
+                    [
+                        split_table_batched_embeddings_ops.EmbeddingLocation.DEVICE,
+                        split_table_batched_embeddings_ops.EmbeddingLocation.MANAGED,
+                    ]
+                )
+                for _ in range(T)
+            ]
         if do_pooling:
             bs = [
                 to_device(torch.nn.EmbeddingBag(E, D, mode=mode, sparse=True), use_cpu)
