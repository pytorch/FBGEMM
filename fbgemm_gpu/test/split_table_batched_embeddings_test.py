#!/usr/bin/env python3

# pyre-ignore-all-errors[56]

# Copyright (c) Meta Platforms, Inc. and affiliates.
# All rights reserved.
# This source code is licensed under the BSD-style license found in the
# LICENSE file in the root directory of this source tree.

import copy

import pickle
import random
import unittest
from typing import List, Optional

import fbgemm_gpu
import fbgemm_gpu.split_table_batched_embeddings_ops as split_table_batched_embeddings_ops
import hypothesis.strategies as st
import numpy as np
import torch
from fbgemm_gpu.split_embedding_configs import FP8QuantizationConfig
from fbgemm_gpu.split_embedding_utils import (
    b_indices,
    fake_quantize_embs,
    generate_requests,
    get_table_batched_offsets_from_dense,
    quantize_embs,
    round_up,
    to_device,
)
from fbgemm_gpu.split_table_batched_embeddings_ops import (
    BoundsCheckMode,
    INT8_EMB_ROW_DIM_OFFSET,
    OptimType,
    RecordCacheMetrics,
    rounded_row_size_in_bytes,
    SparseType,
    WeightDecayMode,
)
from hypothesis import assume, given, HealthCheck, settings, Verbosity
from hypothesis.strategies import composite
from torch import Tensor

# pyre-fixme[16]: Module `fbgemm_gpu` has no attribute `open_source`.
open_source: bool = getattr(fbgemm_gpu, "open_source", False)

if open_source:
    # pyre-ignore[21]
    from test_utils import gpu_available, gpu_unavailable, TEST_WITH_ROCM, skipIfRocm
else:
    from fbgemm_gpu.test.test_utils import (
        gpu_available,
        gpu_unavailable,
        TEST_WITH_ROCM,
    )


MAX_EXAMPLES = 40

# For long running tests reduce the number of iterations to reduce timeout errors.
MAX_EXAMPLES_LONG_RUNNING = 15


@composite
# pyre-ignore
def get_nbit_weights_ty(draw) -> Optional[SparseType]:
    """
    Returns None if mixed weights ty should be used, otherwise, returns specific SparseType.
    """
    mixed_weights_ty = draw(st.booleans())
    if mixed_weights_ty:
        return None
    return draw(
        st.sampled_from(
            [
                SparseType.FP32,
                SparseType.FP16,
                SparseType.FP8,
                SparseType.INT8,
                SparseType.INT4,
                SparseType.INT2,
            ]
        )
    )


class SplitTableBatchedEmbeddingsTest(unittest.TestCase):
    def execute_forward_(
        self,
        T: int,
        D: int,
        B: int,
        log_E: int,
        L: int,
        weights_precision: SparseType,
        weighted: bool,
        mixed: bool,
        use_cache: bool,
        cache_algorithm: split_table_batched_embeddings_ops.CacheAlgorithm,
        pooling_mode: split_table_batched_embeddings_ops.PoolingMode,
        use_cpu: bool,
        output_dtype: SparseType,
    ) -> None:
        # NOTE: cache is not applicable to CPU version.
        assume(not use_cpu or not use_cache)
        # NOTE: limit (T * B * L * D) to avoid timeout for CPU version!
        assume(not use_cpu or T * B * L * D <= 2048)
        # NOTE: CPU does not support FP16.
        assume(not (use_cpu and weights_precision == SparseType.FP16))

        # NOTE: weighted operation can be done only for SUM.
        assume(
            pooling_mode == split_table_batched_embeddings_ops.PoolingMode.SUM
            or not weighted
        )
        # NOTE: No bag ops only work on GPUs, no mixed
        assume(
            not use_cpu
            or pooling_mode != split_table_batched_embeddings_ops.PoolingMode.NONE
        )
        assume(
            not mixed
            or pooling_mode != split_table_batched_embeddings_ops.PoolingMode.NONE
        )

        emb_op = (
            split_table_batched_embeddings_ops.SplitTableBatchedEmbeddingBagsCodegen
        )
        if pooling_mode == split_table_batched_embeddings_ops.PoolingMode.SUM:
            mode = "sum"
            do_pooling = True
        elif pooling_mode == split_table_batched_embeddings_ops.PoolingMode.MEAN:
            mode = "mean"
            do_pooling = True
        elif pooling_mode == split_table_batched_embeddings_ops.PoolingMode.NONE:
            mode = "sum"
            do_pooling = False
        else:
            # This proves that we have exhaustively checked all PoolingModes
            raise RuntimeError("Unknown PoolingMode!")

        E = int(10**log_E)
        if use_cpu:
            D = (D + 15) // 16 * 4
        else:
            D = D * 4
        if not mixed:
            Ds = [D] * T
            Es = [E] * T
        else:
            Ds = [
                round_up(np.random.randint(low=int(0.25 * D), high=int(1.0 * D)), 4)
                for _ in range(T)
            ]
            Es = [
                np.random.randint(low=int(0.5 * E), high=int(2.0 * E)) for _ in range(T)
            ]
        compute_device = split_table_batched_embeddings_ops.ComputeDevice.CUDA
        if TEST_WITH_ROCM:
            if use_cpu:
                managed = [split_table_batched_embeddings_ops.EmbeddingLocation.HOST] * T
                compute_device = split_table_batched_embeddings_ops.ComputeDevice.CPU
            else:
                managed = [
                        split_table_batched_embeddings_ops.EmbeddingLocation.DEVICE
                    ] * T
        else:
            if use_cpu:
                managed = [split_table_batched_embeddings_ops.EmbeddingLocation.HOST] * T
                compute_device = split_table_batched_embeddings_ops.ComputeDevice.CPU
            elif use_cache:
                managed = [
                    split_table_batched_embeddings_ops.EmbeddingLocation.MANAGED_CACHING
                ] * T
                if mixed:
                    average_D = sum(Ds) // T
                    for t, d in enumerate(Ds):
                        managed[t] = (
                            split_table_batched_embeddings_ops.EmbeddingLocation.DEVICE
                            if d < average_D
                            else managed[t]
                        )
            else:
                managed = [
                    np.random.choice(
                        [
                            split_table_batched_embeddings_ops.EmbeddingLocation.DEVICE,
                            split_table_batched_embeddings_ops.EmbeddingLocation.MANAGED,
                            # NOTE: since we only implement GPU kernel with device location, comment out others here
                        ]
                    )
                    for _ in range(T)
                ]
        if do_pooling:
            bs = [
                to_device(torch.nn.EmbeddingBag(E, D, mode=mode, sparse=True), use_cpu)
                for (E, D) in zip(Es, Ds)
            ]
        else:
            bs = [
                to_device(torch.nn.Embedding(E, D, sparse=True), use_cpu)
                for (E, D) in zip(Es, Ds)
            ]
        if weights_precision == SparseType.INT8:
            for t in range(T):
                bs[t].weight.data.copy_(
                    torch.ops.fbgemm.Fused8BitRowwiseQuantizedToFloat(
                        torch.ops.fbgemm.FloatToFused8BitRowwiseQuantized(
                            bs[t].weight.data
                        )
                    )
                )

        if weights_precision == SparseType.FP16:
            bs = [b.half() for b in bs]

        xs = [to_device(torch.randint(low=0, high=e, size=(B, L)), use_cpu) for e in Es]
        xws = [to_device(torch.randn(size=(B, L)), use_cpu) for _ in range(T)]
        xws_acc_type = copy.deepcopy(xws)

        if weights_precision == SparseType.FP16:
            xws = [xw.half() for xw in xws]

        fs = (
            [
                b_indices(b, x, use_cpu=use_cpu, do_pooling=do_pooling)
                for (b, x) in zip(bs, xs)
            ]
            if not weighted
            else [
                b_indices(
                    b,
                    x,
                    per_sample_weights=xw.view(-1),
                    use_cpu=use_cpu,
                    do_pooling=do_pooling,
                )
                for (b, x, xw) in zip(bs, xs, xws)
            ]
        )
        if do_pooling:
            f = torch.cat([f.view(B, -1) for f in fs], dim=1)
        else:
            f = torch.cat(fs, dim=0).view(-1, D)

        cc = emb_op(
            embedding_specs=[
                (
                    E,
                    D,
                    split_table_batched_embeddings_ops.EmbeddingLocation(M),
                    compute_device,
                )
                for (E, D, M) in zip(Es, Ds, managed)
            ],
            weights_precision=weights_precision,
            optimizer=OptimType.EXACT_SGD,
            learning_rate=0.05,
            cache_algorithm=cache_algorithm,
            pooling_mode=pooling_mode,
            output_dtype=output_dtype,
        )
        # NOTE: test TorchScript-compatible!
        cc = torch.jit.script(cc)

        for t in range(T):
            cc.split_embedding_weights()[t].data.copy_(
                bs[t].weight
                if weights_precision != SparseType.INT8
                else torch.ops.fbgemm.FloatToFused8BitRowwiseQuantized(bs[t].weight)
            )

        x = torch.cat([x.view(1, B, L) for x in xs], dim=0)
        xw = torch.cat([xw.view(1, B, L) for xw in xws_acc_type], dim=0)

        (indices, offsets) = get_table_batched_offsets_from_dense(x, use_cpu)
        fc2 = (
            cc(indices, offsets)
            if not weighted
            else cc(indices, offsets, to_device(xw.contiguous().view(-1), use_cpu))
        )
        tolerance = (
            1.0e-5
            if weights_precision == SparseType.FP32 and output_dtype == SparseType.FP32
            else 8.0e-3
        )
        torch.testing.assert_close(
            fc2.float(),
            f.float(),
            atol=tolerance,
            rtol=tolerance,
        )

    def test_forward_cpu_int8(
        self,
    ) -> None:
        weights_precision = SparseType.INT8
        use_cpu = True
        T = random.randint(1, 10)
        D = random.randint(2, min(256, int(2048 / T)))
        B = random.randint(1, min(128, int(2048 / T / D)))
        L = random.randint(0, min(20, int(2048 / T / D / B)))
        log_E = random.randint(3, 5)

        use_cache = False
        # cache_algorithm is don't care as we don't use cache.
        cache_algorithm = split_table_batched_embeddings_ops.CacheAlgorithm.LRU

        pooling_mode = random.choice(
            [
                split_table_batched_embeddings_ops.PoolingMode.SUM,
                split_table_batched_embeddings_ops.PoolingMode.MEAN,
            ]
        )
        mixed = False
        if pooling_mode == split_table_batched_embeddings_ops.PoolingMode.SUM:
            weighted = random.choice([True, False])
        else:
            weighted = False
        self.execute_forward_(
            T,
            D,
            B,
            log_E,
            L,
            weights_precision,
            weighted,
            mixed,
            use_cache,
            cache_algorithm,
            pooling_mode,
            use_cpu,
            SparseType.FP32,
        )

    def test_forward_cpu_fp32(
        self,
    ) -> None:
        weights_precision = SparseType.FP32
        use_cpu = True
        T = random.randint(1, 10)
        D = random.randint(2, min(256, int(2048 / T)))
        B = random.randint(1, min(128, int(2048 / T / D)))
        L = random.randint(0, min(20, int(2048 / T / D / B)))
        log_E = random.randint(3, 5)

        use_cache = False
        # cache_algorithm is don't care as we don't use cache.
        cache_algorithm = split_table_batched_embeddings_ops.CacheAlgorithm.LRU

        pooling_mode = random.choice(
            [
                split_table_batched_embeddings_ops.PoolingMode.SUM,
                split_table_batched_embeddings_ops.PoolingMode.MEAN,
            ]
        )
        mixed = False
        if pooling_mode == split_table_batched_embeddings_ops.PoolingMode.SUM:
            weighted = random.choice([True, False])
        else:
            weighted = False
        self.execute_forward_(
            T,
            D,
            B,
            log_E,
            L,
            weights_precision,
            weighted,
            mixed,
            use_cache,
            cache_algorithm,
            pooling_mode,
            use_cpu,
            SparseType.FP32,
        )

    @unittest.skipIf(*gpu_unavailable)
    def test_forward_gpu_no_cache_int8(
        self,
    ) -> None:
        weights_precision = SparseType.INT8
        use_cpu = False
        T = random.randint(1, 10)
        D = random.randint(2, 256)
        B = random.randint(1, 128)
        L = random.randint(0, 20)
        log_E = random.randint(3, 5)

        use_cache = False
        # cache_algorithm is don't care as we don't use cache.
        cache_algorithm = split_table_batched_embeddings_ops.CacheAlgorithm.LRU

        pooling_mode = random.choice(
            [
                split_table_batched_embeddings_ops.PoolingMode.SUM,
                split_table_batched_embeddings_ops.PoolingMode.MEAN,
                split_table_batched_embeddings_ops.PoolingMode.NONE,
            ]
        )
        if pooling_mode == split_table_batched_embeddings_ops.PoolingMode.NONE:
            mixed = False
        else:
            mixed = random.choice([True, False])
        if pooling_mode == split_table_batched_embeddings_ops.PoolingMode.SUM:
            weighted = random.choice([True, False])
        else:
            weighted = False
        self.execute_forward_(
            T,
            D,
            B,
            log_E,
            L,
            weights_precision,
            weighted,
            mixed,
            use_cache,
            cache_algorithm,
            pooling_mode,
            use_cpu,
            SparseType.FP32,
        )

    @unittest.skipIf(*gpu_unavailable)
    def test_forward_gpu_no_cache_fp16(
        self,
    ) -> None:
        weights_precision = SparseType.FP16
        use_cpu = False
        T = random.randint(1, 10)
        D = random.randint(2, 256)
        B = random.randint(1, 128)
        L = random.randint(0, 20)
        log_E = random.randint(3, 5)

        use_cache = False
        # cache_algorithm is don't care as we don't use cache.
        cache_algorithm = split_table_batched_embeddings_ops.CacheAlgorithm.LRU

        pooling_mode = random.choice(
            [
                split_table_batched_embeddings_ops.PoolingMode.SUM,
                split_table_batched_embeddings_ops.PoolingMode.MEAN,
                split_table_batched_embeddings_ops.PoolingMode.NONE,
            ]
        )
        if pooling_mode == split_table_batched_embeddings_ops.PoolingMode.NONE:
            mixed = False
        else:
            mixed = random.choice([True, False])
        if pooling_mode == split_table_batched_embeddings_ops.PoolingMode.SUM:
            weighted = random.choice([True, False])
        else:
            weighted = False
        self.execute_forward_(
            T,
            D,
            B,
            log_E,
            L,
            weights_precision,
            weighted,
            mixed,
            use_cache,
            cache_algorithm,
            pooling_mode,
            use_cpu,
            SparseType.FP32,
        )

    @unittest.skipIf(*gpu_unavailable)
    def test_forward_gpu_no_cache_fp32(
        self,
    ) -> None:
        weights_precision = SparseType.FP32
        use_cpu = False
        T = random.randint(1, 10)
        D = random.randint(2, 256)
        B = random.randint(1, 128)
        L = random.randint(0, 20)
        log_E = random.randint(3, 5)

        use_cache = False
        # cache_algorithm is don't care as we don't use cache.
        cache_algorithm = split_table_batched_embeddings_ops.CacheAlgorithm.LRU

        pooling_mode = random.choice(
            [
                split_table_batched_embeddings_ops.PoolingMode.SUM,
                split_table_batched_embeddings_ops.PoolingMode.MEAN,
                split_table_batched_embeddings_ops.PoolingMode.NONE,
            ]
        )
        if pooling_mode == split_table_batched_embeddings_ops.PoolingMode.NONE:
            mixed = False
        else:
            mixed = random.choice([True, False])
        if pooling_mode == split_table_batched_embeddings_ops.PoolingMode.SUM:
            weighted = random.choice([True, False])
        else:
            weighted = False
        self.execute_forward_(
            T,
            D,
            B,
            log_E,
            L,
            weights_precision,
            weighted,
            mixed,
            use_cache,
            cache_algorithm,
            pooling_mode,
            use_cpu,
            SparseType.FP32,
        )

    @unittest.skipIf(*gpu_unavailable)
    @given(
        cache_algorithm=st.sampled_from(
            split_table_batched_embeddings_ops.CacheAlgorithm
        ),
    )
    @settings(
        verbosity=Verbosity.verbose,
        max_examples=MAX_EXAMPLES_LONG_RUNNING,
        deadline=None,
        suppress_health_check=[HealthCheck.filter_too_much, HealthCheck.data_too_large],
    )
    def test_forward_gpu_uvm_cache_int8(
        self,
        cache_algorithm: split_table_batched_embeddings_ops.CacheAlgorithm,
    ) -> None:
        weights_precision = SparseType.INT8
        use_cpu = False
        T = random.randint(1, 10)
        D = random.randint(2, 256)
        B = random.randint(1, 128)
        L = random.randint(0, 20)
        log_E = random.randint(3, 5)

        use_cache = True

        pooling_mode = random.choice(
            [
                split_table_batched_embeddings_ops.PoolingMode.SUM,
                split_table_batched_embeddings_ops.PoolingMode.MEAN,
                split_table_batched_embeddings_ops.PoolingMode.NONE,
            ]
        )
        output_dtype = random.choice(
            [
                SparseType.FP32,
                SparseType.FP16,
            ]
        )
        if pooling_mode == split_table_batched_embeddings_ops.PoolingMode.NONE:
            mixed = False
        else:
            mixed = random.choice([True, False])
        if pooling_mode == split_table_batched_embeddings_ops.PoolingMode.SUM:
            weighted = random.choice([True, False])
        else:
            weighted = False
        self.execute_forward_(
            T,
            D,
            B,
            log_E,
            L,
            weights_precision,
            weighted,
            mixed,
            use_cache,
            cache_algorithm,
            pooling_mode,
            use_cpu,
            output_dtype,
        )

    @unittest.skipIf(*gpu_unavailable)
    @given(
        cache_algorithm=st.sampled_from(
            split_table_batched_embeddings_ops.CacheAlgorithm
        ),
    )
    @settings(
        verbosity=Verbosity.verbose,
        max_examples=MAX_EXAMPLES_LONG_RUNNING,
        deadline=None,
        suppress_health_check=[HealthCheck.filter_too_much, HealthCheck.data_too_large],
    )
    def test_forward_gpu_uvm_cache_fp16(
        self,
        cache_algorithm: split_table_batched_embeddings_ops.CacheAlgorithm,
    ) -> None:
        weights_precision = SparseType.FP16
        use_cpu = False
        T = random.randint(1, 10)
        D = random.randint(2, 256)
        B = random.randint(1, 128)
        L = random.randint(0, 20)
        log_E = random.randint(3, 5)

        use_cache = True

        pooling_mode = random.choice(
            [
                split_table_batched_embeddings_ops.PoolingMode.SUM,
                split_table_batched_embeddings_ops.PoolingMode.MEAN,
                split_table_batched_embeddings_ops.PoolingMode.NONE,
            ]
        )
        output_dtype = random.choice(
            [
                SparseType.FP32,
                SparseType.FP16,
            ]
        )
        if pooling_mode == split_table_batched_embeddings_ops.PoolingMode.NONE:
            mixed = False
        else:
            mixed = random.choice([True, False])
        if pooling_mode == split_table_batched_embeddings_ops.PoolingMode.SUM:
            weighted = random.choice([True, False])
        else:
            weighted = False

        self.execute_forward_(
            T,
            D,
            B,
            log_E,
            L,
            weights_precision,
            weighted,
            mixed,
            use_cache,
            cache_algorithm,
            pooling_mode,
            use_cpu,
            output_dtype,
        )

    @unittest.skipIf(*gpu_unavailable)
    @given(
        cache_algorithm=st.sampled_from(
            split_table_batched_embeddings_ops.CacheAlgorithm
        ),
    )
    @settings(
        verbosity=Verbosity.verbose,
        max_examples=MAX_EXAMPLES_LONG_RUNNING,
        deadline=None,
        suppress_health_check=[HealthCheck.filter_too_much, HealthCheck.data_too_large],
    )
    def test_forward_gpu_uvm_cache_fp32(
        self,
        cache_algorithm: split_table_batched_embeddings_ops.CacheAlgorithm,
    ) -> None:
        weights_precision = SparseType.FP32
        use_cpu = False
        T = random.randint(1, 10)
        D = random.randint(2, 256)
        B = random.randint(1, 128)
        L = random.randint(0, 20)
        log_E = random.randint(3, 5)

        use_cache = True

        pooling_mode = random.choice(
            [
                split_table_batched_embeddings_ops.PoolingMode.SUM,
                split_table_batched_embeddings_ops.PoolingMode.MEAN,
                split_table_batched_embeddings_ops.PoolingMode.NONE,
            ]
        )
        output_dtype = random.choice(
            [
                SparseType.FP32,
                SparseType.FP16,
            ]
        )
        if pooling_mode == split_table_batched_embeddings_ops.PoolingMode.NONE:
            mixed = False
        else:
            mixed = random.choice([True, False])
        if pooling_mode == split_table_batched_embeddings_ops.PoolingMode.SUM:
            weighted = random.choice([True, False])
        else:
            weighted = False
        self.execute_forward_(
            T,
            D,
            B,
            log_E,
            L,
            weights_precision,
            weighted,
            mixed,
            use_cache,
            cache_algorithm,
            pooling_mode,
            use_cpu,
            output_dtype,
        )

    @unittest.skipIf(*gpu_unavailable)
    @given(
        T=st.integers(min_value=1, max_value=10),
        D=st.integers(min_value=2, max_value=128),
        B=st.integers(min_value=1, max_value=128),
        log_E=st.integers(min_value=3, max_value=5),
        L=st.integers(min_value=0, max_value=20),
        # FIXME: switch to
        # output_dtype=st.sampled_from([SparseType.FP16, SparseType.INT8]),
        # after v0/v2 is landed.
        output_dtype=st.sampled_from([SparseType.FP32]),
    )
    @settings(
        verbosity=Verbosity.verbose,
        max_examples=MAX_EXAMPLES_LONG_RUNNING,
        deadline=None,
        suppress_health_check=[HealthCheck.filter_too_much],
    )
    def test_forward_fused_pooled_emb_quant(
        self,
        T: int,
        D: int,
        B: int,
        log_E: int,
        L: int,
        output_dtype: SparseType,
    ) -> None:
        Ds = [
            round_up(np.random.randint(low=int(max(0.25 * D, 1)), high=int(1.0 * D)), 4)
            for _ in range(T)
        ]
        E = int(10**log_E)
        Es = [np.random.randint(low=int(0.5 * E), high=int(2.0 * E)) for _ in range(T)]

        op = split_table_batched_embeddings_ops.SplitTableBatchedEmbeddingBagsCodegen(
            embedding_specs=[
                (
                    E,
                    D,
                    split_table_batched_embeddings_ops.EmbeddingLocation.DEVICE,
                    split_table_batched_embeddings_ops.ComputeDevice.CUDA,
                )
                for (E, D) in zip(Es, Ds)
            ],
            output_dtype=output_dtype,
            # pyre-fixme[6]: For 3rd param expected `Optional[device]` but got `int`.
            device=torch.cuda.current_device(),
        )
        op_ref = split_table_batched_embeddings_ops.SplitTableBatchedEmbeddingBagsCodegen(
            embedding_specs=[
                (
                    E,
                    D,
                    split_table_batched_embeddings_ops.EmbeddingLocation.DEVICE,
                    split_table_batched_embeddings_ops.ComputeDevice.CUDA,
                )
                for (E, D) in zip(Es, Ds)
            ],
            output_dtype=SparseType.FP32,
            # pyre-fixme[6]: For 3rd param expected `Optional[device]` but got
            #  `int`.
            device=torch.cuda.current_device(),
        )
        # sync weights between two ops
        split_weights = op.split_embedding_weights()
        ref_split_weights = op_ref.split_embedding_weights()
        for t in range(T):
            split_weights[t].data.copy_(ref_split_weights[t])

        requests = generate_requests(2, B, T, L, min(Es), reuse=0.1)

        for indices, offsets, _ in requests:
            lowp_pooled_output = op(
                indices=indices,
                offsets=offsets,
            )
            fp32_pooled_output = op_ref(
                indices=indices,
                offsets=offsets,
            )
            lowp_pooled_emb_split = [
                d + 8 if output_dtype == SparseType.INT8 else d for d in op.dims
            ]
            lowp_pooled_output_per_table = torch.split(
                lowp_pooled_output, lowp_pooled_emb_split, dim=1
            )
            deq_lowp_pooled_output_per_table = [
                torch.ops.fbgemm.Fused8BitRowwiseQuantizedToFloat(t.contiguous())
                if output_dtype == SparseType.INT8
                else t.float()
                for t in lowp_pooled_output_per_table
            ]
            fp32_pooled_output_per_table = torch.split(
                fp32_pooled_output, op.dims, dim=1
            )
            dq_fp32_pooled_output_per_table = [
                torch.ops.fbgemm.Fused8BitRowwiseQuantizedToFloat(
                    torch.ops.fbgemm.FloatToFused8BitRowwiseQuantized(
                        t.contiguous()
                    ).contiguous()
                )
                if output_dtype == SparseType.INT8
                else t.half().float()
                for t in fp32_pooled_output_per_table
            ]
            cat_deq_lowp_pooled_output = torch.cat(
                deq_lowp_pooled_output_per_table, dim=1
            )
            cat_dq_fp32_pooled_output = torch.cat(
                dq_fp32_pooled_output_per_table, dim=1
            )
            torch.testing.assert_close(
                cat_deq_lowp_pooled_output, cat_dq_fp32_pooled_output
            )

    @unittest.skipIf(*gpu_unavailable)
    @given(
        T=st.integers(min_value=1, max_value=10),
        D=st.integers(min_value=2, max_value=128),
        B=st.integers(min_value=1, max_value=128),
        log_E=st.integers(min_value=3, max_value=5),
        L=st.integers(min_value=0, max_value=20),
        weights_ty=st.sampled_from(
            [
                SparseType.FP32,
                SparseType.FP16,
                SparseType.INT8,
                SparseType.INT4,
                # FIXME: INT2 caused big numerical error for this test
                # SparseType.INT2,
            ]
        ),
        output_dtype=st.sampled_from(
            [
                SparseType.FP16,
                SparseType.INT8,
                # SparseType.INT4,
            ]
        ),
    )
    @settings(
        verbosity=Verbosity.verbose,
        max_examples=MAX_EXAMPLES_LONG_RUNNING,
        deadline=None,
        suppress_health_check=[HealthCheck.filter_too_much],
    )
    def test_nbit_forward_fused_pooled_emb_quant(
        self,
        T: int,
        D: int,
        B: int,
        log_E: int,
        L: int,
        weights_ty: SparseType,
        output_dtype: SparseType,
    ) -> None:
        D_alignment = max(weights_ty.align_size() for t in range(T))
        D_alignment = max(D_alignment, output_dtype.align_size())
        D = round_up(D, D_alignment)

        Ds = [
            round_up(
                np.random.randint(low=int(max(0.25 * D, 1)), high=int(1.0 * D)),
                D_alignment,
            )
            for _ in range(T)
        ]
        Ds = [D] * T
        E = int(10**log_E)
        Es = [np.random.randint(low=int(0.5 * E), high=int(2.0 * E)) for _ in range(T)]

        weights_ty_list = [weights_ty] * T
        managed = [split_table_batched_embeddings_ops.EmbeddingLocation.DEVICE] * T
        op = split_table_batched_embeddings_ops.IntNBitTableBatchedEmbeddingBagsCodegen(
            embedding_specs=[
                (
                    "",
                    E,
                    D,
                    W_TY,
                    split_table_batched_embeddings_ops.EmbeddingLocation(M),
                )
                for (E, D, M, W_TY) in zip(Es, Ds, managed, weights_ty_list)
            ],
            output_dtype=output_dtype,
            device=torch.cuda.current_device(),
        )
        # Initialize the random weights for int nbit table split embedding bag
        op.fill_random_weights()

        op_ref = (
            split_table_batched_embeddings_ops.IntNBitTableBatchedEmbeddingBagsCodegen(
                embedding_specs=[
                    (
                        "",
                        E,
                        D,
                        W_TY,
                        split_table_batched_embeddings_ops.EmbeddingLocation(M),
                    )
                    for (E, D, M, W_TY) in zip(Es, Ds, managed, weights_ty_list)
                ],
                output_dtype=SparseType.FP32,
                device=torch.cuda.current_device(),
            )
        )
        # Initialize the random weights for int nbit table split embedding bag
        op_ref.fill_random_weights()

        # sync weights between two ops
        split_weights = op.split_embedding_weights()
        ref_split_weights = op_ref.split_embedding_weights()
        for t in range(T):
            (weights, scale_shift) = split_weights[t]
            (ref_weights, ref_scale_shift) = ref_split_weights[t]
            self.assertEqual(weights.size(), ref_weights.size())
            element_size = weights_ty_list[t].bit_rate() / 8.0
            rand_tensor = torch.rand(
                ref_weights.shape[0], int(ref_weights.shape[1] / element_size)
            )
            rand_weights, rand_scale_shift = quantize_embs(
                rand_tensor, weights_ty_list[t]
            )
            ref_weights.copy_(rand_weights)
            weights.copy_(ref_weights)
            if rand_scale_shift is not None:
                self.assertIsNotNone(scale_shift)
                self.assertIsNotNone(ref_scale_shift)
                ref_scale_shift.copy_(rand_scale_shift)
                scale_shift.copy_(ref_scale_shift)

        requests = generate_requests(1, B, T, L, min(Es), reuse=0.1)
        for indices, offsets, _ in requests:
            lowp_pooled_output = op(
                indices=indices.int(),
                offsets=offsets.int(),
            )
            fp32_pooled_output = op_ref(
                indices=indices.int(),
                offsets=offsets.int(),
            )
            lowp_pooled_emb_split = [
                d + 8 if output_dtype == SparseType.INT8 else d for d in Ds
            ]
            lowp_pooled_output_per_table = torch.split(
                lowp_pooled_output, lowp_pooled_emb_split, dim=1
            )
            deq_lowp_pooled_output_per_table = [
                torch.ops.fbgemm.Fused8BitRowwiseQuantizedToFloat(t.contiguous())
                if output_dtype == SparseType.INT8
                else t.float()
                for t in lowp_pooled_output_per_table
            ]
            fp32_pooled_output_per_table = torch.split(fp32_pooled_output, Ds, dim=1)
            dq_fp32_pooled_output_per_table = [
                torch.ops.fbgemm.Fused8BitRowwiseQuantizedToFloat(
                    torch.ops.fbgemm.FloatToFused8BitRowwiseQuantized(
                        t.contiguous()
                    ).contiguous()
                ).contiguous()
                if output_dtype == SparseType.INT8
                else t.half().float()
                for t in fp32_pooled_output_per_table
            ]
            cat_deq_lowp_pooled_output = torch.cat(
                deq_lowp_pooled_output_per_table, dim=1
            )
            cat_dq_fp32_pooled_output = torch.cat(
                dq_fp32_pooled_output_per_table, dim=1
            )
            torch.testing.assert_close(
                cat_deq_lowp_pooled_output,
                cat_dq_fp32_pooled_output,
                rtol=1e-2,
                atol=1e-2,
                equal_nan=True,
            )

    @given(
        T=st.integers(min_value=1, max_value=3),
        D=st.integers(min_value=2, max_value=128),
        B=st.integers(min_value=1, max_value=32),
        log_E=st.integers(min_value=3, max_value=5),
        L=st.integers(min_value=0, max_value=10),
        weights_precision=st.sampled_from([SparseType.FP16, SparseType.FP32]),
        weighted=st.booleans(),
        mixed=st.booleans(),
        long_segments=st.booleans(),
        pooling_mode=st.sampled_from(
            [
                split_table_batched_embeddings_ops.PoolingMode.SUM,
                split_table_batched_embeddings_ops.PoolingMode.MEAN,
                split_table_batched_embeddings_ops.PoolingMode.NONE,
            ]
        ),
        use_cpu=st.booleans()
        if (gpu_available and not TEST_WITH_ROCM)
        else st.just(False)
        if (gpu_available and TEST_WITH_ROCM)
        else st.just(True),
        output_dtype=st.sampled_from([SparseType.FP32, SparseType.FP16]),
    )
    @settings(
        verbosity=Verbosity.verbose,
        max_examples=10,
        deadline=None,
        suppress_health_check=[HealthCheck.filter_too_much, HealthCheck.data_too_large],
    )
    def test_backward_dense(
        self,
        T: int,
        D: int,
        B: int,
        log_E: int,
        L: int,
        weights_precision: SparseType,
        weighted: bool,
        mixed: bool,
        long_segments: bool,
        pooling_mode: split_table_batched_embeddings_ops.PoolingMode,
        use_cpu: bool,
        output_dtype: SparseType,
    ) -> None:
        # NOTE: torch.autograd.gradcheck() is too time-consuming for CPU version
        #       so we have to limit (T * B * L * D)!
        assume(not use_cpu or T * B * L * D <= 2048)
        assume(
            pooling_mode == split_table_batched_embeddings_ops.PoolingMode.SUM
            or not weighted
        )
        assume(not (use_cpu and weights_precision == SparseType.FP16))
        # No bag ops only work on GPUs, no mixed, no weighted
        assume(
            not use_cpu
            or pooling_mode != split_table_batched_embeddings_ops.PoolingMode.NONE
        )
        assume(
            not mixed
            or pooling_mode != split_table_batched_embeddings_ops.PoolingMode.NONE
        )
        assume(
            not weighted
            or pooling_mode != split_table_batched_embeddings_ops.PoolingMode.NONE
        )

        emb_op = (
            split_table_batched_embeddings_ops.DenseTableBatchedEmbeddingBagsCodegen
        )
        if pooling_mode == split_table_batched_embeddings_ops.PoolingMode.SUM:
            mode = "sum"
            do_pooling = True
        elif pooling_mode == split_table_batched_embeddings_ops.PoolingMode.MEAN:
            mode = "mean"
            do_pooling = True
        elif pooling_mode == split_table_batched_embeddings_ops.PoolingMode.NONE:
            mode = "sum"
            do_pooling = False
        else:
            # This proves that we have exhaustively checked all PoolingModes
            raise RuntimeError("Unknown PoolingMode!")

        E = int(10**log_E)
        if use_cpu:
            D = (D + 15) // 16 * 4
        else:
            D = D * 4
        if not mixed:
            Ds = [D] * T
            Es = [E] * T
        else:
            Ds = [
                round_up(np.random.randint(low=int(0.25 * D), high=int(1.0 * D)), 4)
                for _ in range(T)
            ]
            Es = [
                np.random.randint(low=int(0.5 * E), high=int(2 * E)) for _ in range(T)
            ]
        if do_pooling:
            bs = [
                to_device(torch.nn.EmbeddingBag(E, D, mode=mode, sparse=False), use_cpu)
                for (E, D) in zip(Es, Ds)
            ]
        else:
            bs = [
                to_device(torch.nn.Embedding(E, D, sparse=False), use_cpu)
                for (E, D) in zip(Es, Ds)
            ]

        if weights_precision == SparseType.FP16:
            bs = [b.half() for b in bs]

        xs = [
            to_device(
                torch.from_numpy(
                    np.random.choice(range(e), size=(B, L), replace=True).astype(
                        np.int64
                    )
                ),
                use_cpu,
            )
            for e in Es
        ]
        if long_segments and L > 0 and weights_precision != SparseType.FP16:
            for x in xs:
                x[:, 0] = 0

        xws = [to_device(torch.randn(size=(B, L)), use_cpu) for _ in range(T)]
        xws_acc_type = copy.deepcopy(xws)

        if weights_precision == SparseType.FP16:
            xws = [xw.half() for xw in xws]

        fs = (
            [
                b_indices(b, x, use_cpu=use_cpu, do_pooling=do_pooling)
                for (b, x) in zip(bs, xs)
            ]
            if not weighted
            else [
                b_indices(
                    b,
                    x,
                    per_sample_weights=xw.view(-1),
                    use_cpu=use_cpu,
                    do_pooling=do_pooling,
                )
                for (b, x, xw) in zip(bs, xs, xws)
            ]
        )
        gos = [torch.randn_like(f) for f in fs]
        [f.backward(go) for (f, go) in zip(fs, gos)]

        # pyre-fixme[16]: `Optional` has no attribute `view`.
        grad_weights = torch.cat([b.weight.grad.view(-1) for b in bs])
        if weights_precision == SparseType.FP16 and not use_cpu:
            grad_weights = grad_weights.half()

        cc = emb_op(
            embedding_specs=[(E, D) for (E, D) in zip(Es, Ds)],
            pooling_mode=pooling_mode,
            use_cpu=use_cpu,
            weights_precision=weights_precision,
            output_dtype=output_dtype,
        )
        if do_pooling:
            # NOTE: test TorchScript-compatible!
            cc = torch.jit.script(cc)

        for t in range(T):
            cc.split_embedding_weights()[t].data.copy_(bs[t].weight)

        x = torch.cat([x.view(1, B, L) for x in xs], dim=0)
        xw = torch.cat([xw.view(1, B, L) for xw in xws_acc_type], dim=0)

        (indices, offsets) = get_table_batched_offsets_from_dense(x, use_cpu)
        fc2 = (
            cc(indices, offsets)
            if not weighted
            else cc(indices, offsets, to_device(xw.contiguous().view(-1), use_cpu))
        )

        if do_pooling:
            f = torch.cat([f.view(B, -1) for f in fs], dim=1)
        else:
            f = torch.cat(fs, dim=0).view(-1, D)

        torch.testing.assert_close(
            fc2.float(),
            f.float(),
            atol=5.0e-3
            if weights_precision == SparseType.FP16 or output_dtype == SparseType.FP16
            else 1.0e-5,
            rtol=5.0e-3
            if weights_precision == SparseType.FP16 or output_dtype == SparseType.FP16
            else 1.0e-5,
        )
        if do_pooling:
            goc = torch.cat([go.view(B, -1) for go in gos], dim=1)
        else:
            goc = torch.cat(gos, dim=0)
        fc2.backward(goc)
        torch.testing.assert_close(
            cc.weights.grad,
            grad_weights,
            atol=5.0e-3
            if weights_precision == SparseType.FP16 or output_dtype == SparseType.FP16
            else 1.0e-4,
            rtol=5.0e-3
            if weights_precision == SparseType.FP16 or output_dtype == SparseType.FP16
            else 1.0e-4,
        )

        cc = split_table_batched_embeddings_ops.DenseTableBatchedEmbeddingBagsCodegen(
            [(E, D) for (E, D) in zip(Es, Ds)],
            # NOTE: only SUM pooling can work with per_sample_weights!
            pooling_mode=split_table_batched_embeddings_ops.PoolingMode.SUM,
            use_cpu=use_cpu,
        )

        per_sample_weights = to_device(xw.contiguous().view(-1), use_cpu)
        if use_cpu:
            # NOTE: GPU version of DenseTableBatchedEmbeddingBagsCodegen doesn't support double.
            cc = cc.double()
            per_sample_weights = per_sample_weights.double()
        per_sample_weights.requires_grad = True
        indices.requires_grad = False
        offsets.requires_grad = False
        for param in cc.parameters():
            param.requires_grad = False
        y = cc(indices, offsets, per_sample_weights)
        y.sum().backward()
        # pyre-fixme[16]: `Optional` has no attribute `clone`.
        indice_weight_grad_all = per_sample_weights.grad.clone().cpu()
        T_ = len(xws)
        feature_requires_grad = to_device(
            torch.tensor(np.random.choice([0, 1], replace=True, size=(T_,))).int(),
            use_cpu,
        )
        per_sample_weights = per_sample_weights.detach().clone()
        per_sample_weights.requires_grad = True
        y = cc(
            indices,
            offsets,
            per_sample_weights,
            feature_requires_grad=feature_requires_grad,
        )
        y.sum().backward()
        indice_weight_grad_mask = per_sample_weights.grad.clone().cpu()
        for t in range(T_):
            if feature_requires_grad[t]:
                torch.testing.assert_close(
                    indice_weight_grad_mask.view(T_, B, L)[t],
                    indice_weight_grad_all.view(T_, B, L)[t],
                )
            else:
                torch.testing.assert_close(
                    indice_weight_grad_mask.view(T_, B, L)[t],
                    torch.zeros_like(indice_weight_grad_mask.view(T_, B, L)[t]),
                )

        per_sample_weights = to_device(xw.contiguous().view(-1), use_cpu)
        if use_cpu:
            # NOTE: GPU version of DenseTableBatchedEmbeddingBagsCodegen doesn't support double.
            cc = cc.double()
            per_sample_weights = per_sample_weights.double()
        else:
            cc = cc.float()
            per_sample_weights = per_sample_weights.float()
        per_sample_weights.requires_grad = True
        indices.requires_grad = False
        offsets.requires_grad = False
        for param in cc.parameters():
            param.requires_grad = False
        torch.autograd.gradcheck(
            cc, (indices, offsets, per_sample_weights), eps=1e-2, atol=1e-3, rtol=1e-3
        )

    def execute_backward_sgd_(  # noqa C901
        self,
        T: int,
        D: int,
        B: int,
        log_E: int,
        L: int,
        weights_precision: SparseType,
        weighted: bool,
        mixed: bool,
        use_cache: bool,
        cache_algorithm: split_table_batched_embeddings_ops.CacheAlgorithm,
        long_segments: bool,
        pooling_mode: split_table_batched_embeddings_ops.PoolingMode,
        use_cpu: bool,
        exact: bool,
        output_dtype: SparseType,
    ) -> None:
        # NOTE: cache is not applicable to CPU version.
        assume(not use_cpu or not use_cache)
        # NOTE: limit (T * B * L * D) to avoid timeout for CPU version!
        assume(not use_cpu or T * B * L * D <= 2048)
        assume(not (use_cpu and weights_precision == SparseType.FP16))
        # GPU only does exact sgd
        assume((use_cpu and not long_segments) or exact)
        # No bag ops only work on GPUs, no mixed, no weighted
        assume(
            not use_cpu
            or pooling_mode != split_table_batched_embeddings_ops.PoolingMode.NONE
        )
        assume(
            not mixed
            or pooling_mode != split_table_batched_embeddings_ops.PoolingMode.NONE
        )
        assume(
            not weighted
            or pooling_mode != split_table_batched_embeddings_ops.PoolingMode.NONE
        )

        assume(
            pooling_mode == split_table_batched_embeddings_ops.PoolingMode.SUM
            or not weighted
        )

        emb_op = (
            split_table_batched_embeddings_ops.SplitTableBatchedEmbeddingBagsCodegen
        )
        if pooling_mode == split_table_batched_embeddings_ops.PoolingMode.SUM:
            mode = "sum"
            do_pooling = True
        elif pooling_mode == split_table_batched_embeddings_ops.PoolingMode.MEAN:
            mode = "mean"
            do_pooling = True
        elif pooling_mode == split_table_batched_embeddings_ops.PoolingMode.NONE:
            mode = "sum"
            do_pooling = False
        else:
            # This proves that we have exhaustively checked all PoolingModes
            raise RuntimeError("Unknown PoolingMode!")

        E = int(10**log_E)
        if use_cpu:
            D = (D + 15) // 16 * 4
        else:
            D = D * 4
        if not mixed:
            Ds = [D] * T
            Es = [E] * T
        else:
            Ds = [
                round_up(np.random.randint(low=int(0.25 * D), high=int(1.0 * D)), 4)
                for _ in range(T)
            ]
            Es = [
                np.random.randint(low=int(0.5 * E), high=int(2.0 * E)) for _ in range(T)
            ]
        compute_device = split_table_batched_embeddings_ops.ComputeDevice.CUDA
        if use_cpu:
            managed = [split_table_batched_embeddings_ops.EmbeddingLocation.HOST] * T
            compute_device = split_table_batched_embeddings_ops.ComputeDevice.CPU
        elif use_cache:
            managed = [
                split_table_batched_embeddings_ops.EmbeddingLocation.MANAGED_CACHING
            ] * T
            if mixed:
                average_D = sum(Ds) // T
                for t, d in enumerate(Ds):
                    managed[t] = (
                        split_table_batched_embeddings_ops.EmbeddingLocation.DEVICE
                        if d < average_D
                        else managed[t]
                    )
        else:
            managed = [
                np.random.choice(
                    [
                        split_table_batched_embeddings_ops.EmbeddingLocation.DEVICE,
                        split_table_batched_embeddings_ops.EmbeddingLocation.MANAGED,
                    ]
                )
                for _ in range(T)
            ]
        if do_pooling:
            bs = [
                to_device(torch.nn.EmbeddingBag(E, D, mode=mode, sparse=True), use_cpu)
                for (E, D) in zip(Es, Ds)
            ]
        else:
            bs = [
                to_device(torch.nn.Embedding(E, D, sparse=True), use_cpu)
                for (E, D) in zip(Es, Ds)
            ]

        if weights_precision == SparseType.FP16:
            bs = [b.half() for b in bs]

        feature_table_map = list(range(T))
        if exact:
            table_to_replicate = T // 2
            # pyre-fixme[6]: For 2nd param expected `Embedding` but got
            #  `Union[Embedding, EmbeddingBag]`.
            bs.insert(table_to_replicate, bs[table_to_replicate])
            feature_table_map.insert(table_to_replicate, table_to_replicate)

        xs = [
            to_device(
                torch.from_numpy(
                    np.random.choice(range(Es[t]), size=(B, L), replace=exact).astype(
                        np.int64
                    )
                ),
                use_cpu,
            )
            for t in feature_table_map
        ]

        if long_segments and L > 0:
            for x in xs:
                x[:, 0] = 0

        xws = [to_device(torch.randn(size=(B, L)), use_cpu) for _ in range(len(xs))]
        xws_acc_type = copy.deepcopy(xws)

        if weights_precision == SparseType.FP16:
            xws = [xw.half() for xw in xws]

        fs = (
            [
                b_indices(b, x, use_cpu=use_cpu, do_pooling=do_pooling)
                for (b, x) in zip(bs, xs)
            ]
            if not weighted
            else [
                b_indices(
                    b,
                    x,
                    per_sample_weights=xw.view(-1),
                    use_cpu=use_cpu,
                    do_pooling=do_pooling,
                )
                for (b, x, xw) in zip(bs, xs, xws)
            ]
        )
        gos = [torch.randn_like(f) for f in fs]
        [f.backward(go) for (f, go) in zip(fs, gos)]
        # do SGD update
        lr = 0.05
        if exact:
            # pyre-fixme[61]: `table_to_replicate` may not be initialized here.
            del bs[table_to_replicate]
        # pyre-fixme[58]: `*` is not supported for operand types
        #  `Optional[torch._tensor.Tensor]` and `float`.
        new_weights = [(b.weight - b.weight.grad * lr) for b in bs]

        cc = emb_op(
            embedding_specs=[
                (E, D, M, compute_device) for (E, D, M) in zip(Es, Ds, managed)
            ],
            optimizer=OptimType.EXACT_SGD if exact else OptimType.SGD,
            feature_table_map=feature_table_map,
            learning_rate=lr,
            weights_precision=weights_precision,
            cache_algorithm=cache_algorithm,
            pooling_mode=pooling_mode,
            output_dtype=output_dtype,
        )

        for t in range(T):
            cc.split_embedding_weights()[t].data.copy_(bs[t].weight)

        x = torch.cat([x.view(1, B, L) for x in xs], dim=0)
        xw = torch.cat([xw.view(1, B, L) for xw in xws_acc_type], dim=0)

        (indices, offsets) = get_table_batched_offsets_from_dense(x, use_cpu)
        fc2 = (
            cc(indices, offsets)
            if not weighted
            else cc(indices, offsets, to_device(xw.contiguous().view(-1), use_cpu))
        )
        if do_pooling:
            goc = torch.cat([go.view(B, -1) for go in gos], dim=1)
        else:
            goc = torch.cat(gos, dim=0)
        fc2.backward(goc)
        if use_cache:
            cc.flush()
        for t in range(T):
            torch.testing.assert_close(
                cc.split_embedding_weights()[t],
                new_weights[t].half()
                if weights_precision == SparseType.FP16 and not use_cpu
                else new_weights[t],
                atol=1.0e-2
                if long_segments
                else (5.0e-3 if weights_precision == SparseType.FP16 else 1.0e-5),
                rtol=1.0e-1
                if long_segments
                else (2.0e-2 if weights_precision == SparseType.FP16 else 1.0e-5),
            )

    @given(
        T=st.integers(min_value=1, max_value=5),
        D=st.integers(min_value=2, max_value=256),
        B=st.integers(min_value=1, max_value=128),
        log_E=st.integers(min_value=3, max_value=5),
        L=st.integers(min_value=0, max_value=20),
        weights_precision=st.sampled_from([SparseType.FP16, SparseType.FP32]),
        weighted=st.booleans(),
        mixed=st.booleans(),
        use_cache=st.booleans(),
        cache_algorithm=st.sampled_from(
            split_table_batched_embeddings_ops.CacheAlgorithm
        ),
        long_segments=st.booleans(),
        pooling_mode=st.sampled_from(
            [
                split_table_batched_embeddings_ops.PoolingMode.SUM,
                split_table_batched_embeddings_ops.PoolingMode.MEAN,
                split_table_batched_embeddings_ops.PoolingMode.NONE,
            ]
        ),
        use_cpu=st.booleans()
        if (gpu_available and not TEST_WITH_ROCM)
        else st.just(False)
        if (gpu_available and TEST_WITH_ROCM)
        else st.just(True),
        exact=st.booleans(),
    )
    @settings(
        verbosity=Verbosity.verbose,
        max_examples=MAX_EXAMPLES,
        deadline=None,
        suppress_health_check=[HealthCheck.filter_too_much, HealthCheck.data_too_large],
    )
    def test_backward_sgd(  # noqa C901
        self,
        T: int,
        D: int,
        B: int,
        log_E: int,
        L: int,
        weights_precision: SparseType,
        weighted: bool,
        mixed: bool,
        use_cache: bool,
        cache_algorithm: split_table_batched_embeddings_ops.CacheAlgorithm,
        long_segments: bool,
        pooling_mode: split_table_batched_embeddings_ops.PoolingMode,
        use_cpu: bool,
        exact: bool,
    ) -> None:
        self.execute_backward_sgd_(
            T,
            D,
            B,
            log_E,
            L,
            weights_precision,
            weighted,
            mixed,
            use_cache,
            cache_algorithm,
            long_segments,
            pooling_mode,
            use_cpu,
            exact,
            SparseType.FP32,  # output_dtype
        )

    @given(
        D=st.integers(min_value=2, max_value=10),
        B=st.sampled_from([1152, 2048]),
        L=st.integers(min_value=1, max_value=4),
        weighted=st.booleans(),
        mixed=st.booleans(),
        use_cache=st.booleans(),
        cache_algorithm=st.sampled_from(
            split_table_batched_embeddings_ops.CacheAlgorithm
        ),
    )
    @settings(
        verbosity=Verbosity.verbose,
        max_examples=MAX_EXAMPLES_LONG_RUNNING,
        deadline=None,
        suppress_health_check=[HealthCheck.filter_too_much, HealthCheck.data_too_large],
    )
    @unittest.skipIf(*gpu_unavailable)
    def test_backward_sgd_really_long_segments(  # noqa C901
        self,
        D: int,
        B: int,
        L: int,
        weighted: bool,
        mixed: bool,
        use_cache: bool,
        cache_algorithm: split_table_batched_embeddings_ops.CacheAlgorithm,
    ) -> None:
        self.execute_backward_sgd_(
            2,  # T
            D,
            B,
            1,  # log_E,
            L,
            SparseType.FP32,  # weights_precision
            weighted,
            mixed,
            use_cache,
            cache_algorithm,
            True,  # long_segments
            split_table_batched_embeddings_ops.PoolingMode.SUM,  # pooling_mode
            False,  # use_cpu
            True,  # exact
            SparseType.FP32,  # output_dtype
        )

    def execute_backward_adagrad_(  # noqa C901
        self,
        T: int,
        D: int,
        B: int,
        log_E: int,
        L: int,
        D_gradcheck: int,
        weights_precision: SparseType,
        stochastic_rounding: bool,
        weighted: bool,
        row_wise: bool,
        mixed: bool,
        use_cache: bool,
        cache_algorithm: split_table_batched_embeddings_ops.CacheAlgorithm,
        pooling_mode: split_table_batched_embeddings_ops.PoolingMode,
        use_cpu: bool,
        exact: bool,
        output_dtype: SparseType,
    ) -> None:
        # NOTE: cache is not applicable to CPU version.
        assume(not use_cpu or not use_cache)
        # Approx AdaGrad only works with row_wise on CPU
        assume((use_cpu and row_wise) or exact)

        # NOTE: torch.autograd.gradcheck() is too time-consuming for CPU version
        #       so we have to limit (T * B * L * D)!
        assume(not use_cpu or T * B * L * D <= 1024)
        assume(not (use_cpu and weights_precision == SparseType.FP16))

        assume(
            pooling_mode == split_table_batched_embeddings_ops.PoolingMode.SUM
            or not weighted
        )  # No bag ops only work on GPUs, no mixed, no weighted
        assume(
            not use_cpu
            or pooling_mode != split_table_batched_embeddings_ops.PoolingMode.NONE
        )
        assume(
            not mixed
            or pooling_mode != split_table_batched_embeddings_ops.PoolingMode.NONE
        )
        assume(
            not weighted
            or pooling_mode != split_table_batched_embeddings_ops.PoolingMode.NONE
        )

        emb_op = (
            split_table_batched_embeddings_ops.SplitTableBatchedEmbeddingBagsCodegen
        )
        if pooling_mode == split_table_batched_embeddings_ops.PoolingMode.SUM:
            mode = "sum"
            do_pooling = True
        elif pooling_mode == split_table_batched_embeddings_ops.PoolingMode.MEAN:
            mode = "mean"
            do_pooling = True
        elif pooling_mode == split_table_batched_embeddings_ops.PoolingMode.NONE:
            mode = "sum"
            do_pooling = False
        else:
            # This proves that we have exhaustively checked all PoolingModes
            raise RuntimeError("Unknown PoolingMode!")

        # stochastic rounding only implemented for rowwise
        assume(not stochastic_rounding or row_wise)
        # need unique indices for non-exact tests
        assume(exact or int(10**log_E) > int(2.1 * B * L))
        # only row-wise supports caching
        assume(row_wise or not use_cache)

        E = int(10**log_E)
        if use_cpu:
            D = (D + 15) // 16 * 4
        else:
            D = D * 4
        if not mixed:
            Ds = [D] * T
            Es = [E] * T
        else:
            Ds = [
                round_up(np.random.randint(low=int(0.25 * D), high=int(1.0 * D)), 4)
                for _ in range(T)
            ]
            Es = [
                np.random.randint(low=int(0.5 * E), high=int(2.0 * E)) for _ in range(T)
            ]
        compute_device = split_table_batched_embeddings_ops.ComputeDevice.CUDA
        if use_cpu:
            managed = [split_table_batched_embeddings_ops.EmbeddingLocation.HOST] * T
            compute_device = split_table_batched_embeddings_ops.ComputeDevice.CPU
        elif use_cache:
            managed = [
                split_table_batched_embeddings_ops.EmbeddingLocation.MANAGED_CACHING
            ] * T
            if mixed:
                average_D = sum(Ds) // T
                for t, d in enumerate(Ds):
                    managed[t] = (
                        split_table_batched_embeddings_ops.EmbeddingLocation.DEVICE
                        if d < average_D
                        else managed[t]
                    )
        else:
            managed = [
                np.random.choice(
                    [
                        split_table_batched_embeddings_ops.EmbeddingLocation.DEVICE,
                        # split_table_batched_embeddings_ops.EmbeddingLocation.MANAGED,
                    ]
                )
                for _ in range(T)
            ]
        if do_pooling:
            bs = [
                to_device(torch.nn.EmbeddingBag(E, D, mode=mode, sparse=True), use_cpu)
                for (E, D) in zip(Es, Ds)
            ]
        else:
            bs = [
                to_device(torch.nn.Embedding(E, D, sparse=True), use_cpu)
                for (E, D) in zip(Es, Ds)
            ]

        if weights_precision == SparseType.FP16:
            bs = [b.half() for b in bs]

        feature_table_map = list(range(T))
        if exact:
            # autograd with shared embedding only works for exact
            table_to_replicate = T // 2
            # pyre-fixme[6]: For 2nd param expected `Embedding` but got
            #  `Union[Embedding, EmbeddingBag]`.
            bs.insert(table_to_replicate, bs[table_to_replicate])
            feature_table_map.insert(table_to_replicate, table_to_replicate)

        xs = [
            to_device(
                torch.from_numpy(
                    np.random.choice(range(Es[t]), size=(B, L), replace=exact).astype(
                        np.int64
                    )
                ),
                use_cpu,
            )
            for t in feature_table_map
        ]
        xws = [to_device(torch.randn(size=(B, L)), use_cpu) for _ in range(len(xs))]
        xws_acc_type = copy.deepcopy(xws)

        if weights_precision == SparseType.FP16 and not use_cpu:
            xws = [xw.half() for xw in xws]

        fs = (
            [
                b_indices(b, x, use_cpu=use_cpu, do_pooling=do_pooling)
                for (b, x) in zip(bs, xs)
            ]
            if not weighted
            else [
                b_indices(
                    b,
                    x,
                    per_sample_weights=xw.view(-1),
                    use_cpu=use_cpu,
                    do_pooling=do_pooling,
                )
                for (b, x, xw) in zip(bs, xs, xws)
            ]
        )
        gos = [torch.randn_like(f) for f in fs]
        [f.backward(go) for (f, go) in zip(fs, gos)]
        # do SGD update
        lr = 0.5
        eps = 0.2

        optimizer = (
            (OptimType.EXACT_ROWWISE_ADAGRAD if exact else OptimType.ROWWISE_ADAGRAD)
            if row_wise
            else OptimType.EXACT_ADAGRAD
        )
        cc = emb_op(
            embedding_specs=[
                (E, D, M, compute_device) for (E, D, M) in zip(Es, Ds, managed)
            ],
            feature_table_map=feature_table_map,
            optimizer=optimizer,
            learning_rate=lr,
            eps=eps,
            weights_precision=weights_precision,
            stochastic_rounding=stochastic_rounding,
            pooling_mode=pooling_mode,
            output_dtype=output_dtype,
        )

        if exact:
            # pyre-fixme[61]: `table_to_replicate` may not be initialized here.
            del bs[table_to_replicate]
        for t in range(T):
            cc.split_embedding_weights()[t].data.copy_(bs[t].weight)

        x = torch.cat([x.view(1, B, L) for x in xs], dim=0)
        xw = torch.cat([xw.view(1, B, L) for xw in xws_acc_type], dim=0)

        (indices, offsets) = get_table_batched_offsets_from_dense(x, use_cpu)
        fc2 = (
            cc(indices, offsets)
            if not weighted
            else cc(indices, offsets, to_device(xw.contiguous().view(-1), use_cpu))
        )
        if do_pooling:
            goc = torch.cat([go.view(B, -1) for go in gos], dim=1)
        else:
            goc = torch.cat(gos, dim=0)
        fc2.backward(goc)
        cc.flush()
        split_optimizer_states = [s for (s,) in cc.split_optimizer_states()]
        tolerance = (
            1.0e-4
            if weights_precision == SparseType.FP32 and output_dtype == SparseType.FP32
            else 1.0e-2
        )
        for t in range(T):
            # pyre-fixme[16]: `Optional` has no attribute `float`.
            ref_optimizer_state = bs[t].weight.grad.float().cpu().to_dense().pow(2)
            torch.testing.assert_close(
                split_optimizer_states[t].float().cpu(),
                ref_optimizer_state.mean(dim=1) if row_wise else ref_optimizer_state,
                atol=tolerance,
                rtol=tolerance,
            )
        for t in range(T):
            # optimizer_state = squares (no row-wise) or sum squares (row-wise)
            torch.testing.assert_close(
                cc.split_embedding_weights()[t].float().cpu(),
                torch.addcdiv(
                    bs[t].weight.float().cpu(),
                    value=-lr,
                    tensor1=bs[t].weight.grad.float().cpu().to_dense(),
                    tensor2=split_optimizer_states[t]
                    .float()
                    .sqrt_()
                    .add_(eps)
                    .view(Es[t], 1 if row_wise else Ds[t])
                    .cpu(),
                ),
                atol=tolerance,
                rtol=tolerance,
            )
        if use_cpu:
            D_gradcheck = (D_gradcheck + 15) // 16 * 4
        else:
            D_gradcheck = D_gradcheck * 4
        cc = emb_op(
            embedding_specs=[
                (E, D_gradcheck, M, compute_device) for (E, M) in zip(Es, managed)
            ],
            feature_table_map=feature_table_map,
            optimizer=optimizer,
            learning_rate=0.0,
            eps=eps,
            weights_precision=weights_precision,
            stochastic_rounding=stochastic_rounding,
            # NOTE: only SUM pooling can work with per_sample_weights!
            pooling_mode=split_table_batched_embeddings_ops.PoolingMode.SUM,
            output_dtype=output_dtype,
        )
        per_sample_weights = to_device(xw.contiguous().view(-1), use_cpu)
        if use_cpu:
            # NOTE: GPU version of SplitTableBatchedEmbeddingBagsCodegen doesn't support double.
            cc = cc.double()
            per_sample_weights = per_sample_weights.double()
        per_sample_weights.requires_grad = True
        indices.requires_grad = False
        offsets.requires_grad = False
        for param in cc.parameters():
            param.requires_grad = False
        torch.autograd.gradcheck(cc, (indices, offsets, per_sample_weights))

        per_sample_weights = to_device(xw.contiguous().view(-1), use_cpu)
        if use_cpu:
            per_sample_weights = per_sample_weights.double()
        per_sample_weights.requires_grad = True
        indices.requires_grad = False
        offsets.requires_grad = False
        for param in cc.parameters():
            param.requires_grad = False
        y = cc(indices, offsets, per_sample_weights)
        y.sum().backward()
        # pyre-fixme[16]: `Optional` has no attribute `clone`.
        indice_weight_grad_all = per_sample_weights.grad.clone().cpu()
        T_ = len(xws)
        feature_requires_grad = to_device(
            torch.tensor(np.random.choice([0, 1], replace=True, size=(T_,))).int(),
            use_cpu,
        )
        per_sample_weights = per_sample_weights.detach().clone()
        per_sample_weights.requires_grad = True
        y = cc(
            indices,
            offsets,
            per_sample_weights,
            feature_requires_grad=feature_requires_grad,
        )
        y.sum().backward()
        indice_weight_grad_mask = per_sample_weights.grad.clone().cpu()
        for t in range(T_):
            if feature_requires_grad[t]:
                torch.testing.assert_close(
                    indice_weight_grad_mask.view(T_, B, L)[t],
                    indice_weight_grad_all.view(T_, B, L)[t],
                )
            else:
                torch.testing.assert_close(
                    indice_weight_grad_mask.view(T_, B, L)[t],
                    torch.zeros_like(indice_weight_grad_mask.view(T_, B, L)[t]),
                )

    @given(
        T=st.integers(min_value=1, max_value=5),
        D=st.integers(min_value=2, max_value=128),
        B=st.integers(min_value=1, max_value=128),
        log_E=st.integers(min_value=3, max_value=5),
        L=st.integers(min_value=0, max_value=20),
        D_gradcheck=st.integers(min_value=1, max_value=2),
        weights_precision=st.just(SparseType.FP16),
        stochastic_rounding=st.booleans(),
        weighted=st.booleans(),
        row_wise=st.booleans(),
        mixed=st.booleans(),
        use_cache=st.booleans(),
        cache_algorithm=st.sampled_from(
            split_table_batched_embeddings_ops.CacheAlgorithm
        ),
        use_cpu=st.booleans()
        if (gpu_available and not TEST_WITH_ROCM)
        else st.just(False)
        if (gpu_available and TEST_WITH_ROCM)
        else st.just(True),
        exact=st.booleans(),
        output_dtype=st.sampled_from([SparseType.FP32, SparseType.FP16]),
    )
    @settings(
        verbosity=Verbosity.verbose,
        max_examples=MAX_EXAMPLES_LONG_RUNNING,
        deadline=None,
        suppress_health_check=[HealthCheck.filter_too_much, HealthCheck.data_too_large],
    )
    def test_backward_adagrad_fp16_pmSUM(  # noqa C901
        self,
        T: int,
        D: int,
        B: int,
        log_E: int,
        L: int,
        D_gradcheck: int,
        weights_precision: SparseType,
        stochastic_rounding: bool,
        weighted: bool,
        row_wise: bool,
        mixed: bool,
        use_cache: bool,
        cache_algorithm: split_table_batched_embeddings_ops.CacheAlgorithm,
        use_cpu: bool,
        exact: bool,
        output_dtype: SparseType,
    ) -> None:
        self.execute_backward_adagrad_(
            T,
            D,
            B,
            log_E,
            L,
            D_gradcheck,
            weights_precision,
            stochastic_rounding,
            weighted,
            row_wise,
            mixed,
            use_cache,
            cache_algorithm,
            split_table_batched_embeddings_ops.PoolingMode.SUM,
            use_cpu,
            exact,
            output_dtype,
        )

    @given(
        T=st.integers(min_value=1, max_value=5),
        D=st.integers(min_value=2, max_value=128),
        B=st.integers(min_value=1, max_value=128),
        log_E=st.integers(min_value=3, max_value=5),
        L=st.integers(min_value=0, max_value=20),
        D_gradcheck=st.integers(min_value=1, max_value=2),
        weights_precision=st.just(SparseType.FP16),
        stochastic_rounding=st.booleans(),
        weighted=st.booleans(),
        row_wise=st.booleans(),
        mixed=st.booleans(),
        use_cache=st.booleans(),
        cache_algorithm=st.sampled_from(
            split_table_batched_embeddings_ops.CacheAlgorithm
        ),
        use_cpu=st.booleans()
        if (gpu_available and not TEST_WITH_ROCM)
        else st.just(False)
        if (gpu_available and TEST_WITH_ROCM)
        else st.just(True),
        exact=st.booleans(),
        output_dtype=st.sampled_from([SparseType.FP32, SparseType.FP16]),
    )
    @settings(
        verbosity=Verbosity.verbose,
        max_examples=MAX_EXAMPLES_LONG_RUNNING,
        deadline=None,
        suppress_health_check=[HealthCheck.filter_too_much, HealthCheck.data_too_large],
    )
    def test_backward_adagrad_fp16_pmMEAN(  # noqa C901
        self,
        T: int,
        D: int,
        B: int,
        log_E: int,
        L: int,
        D_gradcheck: int,
        weights_precision: SparseType,
        stochastic_rounding: bool,
        weighted: bool,
        row_wise: bool,
        mixed: bool,
        use_cache: bool,
        cache_algorithm: split_table_batched_embeddings_ops.CacheAlgorithm,
        use_cpu: bool,
        exact: bool,
        output_dtype: SparseType,
    ) -> None:
        self.execute_backward_adagrad_(
            T,
            D,
            B,
            log_E,
            L,
            D_gradcheck,
            weights_precision,
            stochastic_rounding,
            weighted,
            row_wise,
            mixed,
            use_cache,
            cache_algorithm,
            split_table_batched_embeddings_ops.PoolingMode.MEAN,
            use_cpu,
            exact,
            output_dtype,
        )

    @given(
        T=st.integers(min_value=1, max_value=5),
        D=st.integers(min_value=2, max_value=128),
        B=st.integers(min_value=1, max_value=128),
        log_E=st.integers(min_value=3, max_value=5),
        L=st.integers(min_value=0, max_value=20),
        D_gradcheck=st.integers(min_value=1, max_value=2),
        weights_precision=st.just(SparseType.FP16),
        stochastic_rounding=st.booleans(),
        weighted=st.booleans(),
        row_wise=st.booleans(),
        mixed=st.booleans(),
        use_cache=st.booleans(),
        cache_algorithm=st.sampled_from(
            split_table_batched_embeddings_ops.CacheAlgorithm
        ),
        use_cpu=st.booleans()
        if (gpu_available and not TEST_WITH_ROCM)
        else st.just(False)
        if (gpu_available and TEST_WITH_ROCM)
        else st.just(True),
        exact=st.booleans(),
        output_dtype=st.sampled_from([SparseType.FP32, SparseType.FP16]),
    )
    @settings(
        verbosity=Verbosity.verbose,
        max_examples=MAX_EXAMPLES_LONG_RUNNING,
        deadline=None,
        suppress_health_check=[HealthCheck.filter_too_much, HealthCheck.data_too_large],
    )
    def test_backward_adagrad_fp16_pmNONE(  # noqa C901
        self,
        T: int,
        D: int,
        B: int,
        log_E: int,
        L: int,
        D_gradcheck: int,
        weights_precision: SparseType,
        stochastic_rounding: bool,
        weighted: bool,
        row_wise: bool,
        mixed: bool,
        use_cache: bool,
        cache_algorithm: split_table_batched_embeddings_ops.CacheAlgorithm,
        use_cpu: bool,
        exact: bool,
        output_dtype: SparseType,
    ) -> None:
        self.execute_backward_adagrad_(
            T,
            D,
            B,
            log_E,
            L,
            D_gradcheck,
            weights_precision,
            stochastic_rounding,
            weighted,
            row_wise,
            mixed,
            use_cache,
            cache_algorithm,
            split_table_batched_embeddings_ops.PoolingMode.NONE,
            use_cpu,
            exact,
            output_dtype,
        )

    @given(
        T=st.integers(min_value=1, max_value=5),
        D=st.just(16),  # support 16, 32, 48, 64
        B=st.integers(min_value=1, max_value=128),
        log_E=st.integers(min_value=3, max_value=5),
        L=st.integers(min_value=0, max_value=20),
        D_gradcheck=st.integers(min_value=1, max_value=2),
        weights_precision=st.just(SparseType.FP32), # support fp16/fp32
        stochastic_rounding=st.just(False),
        weighted=st.just(False),
        row_wise=st.just(True),
        mixed=st.just(False),
        use_cache=st.just(False),
        cache_algorithm=st.sampled_from(
            split_table_batched_embeddings_ops.CacheAlgorithm
        ),
        use_cpu=st.just(False),
        exact=st.just(True),
        output_dtype=st.just(SparseType.FP32), # support fp16/fp32
    )
    @settings(
        verbosity=Verbosity.verbose,
        max_examples=MAX_EXAMPLES_LONG_RUNNING,
        deadline=None,
        suppress_health_check=[HealthCheck.filter_too_much, HealthCheck.data_too_large],
    )
    def test_backward_adagrad_fp32_pmSUM(  # noqa C901
        self,
        T: int,
        D: int,
        B: int,
        log_E: int,
        L: int,
        D_gradcheck: int,
        weights_precision: SparseType,
        stochastic_rounding: bool,
        weighted: bool,
        row_wise: bool,
        mixed: bool,
        use_cache: bool,
        cache_algorithm: split_table_batched_embeddings_ops.CacheAlgorithm,
        use_cpu: bool,
        exact: bool,
        output_dtype: SparseType,
    ) -> None:
        self.execute_backward_adagrad_(
            T,
            D,
            B,
            log_E,
            L,
            D_gradcheck,
            weights_precision,
            stochastic_rounding,
            weighted,
            row_wise,
            mixed,
            use_cache,
            cache_algorithm,
            split_table_batched_embeddings_ops.PoolingMode.SUM,
            use_cpu,
            exact,
            output_dtype,
        )

    @given(
        T=st.integers(min_value=1, max_value=5),
        D=st.integers(min_value=2, max_value=128),
        B=st.integers(min_value=1, max_value=128),
        log_E=st.integers(min_value=3, max_value=5),
        L=st.integers(min_value=0, max_value=20),
        D_gradcheck=st.integers(min_value=1, max_value=2),
        weights_precision=st.just(SparseType.FP32),
        stochastic_rounding=st.booleans(),
        weighted=st.booleans(),
        row_wise=st.booleans(),
        mixed=st.booleans(),
        use_cache=st.booleans(),
        cache_algorithm=st.sampled_from(
            split_table_batched_embeddings_ops.CacheAlgorithm
        ),
        use_cpu=st.booleans()
        if (gpu_available and not TEST_WITH_ROCM)
        else st.just(False)
        if (gpu_available and TEST_WITH_ROCM)
        else st.just(True),
        exact=st.booleans(),
        output_dtype=st.sampled_from([SparseType.FP32, SparseType.FP16]),
    )
    @settings(
        verbosity=Verbosity.verbose,
        max_examples=MAX_EXAMPLES_LONG_RUNNING,
        deadline=None,
        suppress_health_check=[HealthCheck.filter_too_much, HealthCheck.data_too_large],
    )
    def test_backward_adagrad_fp32_pmMEAN(  # noqa C901
        self,
        T: int,
        D: int,
        B: int,
        log_E: int,
        L: int,
        D_gradcheck: int,
        weights_precision: SparseType,
        stochastic_rounding: bool,
        weighted: bool,
        row_wise: bool,
        mixed: bool,
        use_cache: bool,
        cache_algorithm: split_table_batched_embeddings_ops.CacheAlgorithm,
        use_cpu: bool,
        exact: bool,
        output_dtype: SparseType,
    ) -> None:
        self.execute_backward_adagrad_(
            T,
            D,
            B,
            log_E,
            L,
            D_gradcheck,
            weights_precision,
            stochastic_rounding,
            weighted,
            row_wise,
            mixed,
            use_cache,
            cache_algorithm,
            split_table_batched_embeddings_ops.PoolingMode.MEAN,
            use_cpu,
            exact,
            output_dtype,
        )

    @given(
        T=st.integers(min_value=1, max_value=5),
        D=st.integers(min_value=2, max_value=128),
        B=st.integers(min_value=1, max_value=128),
        log_E=st.integers(min_value=3, max_value=5),
        L=st.integers(min_value=0, max_value=20),
        D_gradcheck=st.integers(min_value=1, max_value=2),
        weights_precision=st.just(SparseType.FP32),
        stochastic_rounding=st.booleans(),
        weighted=st.booleans(),
        row_wise=st.booleans(),
        mixed=st.booleans(),
        use_cache=st.booleans(),
        cache_algorithm=st.sampled_from(
            split_table_batched_embeddings_ops.CacheAlgorithm
        ),
        use_cpu=st.booleans()
        if (gpu_available and not TEST_WITH_ROCM)
        else st.just(False)
        if (gpu_available and TEST_WITH_ROCM)
        else st.just(True),
        exact=st.booleans(),
        output_dtype=st.sampled_from([SparseType.FP32, SparseType.FP16]),
    )
    @settings(
        verbosity=Verbosity.verbose,
        max_examples=MAX_EXAMPLES_LONG_RUNNING,
        deadline=None,
        suppress_health_check=[HealthCheck.filter_too_much, HealthCheck.data_too_large],
    )
    def test_backward_adagrad_fp32_pmNONE(  # noqa C901
        self,
        T: int,
        D: int,
        B: int,
        log_E: int,
        L: int,
        D_gradcheck: int,
        weights_precision: SparseType,
        stochastic_rounding: bool,
        weighted: bool,
        row_wise: bool,
        mixed: bool,
        use_cache: bool,
        cache_algorithm: split_table_batched_embeddings_ops.CacheAlgorithm,
        use_cpu: bool,
        exact: bool,
        output_dtype: SparseType,
    ) -> None:
        self.execute_backward_adagrad_(
            T,
            D,
            B,
            log_E,
            L,
            D_gradcheck,
            weights_precision,
            stochastic_rounding,
            weighted,
            row_wise,
            mixed,
            use_cache,
            cache_algorithm,
            split_table_batched_embeddings_ops.PoolingMode.NONE,
            use_cpu,
            exact,
            output_dtype,
        )

    @skipIfRocm()
    @unittest.skipIf(*gpu_unavailable)
    @given(
        T=st.integers(min_value=1, max_value=5),
        D=st.integers(min_value=2, max_value=256),
        B=st.integers(min_value=1, max_value=128),
        log_E=st.integers(min_value=3, max_value=5),
        L=st.integers(min_value=1, max_value=20),
        mixed=st.booleans(),
        cache_algorithm=st.sampled_from(
            split_table_batched_embeddings_ops.CacheAlgorithm
        ),
    )
    @settings(verbosity=Verbosity.verbose, max_examples=MAX_EXAMPLES, deadline=None)
    def test_cache_pipeline(
        self,
        T: int,
        D: int,
        B: int,
        log_E: int,
        L: int,
        mixed: bool,
        cache_algorithm: split_table_batched_embeddings_ops.CacheAlgorithm,
    ) -> None:
        iters = 3
        E = int(10**log_E)
        D = D * 4
        if not mixed:
            Ds = [D] * T
            Es = [E] * T
        else:
            Ds = [
                round_up(np.random.randint(low=int(0.25 * D), high=int(1.0 * D)), 4)
                for _ in range(T)
            ]
            Es = [
                np.random.randint(low=int(0.5 * E), high=int(2.0 * E)) for _ in range(T)
            ]
        managed = [
            split_table_batched_embeddings_ops.EmbeddingLocation.MANAGED_CACHING
        ] * T
        if mixed:
            average_D = sum(Ds) // T
            for t, d in enumerate(Ds):
                managed[t] = (
                    split_table_batched_embeddings_ops.EmbeddingLocation.DEVICE
                    if d < average_D
                    else managed[t]
                )
        cc_ref = (
            split_table_batched_embeddings_ops.SplitTableBatchedEmbeddingBagsCodegen(
                [
                    (
                        E,
                        D,
                        split_table_batched_embeddings_ops.EmbeddingLocation.DEVICE,
                        split_table_batched_embeddings_ops.ComputeDevice.CUDA,
                    )
                    for (E, D) in zip(Es, Ds)
                ],
            )
        )
        cc = split_table_batched_embeddings_ops.SplitTableBatchedEmbeddingBagsCodegen(
            [
                (E, D, M, split_table_batched_embeddings_ops.ComputeDevice.CUDA)
                for (E, D, M) in zip(Es, Ds, managed)
            ],
            cache_algorithm=cache_algorithm,
        )
        for t in range(T):
            self.assertEqual(
                cc.split_embedding_weights()[t].size(),
                cc_ref.split_embedding_weights()[t].size(),
            )
            cc.split_embedding_weights()[t].data.copy_(
                cc_ref.split_embedding_weights()[t]
            )

        requests = generate_requests(iters, B, T, L, min(Es), reuse=0.1)
        grad_output = torch.randn(B, sum(Ds)).cuda()

        for indices, offsets, _ in requests:
            output = cc(indices, offsets)
            output_ref = cc_ref(indices, offsets)
            torch.testing.assert_close(output, output_ref)
            output.backward(grad_output)
            output_ref.backward(grad_output)
        cc.flush()
        for t in range(T):
            torch.testing.assert_close(
                cc.split_embedding_weights()[t], cc_ref.split_embedding_weights()[t]
            )

    def execute_backward_optimizers_(  # noqa C901
        self,
        T: int,
        D: int,
        B: int,
        log_E: int,
        L: int,
        weighted: bool,
        mixed: bool,
        optimizer: OptimType,
        long_segments: bool,
        pooling_mode: split_table_batched_embeddings_ops.PoolingMode,
        use_cpu: bool,
        weight_decay_mode: WeightDecayMode = WeightDecayMode.L2,
    ) -> None:
        # NOTE: limit (T * B * L * D) to avoid timeout for CPU version!
        assume(not use_cpu or T * B * L * D <= 2048)
        assume(
            not use_cpu
            or optimizer
            in [
                OptimType.EXACT_ADAGRAD,
                OptimType.EXACT_ROWWISE_ADAGRAD,
                OptimType.EXACT_SGD,
                OptimType.SGD,
            ]
        )

        assume(
            pooling_mode == split_table_batched_embeddings_ops.PoolingMode.SUM
            or not weighted
        )
        # No bag ops only work on GPUs, no mixed, no weighted
        assume(
            not use_cpu
            or pooling_mode != split_table_batched_embeddings_ops.PoolingMode.NONE
        )
        assume(
            not mixed
            or pooling_mode != split_table_batched_embeddings_ops.PoolingMode.NONE
        )
        assume(
            not weighted
            or pooling_mode != split_table_batched_embeddings_ops.PoolingMode.NONE
        )

        emb_op = (
            split_table_batched_embeddings_ops.SplitTableBatchedEmbeddingBagsCodegen
        )
        if pooling_mode == split_table_batched_embeddings_ops.PoolingMode.SUM:
            mode = "sum"
            do_pooling = True
        elif pooling_mode == split_table_batched_embeddings_ops.PoolingMode.MEAN:
            mode = "mean"
            do_pooling = True
        elif pooling_mode == split_table_batched_embeddings_ops.PoolingMode.NONE:
            mode = "sum"
            do_pooling = False
        else:
            # This proves that we have exhaustively checked all PoolingModes
            raise RuntimeError("Unknown PoolingMode!")

        E = int(10**log_E)
        if use_cpu:
            D = (D + 15) // 16 * 4
        else:
            D = D * 4
        if not mixed:
            Ds = [D] * T
            Es = [E] * T
        else:
            Ds = [
                round_up(np.random.randint(low=int(0.25 * D), high=int(1.0 * D)), 4)
                for _ in range(T)
            ]
            Es = [
                np.random.randint(low=int(0.5 * E), high=int(2.0 * E)) for _ in range(T)
            ]
        compute_device = split_table_batched_embeddings_ops.ComputeDevice.CUDA
        if TEST_WITH_ROCM:
            managed = [
                    split_table_batched_embeddings_ops.EmbeddingLocation.DEVICE
                ] * T
        else:
            if use_cpu:
                managed = [split_table_batched_embeddings_ops.EmbeddingLocation.HOST] * T
                compute_device = split_table_batched_embeddings_ops.ComputeDevice.CPU
            else:
                managed = [
                    np.random.choice(
                        [
                            split_table_batched_embeddings_ops.EmbeddingLocation.DEVICE,
                            split_table_batched_embeddings_ops.EmbeddingLocation.MANAGED,
                        ]
                    )
                    for _ in range(T)
                ]
        if do_pooling:
            bs = [
                to_device(torch.nn.EmbeddingBag(E, D, mode=mode, sparse=True), use_cpu)
                for (E, D) in zip(Es, Ds)
            ]
        else:
            bs = [
                to_device(torch.nn.Embedding(E, D, sparse=True), use_cpu)
                for (E, D) in zip(Es, Ds)
            ]

        xs = [
            to_device(
                torch.from_numpy(
                    np.random.choice(range(e), size=(B, L), replace=True).astype(
                        np.int64
                    )
                ),
                use_cpu,
            )
            for e in Es
        ]
        if long_segments and L > 0:
            for x, e in zip(xs, Es):
                x[:, 0] = np.random.randint(low=0, high=e)

        xws = [to_device(torch.randn(size=(B, L)), use_cpu) for _ in range(T)]
        xws_acc_type = copy.deepcopy(xws)

        fs = (
            [
                b_indices(b, x, use_cpu=use_cpu, do_pooling=do_pooling)
                for (b, x) in zip(bs, xs)
            ]
            if not weighted
            else [
                b_indices(
                    b,
                    x,
                    per_sample_weights=xw.view(-1),
                    use_cpu=use_cpu,
                    do_pooling=do_pooling,
                )
                for (b, x, xw) in zip(bs, xs, xws)
            ]
        )
        gos = [torch.randn_like(f) for f in fs]
        [f.backward(go) for (f, go) in zip(fs, gos)]
        # do SGD update

        optimizer_kwargs = {"learning_rate": 0.5}
        (lr, eps, beta1, beta2, weight_decay, momentum, eta) = (
            0.5,
            1e-4,
            0.9,
            0.99,
            0.01,
            0.9,
            0.01,
        )
        if optimizer == OptimType.EXACT_ADAGRAD:
            optimizer_kwargs["eps"] = eps

        if optimizer == OptimType.EXACT_ROWWISE_ADAGRAD:
            optimizer_kwargs["eps"] = eps
            optimizer_kwargs["weight_decay"] = weight_decay
            optimizer_kwargs["weight_decay_mode"] = weight_decay_mode

        if optimizer == OptimType.EXACT_ROWWISE_WEIGHTED_ADAGRAD:
            optimizer_kwargs["eps"] = eps
            optimizer_kwargs["weight_decay"] = weight_decay

        if optimizer in (OptimType.PARTIAL_ROWWISE_ADAM, OptimType.ADAM):
            optimizer_kwargs["eps"] = eps
            optimizer_kwargs["beta1"] = beta1
            optimizer_kwargs["beta2"] = beta2
            optimizer_kwargs["weight_decay"] = weight_decay

        if optimizer in (OptimType.PARTIAL_ROWWISE_LAMB, OptimType.LAMB):
            optimizer_kwargs["eps"] = eps
            optimizer_kwargs["beta1"] = beta1
            optimizer_kwargs["beta2"] = beta2
            optimizer_kwargs["weight_decay"] = weight_decay

        if optimizer == OptimType.LARS_SGD:
            optimizer_kwargs["weight_decay"] = weight_decay
            optimizer_kwargs["momentum"] = momentum
            optimizer_kwargs["eta"] = eta

        cc = emb_op(
            embedding_specs=[
                (E, D, M, compute_device) for (E, D, M) in zip(Es, Ds, managed)
            ],
            optimizer=optimizer,
            pooling_mode=pooling_mode,
            # pyre-fixme[6]: Expected `CacheAlgorithm` for 5th param but got `float`.
            **optimizer_kwargs,
        )

        for t in range(T):
            cc.split_embedding_weights()[t].data.copy_(bs[t].weight)

        x = torch.cat([x.view(1, B, L) for x in xs], dim=0)
        xw = torch.cat([xw.view(1, B, L) for xw in xws_acc_type], dim=0)

        (indices, offsets) = get_table_batched_offsets_from_dense(x, use_cpu)
        fc2 = (
            cc(indices, offsets)
            if not weighted
            else cc(indices, offsets, to_device(xw.contiguous().view(-1), use_cpu))
        )
        if do_pooling:
            goc = torch.cat([go.view(B, -1) for go in gos], dim=1)
        else:
            goc = torch.cat(gos, dim=0)
        fc2.backward(goc)
        cc.flush()

        split_optimizer_states = cc.split_optimizer_states()
        self.assertEqual(len(split_optimizer_states), T)
        split_weights = cc.split_embedding_weights()

        if optimizer in (OptimType.EXACT_ROWWISE_ADAGRAD, OptimType.EXACT_ADAGRAD):
            rowwise = optimizer == OptimType.EXACT_ROWWISE_ADAGRAD
            for t in range(T):
                (m1,) = split_optimizer_states[t]
                # to_dense in GPU is non-deterministic due to atmomics used in
                # coalescing and floating point non-associativity.
                # pyre-fixme[16]: `Optional` has no attribute `cpu`.
                dense_cpu_grad = bs[t].weight.grad.cpu().to_dense()
                if rowwise and not use_cpu and weight_decay_mode == WeightDecayMode.L2:
                    # We need to skip when using cpu because use_fbgemm (https://fburl.com/code/12131iub)
                    # is true and the template code (https://fburl.com/code/1kctlup3) is not executed.
                    dense_cpu_grad += weight_decay * bs[t].weight.cpu()
                m1_ref = (
                    dense_cpu_grad.pow(2)
                    if not rowwise
                    else dense_cpu_grad.pow(2).mean(dim=1)
                )
                torch.testing.assert_close(
                    m1.float().index_select(dim=0, index=x[t].view(-1)).cpu(),
                    m1_ref.float().index_select(dim=0, index=x[t].view(-1).cpu()),
                    atol=1.0e-4,
                    rtol=1.0e-4,
                )
                weights_new = split_weights[t]
                denom = (
                    torch.sqrt(
                        m1_ref if not rowwise else m1_ref.view(m1_ref.numel(), 1)
                    )
                    + eps
                )
                if (
                    rowwise
                    and not use_cpu
                    and weight_decay_mode == WeightDecayMode.DECOUPLE
                ):
                    weights_ref = bs[t].weight.cpu() - lr * (
                        dense_cpu_grad / denom + weight_decay * bs[t].weight.cpu()
                    )
                else:
                    # pyre-fixme[58]: `/` is not supported for operand types `float`
                    #  and `Tensor`.
                    weights_ref = bs[t].weight.cpu() - lr * dense_cpu_grad / denom
                # TODO: why is tolerance off here?
                torch.testing.assert_close(
                    weights_new.index_select(dim=0, index=x[t].view(-1)).cpu(),
                    weights_ref.index_select(dim=0, index=x[t].view(-1).cpu()),
                    atol=1.0e-2,
                    rtol=1.0e-2,
                )

        if optimizer == OptimType.EXACT_ROWWISE_WEIGHTED_ADAGRAD:
            for t in range(T):
                (m1,) = split_optimizer_states[t]
                # to_dense in GPU is non-deterministic due to atmomics used in
                # coalescing and floating point non-associativity.
                dense_cpu_grad = bs[t].weight.grad.cpu().to_dense()
                dense_cpu_grad += weight_decay * bs[t].weight.cpu()
                iter_ = cc.iter.item()
                lambda_ = (iter_ + 1) ** 0.5
                m1_ref = dense_cpu_grad.pow(2).mean(dim=1)
                m1_ref *= lambda_
                torch.testing.assert_close(
                    m1.float().index_select(dim=0, index=x[t].view(-1)).cpu(),
                    m1_ref.float().index_select(dim=0, index=x[t].view(-1).cpu()),
                    atol=1.0e-4,
                    rtol=1.0e-4,
                )
                weights_new = split_weights[t]
                weights_ref = bs[t].weight.cpu() - lr * lambda_ * dense_cpu_grad / (
                    # pyre-fixme[58]: `/` is not supported for operand types `float`
                    #  and `Tensor`.
                    torch.pow(m1_ref.view(m1_ref.numel(), 1), 1.0 / 3)
                    + eps
                )
                torch.testing.assert_close(
                    weights_new.index_select(dim=0, index=x[t].view(-1)).cpu(),
                    weights_ref.index_select(dim=0, index=x[t].view(-1).cpu()),
                    atol=1.0e-4,
                    rtol=1.0e-4,
                )

        if optimizer in (OptimType.PARTIAL_ROWWISE_ADAM, OptimType.ADAM):
            rowwise = optimizer == OptimType.PARTIAL_ROWWISE_ADAM
            for t in range(T):
                (m1, m2) = split_optimizer_states[t]
                dense_cpu_grad = bs[t].weight.grad.cpu().to_dense()
                m2_ref = (
                    dense_cpu_grad.pow(2)
                    if not rowwise
                    else dense_cpu_grad.pow(2).mean(dim=1)
                ) * (1.0 - beta2)
                torch.testing.assert_close(m2.cpu(), m2_ref, atol=1.0e-4, rtol=1.0e-4)
                m1_ref = dense_cpu_grad * (1.0 - beta1)
                torch.testing.assert_close(m1.cpu(), m1_ref, atol=1.0e-4, rtol=1.0e-4)
                iter_ = cc.iter.item()
                v_hat_t = m2_ref / (1 - beta2**iter_)
                v_hat_t = v_hat_t if not rowwise else v_hat_t.view(v_hat_t.numel(), 1)
                m_hat_t = m1_ref / (1 - beta1**iter_)
                weights_new = split_weights[t]
                weights_ref = (
                    torch.addcdiv(
                        bs[t].weight.cpu(),
                        value=-lr,
                        tensor1=m_hat_t,
                        tensor2=v_hat_t.sqrt_().add_(eps),
                    )
                    - lr * weight_decay * bs[t].weight.cpu()
                )
                torch.testing.assert_close(
                    weights_new.index_select(dim=0, index=x[t].view(-1)).cpu(),
                    weights_ref.index_select(dim=0, index=x[t].view(-1).cpu()),
                    atol=1.0e-3,
                    rtol=1.0e-3,
                )

        if optimizer in (OptimType.PARTIAL_ROWWISE_LAMB, OptimType.LAMB):
            rowwise = optimizer == OptimType.PARTIAL_ROWWISE_LAMB
            for t in range(T):
                (m1, m2) = split_optimizer_states[t]
                dense_cpu_grad = bs[t].weight.grad.cpu().to_dense()
                m2_ref = (
                    dense_cpu_grad.pow(2)
                    if not rowwise
                    else dense_cpu_grad.pow(2).mean(dim=1)
                ) * (1.0 - beta2)
                torch.testing.assert_close(m2.cpu(), m2_ref, atol=1.0e-4, rtol=1.0e-4)
                m1_ref = dense_cpu_grad * (1.0 - beta1)
                torch.testing.assert_close(m1.cpu(), m1_ref, atol=1.0e-4, rtol=1.0e-4)
                iter_ = cc.iter.item()
                v_hat_t = m2_ref / (1 - beta2**iter_)
                v_hat_t = v_hat_t if not rowwise else v_hat_t.view(v_hat_t.numel(), 1)
                m_hat_t = m1_ref / (1 - beta1**iter_)
                rtw = (m_hat_t / (torch.sqrt(v_hat_t) + eps)) + weight_decay * bs[
                    t
                ].weight.cpu()
                true_ratio = torch.linalg.norm(bs[t].weight, dim=1, ord=2).view(
                    m1.shape[0], 1
                ).cpu() / torch.linalg.norm(rtw, dim=1, ord=2).view(m1.shape[0], 1)
                weights_new = split_weights[t]
                weights_ref = bs[t].weight.cpu() - lr * true_ratio * rtw
                torch.testing.assert_close(
                    weights_new.index_select(dim=0, index=x[t].view(-1)).cpu(),
                    weights_ref.index_select(dim=0, index=x[t].view(-1).cpu()),
                    atol=1.0e-3,
                    rtol=1.0e-3,
                )

        if optimizer == OptimType.LARS_SGD:
            for t in range(T):
                (m1,) = split_optimizer_states[t]
                weight_norm = (
                    torch.linalg.norm(bs[t].weight, dim=1, ord=2)
                    .view(m1.shape[0], 1)
                    .cpu()
                )
                dense_cpu_grad = bs[t].weight.grad.cpu().to_dense()
                grad_norm = torch.linalg.norm(dense_cpu_grad, dim=1, ord=2).view(
                    m1.shape[0], 1
                )
                adjusted_lr = (
                    lr * eta * weight_norm / (grad_norm + weight_decay * weight_norm)
                )
                m1_ref = adjusted_lr * (
                    dense_cpu_grad + weight_decay * bs[t].weight.cpu()
                )

                torch.testing.assert_close(
                    m1.index_select(dim=0, index=x[t].view(-1)).cpu(),
                    # pyre-fixme[16]: `float` has no attribute `index_select`.
                    m1_ref.index_select(dim=0, index=x[t].view(-1).cpu()),
                    atol=1.0e-4,
                    rtol=1.0e-4,
                )
                weights_new = split_weights[t]
                weights_ref = bs[t].weight.cpu() - m1_ref
                torch.testing.assert_close(
                    weights_new.index_select(dim=0, index=x[t].view(-1)).cpu(),
                    weights_ref.index_select(dim=0, index=x[t].view(-1).cpu()),
                    atol=1.0e-4,
                    rtol=1.0e-4,
                )

    @given(
        T=st.integers(min_value=1, max_value=5),
        D=st.integers(min_value=2, max_value=256),
        B=st.integers(min_value=1, max_value=128),
        log_E=st.integers(min_value=3, max_value=5),
        L=st.integers(min_value=0, max_value=20),
        weighted=st.booleans(),
        mixed=st.booleans(),
        optimizer=st.sampled_from(
            [
                OptimType.ADAM,
                OptimType.PARTIAL_ROWWISE_ADAM,
            ]
        ),
        long_segments=st.booleans(),
        pooling_mode=st.sampled_from(
            [
                split_table_batched_embeddings_ops.PoolingMode.SUM,
                split_table_batched_embeddings_ops.PoolingMode.MEAN,
                split_table_batched_embeddings_ops.PoolingMode.NONE,
            ]
        ),
        use_cpu=st.booleans()
        if (gpu_available and not TEST_WITH_ROCM)
        else st.just(False)
        if (gpu_available and TEST_WITH_ROCM)
        else st.just(True),
    )
    @settings(
        verbosity=Verbosity.verbose,
        max_examples=MAX_EXAMPLES_LONG_RUNNING,
        deadline=None,
        suppress_health_check=[HealthCheck.filter_too_much, HealthCheck.data_too_large],
    )
    @unittest.skipIf(*gpu_unavailable)
    def test_backward_optimizers_adam(  # noqa C901
        self,
        T: int,
        D: int,
        B: int,
        log_E: int,
        L: int,
        weighted: bool,
        mixed: bool,
        optimizer: OptimType,
        long_segments: bool,
        pooling_mode: split_table_batched_embeddings_ops.PoolingMode,
        use_cpu: bool,
    ) -> None:
        self.execute_backward_optimizers_(
            T,
            D,
            B,
            log_E,
            L,
            weighted,
            mixed,
            optimizer,
            long_segments,
            pooling_mode,
            use_cpu,
        )

    @given(
        T=st.integers(min_value=1, max_value=5),
        D=st.integers(min_value=2, max_value=256),
        B=st.integers(min_value=1, max_value=128),
        log_E=st.integers(min_value=3, max_value=5),
        L=st.integers(min_value=0, max_value=20),
        weighted=st.booleans(),
        mixed=st.booleans(),
        optimizer=st.sampled_from(
            [
                OptimType.EXACT_ADAGRAD,
                OptimType.EXACT_ROWWISE_ADAGRAD,
                OptimType.EXACT_ROWWISE_WEIGHTED_ADAGRAD,
            ]
        ),
        long_segments=st.booleans(),
        pooling_mode=st.sampled_from(
            [
                split_table_batched_embeddings_ops.PoolingMode.SUM,
                split_table_batched_embeddings_ops.PoolingMode.MEAN,
                split_table_batched_embeddings_ops.PoolingMode.NONE,
            ]
        ),
        use_cpu=st.booleans()
        if (gpu_available and not TEST_WITH_ROCM)
        else st.just(False)
        if (gpu_available and TEST_WITH_ROCM)
        else st.just(True),
        weight_decay_mode=st.sampled_from(
            [
                WeightDecayMode.L2,
                WeightDecayMode.DECOUPLE,
            ]
        ),
    )
    @settings(
        verbosity=Verbosity.verbose,
        max_examples=MAX_EXAMPLES_LONG_RUNNING,
        deadline=None,
        suppress_health_check=[HealthCheck.filter_too_much, HealthCheck.data_too_large],
    )
    @unittest.skipIf(*gpu_unavailable)
    def test_backward_optimizers_adagrad(  # noqa C901
        self,
        T: int,
        D: int,
        B: int,
        log_E: int,
        L: int,
        weighted: bool,
        mixed: bool,
        optimizer: OptimType,
        long_segments: bool,
        pooling_mode: split_table_batched_embeddings_ops.PoolingMode,
        use_cpu: bool,
        weight_decay_mode: WeightDecayMode,
    ) -> None:
        self.execute_backward_optimizers_(
            T,
            D,
            B,
            log_E,
            L,
            weighted,
            mixed,
            optimizer,
            long_segments,
            pooling_mode,
            use_cpu,
            weight_decay_mode,
        )

    @given(
        T=st.integers(min_value=1, max_value=5),
        D=st.integers(min_value=2, max_value=256),
        B=st.integers(min_value=1, max_value=128),
        log_E=st.integers(min_value=3, max_value=5),
        L=st.integers(min_value=0, max_value=20),
        weighted=st.booleans(),
        mixed=st.booleans(),
        optimizer=st.sampled_from(
            [
                OptimType.LAMB,
                OptimType.PARTIAL_ROWWISE_LAMB,
            ]
        ),
        long_segments=st.booleans(),
        pooling_mode=st.sampled_from(
            [
                split_table_batched_embeddings_ops.PoolingMode.SUM,
                split_table_batched_embeddings_ops.PoolingMode.MEAN,
                split_table_batched_embeddings_ops.PoolingMode.NONE,
            ]
        ),
        use_cpu=st.booleans()
        if (gpu_available and not TEST_WITH_ROCM)
        else st.just(False)
        if (gpu_available and TEST_WITH_ROCM)
        else st.just(True),
    )
    @settings(
        verbosity=Verbosity.verbose,
        max_examples=MAX_EXAMPLES_LONG_RUNNING,
        deadline=None,
        suppress_health_check=[HealthCheck.filter_too_much, HealthCheck.data_too_large],
    )
    @unittest.skipIf(*gpu_unavailable)
    def test_backward_optimizers_lamb(  # noqa C901
        self,
        T: int,
        D: int,
        B: int,
        log_E: int,
        L: int,
        weighted: bool,
        mixed: bool,
        optimizer: OptimType,
        long_segments: bool,
        pooling_mode: split_table_batched_embeddings_ops.PoolingMode,
        use_cpu: bool,
    ) -> None:
        self.execute_backward_optimizers_(
            T,
            D,
            B,
            log_E,
            L,
            weighted,
            mixed,
            optimizer,
            long_segments,
            pooling_mode,
            use_cpu,
        )

    @given(
        T=st.integers(min_value=1, max_value=5),
        D=st.integers(min_value=2, max_value=256),
        B=st.integers(min_value=1, max_value=128),
        log_E=st.integers(min_value=3, max_value=5),
        L=st.integers(min_value=0, max_value=20),
        weighted=st.booleans(),
        mixed=st.booleans(),
        optimizer=st.just(OptimType.LARS_SGD),
        long_segments=st.booleans(),
        pooling_mode=st.sampled_from(
            [
                split_table_batched_embeddings_ops.PoolingMode.SUM,
                split_table_batched_embeddings_ops.PoolingMode.MEAN,
                split_table_batched_embeddings_ops.PoolingMode.NONE,
            ]
        ),
        use_cpu=st.booleans()
        if (gpu_available and not TEST_WITH_ROCM)
        else st.just(False)
        if (gpu_available and TEST_WITH_ROCM)
        else st.just(True),
    )
    @settings(
        verbosity=Verbosity.verbose,
        max_examples=MAX_EXAMPLES_LONG_RUNNING,
        deadline=None,
        suppress_health_check=[HealthCheck.filter_too_much, HealthCheck.data_too_large],
    )
    @unittest.skipIf(*gpu_unavailable)
    def test_backward_optimizers_lars(  # noqa C901
        self,
        T: int,
        D: int,
        B: int,
        log_E: int,
        L: int,
        weighted: bool,
        mixed: bool,
        optimizer: OptimType,
        long_segments: bool,
        pooling_mode: split_table_batched_embeddings_ops.PoolingMode,
        use_cpu: bool,
    ) -> None:
        self.execute_backward_optimizers_(
            T,
            D,
            B,
            log_E,
            L,
            weighted,
            mixed,
            optimizer,
            long_segments,
            pooling_mode,
            use_cpu,
        )

    def execute_nbit_forward_(
        self,
        T: int,
        D: int,
        B: int,
        log_E: int,
        L: int,
        weighted: bool,
        mixed: bool,
        pooling_mode: split_table_batched_embeddings_ops.PoolingMode,
        weights_ty: SparseType,
        use_cache: bool,
        cache_algorithm: split_table_batched_embeddings_ops.CacheAlgorithm,
        use_cpu: bool,
        use_array_for_index_remapping: bool,
        do_pruning: bool,
        mixed_weights_ty: bool,
        output_dtype: SparseType,
    ) -> None:
        # NOTE: weighted operation can be done only for SUM.
        assume(
            pooling_mode == split_table_batched_embeddings_ops.PoolingMode.SUM
            or not weighted
        )
        assume(
            not mixed
            or pooling_mode != split_table_batched_embeddings_ops.PoolingMode.NONE
        )

        mode = "sum"
        do_pooling = True
        if pooling_mode == split_table_batched_embeddings_ops.PoolingMode.SUM:
            mode = "sum"
        elif pooling_mode == split_table_batched_embeddings_ops.PoolingMode.MEAN:
            mode = "mean"
        else:
            mode = "sum"
            do_pooling = False
        E = int(10**log_E)

        if not mixed_weights_ty:
            weights_ty_list = [weights_ty] * T
        else:
            weights_ty_list = [
                np.random.choice(
                    [
                        SparseType.FP32,
                        SparseType.FP16,
                        SparseType.FP8,
                        SparseType.INT8,
                        SparseType.INT4,
                        SparseType.INT2,
                    ]
                )
                for _ in range(T)
            ]

        D_alignment = max(
            1 if ty.bit_rate() % 8 == 0 else int(8 / ty.bit_rate())
            for ty in weights_ty_list
        )
        D = round_up(D, D_alignment)

        if not mixed:
            Ds = [D] * T
            Es = [E] * T
        else:
            Ds = [
                round_up(
                    np.random.randint(low=int(max(0.25 * D, 1)), high=int(1.0 * D)),
                    D_alignment,
                )
                for _ in range(T)
            ]
            Ds = [min(D, 128) for D in Ds]
            Es = [
                np.random.randint(low=int(0.5 * E), high=int(2.0 * E)) for _ in range(T)
            ]

        if do_pooling:
            bs = [
                to_device(torch.nn.EmbeddingBag(E, D, mode=mode, sparse=True), use_cpu)
                for (E, D) in zip(Es, Ds)
            ]
        else:
            bs = [
                to_device(torch.nn.Embedding(E, D, sparse=True), use_cpu)
                for (E, D) in zip(Es, Ds)
            ]

        if use_cpu:
            managed = [split_table_batched_embeddings_ops.EmbeddingLocation.HOST] * T
        elif use_cache:
            managed = [
                split_table_batched_embeddings_ops.EmbeddingLocation.MANAGED_CACHING,
            ] * T
            if mixed:
                average_D = sum(Ds) // T
                for t, d in enumerate(Ds):
                    managed[t] = (
                        split_table_batched_embeddings_ops.EmbeddingLocation.DEVICE
                        if d < average_D
                        else managed[t]
                    )
        else:
            managed = [
                np.random.choice(
                    [
                        split_table_batched_embeddings_ops.EmbeddingLocation.DEVICE,
                        split_table_batched_embeddings_ops.EmbeddingLocation.MANAGED,
                    ]
                )
                for _ in range(T)
            ]

        # Fix exponent bias to 7 for now (TODO: Randomize it from a range of integers)
        if SparseType.FP8 in weights_ty_list:
            fp8_config = FP8QuantizationConfig(random.choice([4, 5]), 7)
            has_fp8_weight = True
        else:
            has_fp8_weight = False

        xs = [to_device(torch.randint(low=0, high=e, size=(B, L)), use_cpu) for e in Es]
        xws = [to_device(torch.randn(size=(B, L)), use_cpu) for _ in range(T)]

        xws_acc_type = copy.deepcopy(xws)

        if do_pruning:
            x = torch.cat([x.view(1, B, L) for x in xs], dim=0)
            xw = torch.cat([xw.view(1, B, L) for xw in xws_acc_type], dim=0)

            (indices, offsets) = get_table_batched_offsets_from_dense(x, use_cpu)

            # generate index_remapping
            dense_indices = torch.randint(low=0, high=E, size=(T, B, L)).view(-1).int()

            original_E = E
            current_device = "cpu" if use_cpu else torch.cuda.current_device()

            indices = indices.view(-1).int()
            offsets = offsets.view(-1).int()

            # generate index_remapping done
            # Initialize and insert Array index remapping based data structure
            index_remappings_array = []
            for t in range(T):
                # pyre-fixme[6]: For 1st param expected `dtype` but got `Union[int,
                #  str]`.
                indice_t = (indices.view(T, B, L))[t].long().view(-1).to(current_device)
                dense_indice_t = (
                    (dense_indices.view(T, B, L))[t].view(-1)
                    # pyre-fixme[6]: For 1st param expected `dtype` but got `Union[int,
                    #  str]`.
                    .to(current_device)
                )
                index_remappings_array_t = torch.tensor(
                    [-1] * original_E,
                    dtype=torch.int32,
                    device=current_device,
                )
                index_remappings_array_t[indice_t] = dense_indice_t
                index_remappings_array.append(index_remappings_array_t.cpu())
        else:
            index_remappings_array = [torch.arange(E, dtype=torch.int32) for E in Es]
            x = torch.cat([x.view(1, B, L) for x in xs], dim=0)
            xw = torch.cat([xw.view(1, B, L) for xw in xws_acc_type], dim=0)
            (indices, offsets) = get_table_batched_offsets_from_dense(x, use_cpu)

        cc = split_table_batched_embeddings_ops.IntNBitTableBatchedEmbeddingBagsCodegen(
            embedding_specs=[
                (
                    "",
                    E,
                    D,
                    W_TY,
                    split_table_batched_embeddings_ops.EmbeddingLocation(M),
                )
                for (E, D, M, W_TY) in zip(Es, Ds, managed, weights_ty_list)
            ],
            pooling_mode=pooling_mode,
            index_remapping=index_remappings_array if B != 0 else None,
            device="cpu" if use_cpu else torch.cuda.current_device(),
            cache_algorithm=cache_algorithm,
            use_array_for_index_remapping=use_array_for_index_remapping,
            output_dtype=output_dtype,
            fp8_exponent_bits=fp8_config.get("exponent_bits")
            if has_fp8_weight
            else None,
            fp8_exponent_bias=fp8_config.get("exponent_bias")
            if has_fp8_weight
            else None,
        )
        # Initialize the random weights for int nbit table split embedding bag
        cc.fill_random_weights()
        # NOTE: test TorchScript-compatible!
        cc = torch.jit.script(cc)

        for t in range(T):
            (weights, scale_shift) = cc.split_embedding_weights()[t]
            if scale_shift is not None:
                (E, R) = scale_shift.shape
                self.assertEqual(R, 4)
                if weights_ty_list[t] == SparseType.INT2:
                    scales = np.random.uniform(0.1, 1, size=(E,)).astype(np.float16)
                    shifts = np.random.uniform(-2, 2, size=(E,)).astype(np.float16)
                if weights_ty_list[t] == SparseType.INT4:
                    scales = np.random.uniform(0.01, 0.1, size=(E,)).astype(np.float16)
                    shifts = np.random.uniform(-2, 2, size=(E,)).astype(np.float16)
                if weights_ty_list[t] == SparseType.INT8:
                    scales = np.random.uniform(0.001, 0.01, size=(E,)).astype(
                        np.float16
                    )
                    shifts = np.random.uniform(-2, 2, size=(E,)).astype(np.float16)

                scale_shift[:, :] = torch.tensor(
                    np.stack([scales, shifts], axis=1).astype(np.float16).view(np.uint8)
                )

            fake_quantize_embs(
                weights,
                scale_shift,
                bs[t].weight.detach(),
                weights_ty_list[t],
                use_cpu=False,
                # pyre-fixme[61]: `fp8_config` is undefined, or not always defined.
                fp8_config=fp8_config if has_fp8_weight else None,
            )

        if not use_cpu:
            fc2 = (
                cc(indices.int(), offsets.int())
                if not weighted
                else cc(indices.int(), offsets.int(), xw.contiguous().view(-1))
            )
        else:
            cc = cc.cpu()
            indices, offsets = indices.cpu(), offsets.cpu()
            fc2 = (
                cc(indices.int(), offsets.int())
                if not weighted
                else cc(indices.int(), offsets.int(), xw.contiguous().view(-1).cpu())
            )

        if do_pooling and B == 0:
            self.assertEqual(fc2.size(), (0, cc.total_D))
            return

        new_indices = []
        for t in range(T):
            new_indices_t = torch.zeros([B, L], dtype=torch.int32)
            for i in range(B):
                for j in range(L):
                    old_index = xs[t][i, j]
                    new_index = index_remappings_array[t][old_index]
                    new_indices_t[i][j] = new_index
            new_indices.append(new_indices_t)

        fs = (
            [
                b_indices(b, x, use_cpu=use_cpu, do_pooling=do_pooling)
                for (b, x) in zip(bs, new_indices)
            ]
            if not weighted
            else [
                b_indices(
                    b,
                    x,
                    per_sample_weights=xw.view(-1),
                    use_cpu=use_cpu,
                    do_pooling=do_pooling,
                )
                for (b, x, xw) in zip(bs, new_indices, xws)
            ]
        )
        if do_pooling:
            f = torch.cat([f.view(B, -1) for f in fs], dim=1)
        else:
            f = torch.cat(fs, dim=0).view(-1, D)
        torch.testing.assert_close(
            fc2.float().cpu(),
            f.float().cpu(),
            atol=1.0e-2,
            rtol=1.0e-2,
        )

    @given(
        nbit_weights_ty=get_nbit_weights_ty(),
        use_array_for_index_remapping=st.booleans(),
        do_pruning=st.booleans(),
    )
    @settings(
        verbosity=Verbosity.verbose,
        max_examples=MAX_EXAMPLES_LONG_RUNNING,
        deadline=None,
    )
    def test_nbit_forward_cpu(
        self,
        nbit_weights_ty: Optional[SparseType],
        use_array_for_index_remapping: bool,
        do_pruning: bool,
    ) -> None:
        use_cpu = True
        T = random.randint(1, 50)
        B = random.randint(0, 128)
        L = random.randint(0, 32)
        D = random.randint(2, 1024)
        log_E = random.randint(2, 4)

        use_cache = False
        # cache_algorithm is don't care as we don't use cache.
        cache_algorithm = split_table_batched_embeddings_ops.CacheAlgorithm.LRU

        pooling_mode = random.choice(
            [
                split_table_batched_embeddings_ops.PoolingMode.SUM,
                split_table_batched_embeddings_ops.PoolingMode.MEAN,
                split_table_batched_embeddings_ops.PoolingMode.NONE,
            ]
        )
        mixed = random.choice([True, False])
        if pooling_mode == split_table_batched_embeddings_ops.PoolingMode.NONE:
            nbit_weights_ty = random.choice(
                [
                    SparseType.FP32,
                    SparseType.FP16,
                    # CPU sequence embedding does not support FP8/INT4/INT2 yet
                    # SparseType.FP8,
                    SparseType.INT8,
                    # SparseType.INT4,
                    # SparseType.INT2,
                ]
            )

        if pooling_mode == split_table_batched_embeddings_ops.PoolingMode.SUM:
            weighted = random.choice([True, False])
        else:
            weighted = False

        if nbit_weights_ty is None:
            # don't care when mixed type is used.
            weights_ty: SparseType = SparseType.INT8
            mixed_weights_ty = True
        else:
            weights_ty: SparseType = nbit_weights_ty
            mixed_weights_ty = False
        output_dtype = random.choice([SparseType.FP32, SparseType.FP16])
        self.execute_nbit_forward_(
            T,
            D,
            B,
            log_E,
            L,
            weighted,
            mixed,
            pooling_mode,
            weights_ty,
            use_cache,
            cache_algorithm,
            use_cpu,
            use_array_for_index_remapping,
            do_pruning,
            mixed_weights_ty,
            output_dtype,
        )

    @unittest.skipIf(*gpu_unavailable)
    @given(
        nbit_weights_ty=get_nbit_weights_ty(),
        use_array_for_index_remapping=st.booleans(),
        do_pruning=st.booleans(),
    )
    @settings(
        verbosity=Verbosity.verbose,
        max_examples=MAX_EXAMPLES_LONG_RUNNING,
        deadline=None,
    )
    def test_nbit_forward_gpu_no_cache(
        self,
        nbit_weights_ty: Optional[SparseType],
        use_array_for_index_remapping: bool,
        do_pruning: bool,
    ) -> None:
        use_cpu = False
        T = random.randint(1, 50)
        B = random.randint(0, 128)
        L = random.randint(0, 32)
        D = random.randint(2, 1024)
        log_E = random.randint(2, 4)

        use_cache = False
        # cache_algorithm is don't care as we don't use cache.
        cache_algorithm = split_table_batched_embeddings_ops.CacheAlgorithm.LRU

        pooling_mode = random.choice(
            [
                split_table_batched_embeddings_ops.PoolingMode.SUM,
                split_table_batched_embeddings_ops.PoolingMode.MEAN,
                split_table_batched_embeddings_ops.PoolingMode.NONE,
            ]
        )
        if pooling_mode == split_table_batched_embeddings_ops.PoolingMode.NONE:
            mixed = False
        else:
            mixed = random.choice([True, False])
        if pooling_mode == split_table_batched_embeddings_ops.PoolingMode.SUM:
            weighted = random.choice([True, False])
        else:
            weighted = False

        if nbit_weights_ty is None:
            # don't care when mixed type is used.
            weights_ty: SparseType = SparseType.INT8
            mixed_weights_ty = True
        else:
            weights_ty: SparseType = nbit_weights_ty
            mixed_weights_ty = False
        output_dtype = random.choice([SparseType.FP32, SparseType.FP16])
        self.execute_nbit_forward_(
            T,
            D,
            B,
            log_E,
            L,
            weighted,
            mixed,
            pooling_mode,
            weights_ty,
            use_cache,
            cache_algorithm,
            use_cpu,
            use_array_for_index_remapping,
            do_pruning,
            mixed_weights_ty,
            output_dtype,
        )

    @unittest.skipIf(*gpu_unavailable)
    @given(
        weights_ty=st.sampled_from(
            [
                SparseType.FP32,
                SparseType.FP16,
                SparseType.INT8,
                SparseType.INT4,
                SparseType.INT2,
            ]
        ),
    )
    @settings(verbosity=Verbosity.verbose, max_examples=MAX_EXAMPLES, deadline=None)
    def test_int_nbit_split_embedding_uvm_caching_codegen_lookup_function(
        self,
        weights_ty: SparseType,
    ) -> None:
        # TODO: support direct-mapped in int_nbit_split_embedding_uvm_caching_codegen_lookup_function
        # This test is for int_nbit_split_embedding_uvm_caching_codegen_lookup_function.
        # We run IntNBitTableBatchedEmbeddingBagsCodegen with UVM_CACHING, and then
        # run int_nbit_split_embedding_uvm_caching_codegen_lookup_function with the
        # exact same cache configuration. As both use the same logic, the result
        # as well as cache state should match.

        # Currently, int_nbit_split_embedding_uvm_caching_codegen_lookup_function supports only LRU.
        cache_algorithm = split_table_batched_embeddings_ops.CacheAlgorithm.LRU
        associativity = 32  # Currently, hard-coded 32-way set associative.
        current_device: torch.device = torch.device(torch.cuda.current_device())

        T = random.randint(1, 5)
        B = random.randint(1, 128)
        L = random.randint(1, 20)
        D = random.randint(2, 256)
        log_E = random.randint(3, 5)

        iters = 3
        E = int(10**log_E)

        D_alignment = (
            1 if weights_ty.bit_rate() % 8 == 0 else int(8 / weights_ty.bit_rate())
        )
        D = round_up(D, D_alignment)

        # Currently, int_nbit_split_embedding_uvm_caching_codegen_lookup_function supports only all UVM or all UVM_CACHING.
        Ds = [D] * T
        Es = [E] * T
        managed_caching = [
            split_table_batched_embeddings_ops.EmbeddingLocation.MANAGED_CACHING
        ] * T

        # Note both cc_ref and cc use caching.
        cc_ref = (
            split_table_batched_embeddings_ops.IntNBitTableBatchedEmbeddingBagsCodegen(
                [
                    ("", E, D, weights_ty, M)
                    for (E, D, M) in zip(Es, Ds, managed_caching)
                ],
                cache_algorithm=cache_algorithm,
            )
        )
        cc_ref.fill_random_weights()

        # cc is only for cache states; we test int_nbit_split_embedding_uvm_caching_codegen_lookup_function directly;
        # hence, no need to synchronize cc's weights with cc_ref's.
        cc = split_table_batched_embeddings_ops.IntNBitTableBatchedEmbeddingBagsCodegen(
            [("", E, D, weights_ty, M) for (E, D, M) in zip(Es, Ds, managed_caching)],
            cache_algorithm=cache_algorithm,
        )
        cc.fill_random_weights()

        # weights_placement for all UVM case.
        managed_uvm = [split_table_batched_embeddings_ops.EmbeddingLocation.MANAGED] * T
        placement_uvm = torch.tensor(
            managed_uvm, device=current_device, dtype=torch.int32
        )

        # zero size HBM cache for UVM case.
        zero_size_cache_weights = torch.zeros(
            0, 0, device=current_device, dtype=torch.uint8
        )

        requests = generate_requests(iters, B, T, L, min(Es), reuse=0.1)
        for indices, offsets, _ in requests:
            indices = indices.int()
            offsets = offsets.int()
            output_ref = cc_ref(indices, offsets)

            # int_nbit_split_embedding_uvm_caching_codegen_lookup_function for UVM_CACHING.
            # using weights and other params from cc_ref, but
            # cache states from cc.
            output_uvm_caching = torch.ops.fbgemm.int_nbit_split_embedding_uvm_caching_codegen_lookup_function(
                dev_weights=cc_ref.weights_host
                if cc_ref.host_size > 0
                else cc_ref.weights_dev,
                uvm_weights=cc_ref.weights_uvm,
                weights_placements=cc_ref.weights_placements,
                weights_offsets=cc_ref.weights_offsets,
                weights_tys=cc_ref.weights_tys,
                D_offsets=cc_ref.D_offsets,
                total_D=cc_ref.total_D,
                max_int2_D=cc_ref.max_int2_D,
                max_int4_D=cc_ref.max_int4_D,
                max_int8_D=cc_ref.max_int8_D,
                max_float16_D=cc_ref.max_float16_D,
                max_float32_D=cc_ref.max_float32_D,
                indices=indices,
                offsets=offsets,
                pooling_mode=int(cc_ref.pooling_mode),
                indice_weights=None,
                output_dtype=cc_ref.output_dtype,
                lxu_cache_weights=cc.lxu_cache_weights,  # cc, not cc_ref.
                lxu_cache_locations=torch.empty(0, dtype=torch.int32).fill_(-1),
                row_alignment=cc_ref.row_alignment,
                max_float8_D=cc_ref.max_float8_D,
                fp8_exponent_bits=cc_ref.fp8_exponent_bits,
                fp8_exponent_bias=cc_ref.fp8_exponent_bias,
                # Additional args for UVM_CACHING: using cc, not cc_ref.
                cache_hash_size_cumsum=cc.cache_hash_size_cumsum,
                total_cache_hash_size=cc.total_cache_hash_size,
                cache_index_table_map=cc.cache_index_table_map,
                lxu_cache_state=cc.lxu_cache_state,
                lxu_state=cc.lxu_state,
            )
            torch.testing.assert_close(output_uvm_caching, output_ref, equal_nan=True)
            # cache status; we use the exact same logic, but still assigning ways in a associative cache can be
            # arbitrary. We compare sum along ways in each set, instead of expecting exact tensor match.
            cache_weights_ref = torch.reshape(
                # pyre-fixme[6]: For 1st param expected `Tensor` but got
                #  `Union[Tensor, Module]`.
                cc_ref.lxu_cache_weights,
                [-1, associativity],
            )
            # pyre-fixme[6]: For 1st param expected `Tensor` but got `Union[Tensor,
            #  Module]`.
            cache_weights = torch.reshape(cc.lxu_cache_weights, [-1, associativity])
            torch.testing.assert_close(
                torch.sum(cache_weights_ref, 1),
                torch.sum(cache_weights, 1),
                equal_nan=True,
            )
            torch.testing.assert_close(
                # pyre-fixme[6]: For 1st param expected `Tensor` but got
                #  `Union[Tensor, Module]`.
                torch.sum(cc.lxu_cache_state, 1),
                # pyre-fixme[6]: For 1st param expected `Tensor` but got
                #  `Union[Tensor, Module]`.
                torch.sum(cc_ref.lxu_cache_state, 1),
                equal_nan=True,
            )
            # lxu_state can be different as time_stamp values can be different.
            # we check the entries with max value.
            # pyre-fixme[6]: For 1st param expected `Tensor` but got `Union[Tensor,
            #  Module]`.
            max_timestamp_ref = torch.max(cc_ref.lxu_state)
            # pyre-fixme[6]: For 1st param expected `Tensor` but got `Union[Tensor,
            #  Module]`.
            max_timestamp_uvm_caching = torch.max(cc.lxu_state)
            x = cc_ref.lxu_state == max_timestamp_ref
            y = cc.lxu_state == max_timestamp_uvm_caching
            # pyre-fixme[6]: For 1st param expected `Tensor` but got `Union[bool,
            #  Tensor]`.
            torch.testing.assert_close(torch.sum(x, 1), torch.sum(y, 1))

            # int_nbit_split_embedding_uvm_caching_codegen_lookup_function for UVM.
            output_uvm = torch.ops.fbgemm.int_nbit_split_embedding_uvm_caching_codegen_lookup_function(
                dev_weights=cc_ref.weights_host
                if cc_ref.host_size > 0
                else cc_ref.weights_dev,
                uvm_weights=cc_ref.weights_uvm,
                weights_placements=placement_uvm,  # all UVM weights placement.
                weights_offsets=cc_ref.weights_offsets,
                weights_tys=cc_ref.weights_tys,
                D_offsets=cc_ref.D_offsets,
                total_D=cc_ref.total_D,
                max_int2_D=cc_ref.max_int2_D,
                max_int4_D=cc_ref.max_int4_D,
                max_int8_D=cc_ref.max_int8_D,
                max_float16_D=cc_ref.max_float16_D,
                max_float32_D=cc_ref.max_float32_D,
                indices=indices,
                offsets=offsets,
                pooling_mode=int(cc_ref.pooling_mode),
                indice_weights=None,
                output_dtype=cc_ref.output_dtype,
                lxu_cache_weights=zero_size_cache_weights,  # empty HBM cache.
                lxu_cache_locations=torch.empty(0, dtype=torch.int32).fill_(-1),
                row_alignment=cc_ref.row_alignment,
                max_float8_D=cc_ref.max_float8_D,
                fp8_exponent_bits=cc_ref.fp8_exponent_bits,
                fp8_exponent_bias=cc_ref.fp8_exponent_bias,
                # Additional args for UVM_CACHING; not needed for UVM.
                cache_hash_size_cumsum=None,
                total_cache_hash_size=None,
                cache_index_table_map=None,
                lxu_cache_state=None,
                lxu_state=None,
            )
            torch.testing.assert_close(output_uvm, output_ref, equal_nan=True)

    @unittest.skipIf(*gpu_unavailable)
    @given(
        weights_ty=st.sampled_from(
            [
                SparseType.FP32,
                SparseType.FP16,
                SparseType.INT8,
                SparseType.INT4,
                SparseType.INT2,
            ]
        ),
        cache_algorithm=st.sampled_from(
            split_table_batched_embeddings_ops.CacheAlgorithm
        ),
        associativity=st.sampled_from(
            [1, split_table_batched_embeddings_ops.DEFAULT_ASSOC]
        ),
    )
    @settings(verbosity=Verbosity.verbose, max_examples=MAX_EXAMPLES, deadline=None)
    def test_nbit_forward_uvm_cache(
        self,
        weights_ty: SparseType,
        cache_algorithm: split_table_batched_embeddings_ops.CacheAlgorithm,
        associativity: int,
    ) -> None:
        assume(
            cache_algorithm == split_table_batched_embeddings_ops.CacheAlgorithm.LRU
            or associativity != 1
        )

        T = random.randint(1, 5)
        B = random.randint(1, 128)
        L = random.randint(1, 20)
        D = random.randint(2, 256)
        log_E = random.randint(3, 5)
        mixed = random.choice([True, False])

        iters = 3
        E = int(10**log_E)

        D_alignment = (
            1 if weights_ty.bit_rate() % 8 == 0 else int(8 / weights_ty.bit_rate())
        )
        D = round_up(D, D_alignment)

        if not mixed:
            Ds = [D] * T
            Es = [E] * T
        else:
            Ds = [
                round_up(
                    np.random.randint(low=int(max(0.25 * D, 1)), high=int(1.0 * D)),
                    D_alignment,
                )
                for _ in range(T)
            ]
            Es = [
                np.random.randint(low=int(0.5 * E), high=int(2.0 * E)) for _ in range(T)
            ]
        managed = [
            split_table_batched_embeddings_ops.EmbeddingLocation.MANAGED_CACHING
        ] * T
        if mixed:
            average_D = sum(Ds) // T
            for t, d in enumerate(Ds):
                managed[t] = (
                    split_table_batched_embeddings_ops.EmbeddingLocation.DEVICE
                    if d < average_D
                    else managed[t]
                )
        cc_ref = (
            split_table_batched_embeddings_ops.IntNBitTableBatchedEmbeddingBagsCodegen(
                [
                    (
                        "",
                        E,
                        D,
                        weights_ty,
                        split_table_batched_embeddings_ops.EmbeddingLocation.DEVICE,
                    )
                    for (E, D) in zip(Es, Ds)
                ],
            )
        )
        cc_ref.fill_random_weights()
        cc = split_table_batched_embeddings_ops.IntNBitTableBatchedEmbeddingBagsCodegen(
            [("", E, D, weights_ty, M) for (E, D, M) in zip(Es, Ds, managed)],
            cache_algorithm=cache_algorithm,
            cache_assoc=associativity,
        )
        cc.fill_random_weights()

        split_weights = cc.split_embedding_weights()
        ref_split_weights = cc_ref.split_embedding_weights()
        for t in range(T):
            (weights, scale_shift) = split_weights[t]
            (ref_weights, ref_scale_shift) = ref_split_weights[t]
            self.assertEqual(weights.size(), ref_weights.size())
            weights.copy_(ref_weights)
            if ref_scale_shift is not None:
                scale_shift.copy_(ref_scale_shift)

        requests = generate_requests(iters, B, T, L, min(Es), reuse=0.1)

        for indices, offsets, _ in requests:
            indices = indices.int()
            offsets = offsets.int()
            output = cc(indices, offsets)
            output_ref = cc_ref(indices, offsets)
            torch.testing.assert_close(output, output_ref, equal_nan=True)

    @given(
        T=st.integers(min_value=1, max_value=5),
        B=st.integers(min_value=1, max_value=8),
        L=st.integers(min_value=0, max_value=8),
        use_cpu=st.booleans()
        if (gpu_available and not TEST_WITH_ROCM)
        else st.just(False)
        if (gpu_available and TEST_WITH_ROCM)
        else st.just(True),
        use_cpu_hashtable=st.booleans(),
        use_array_for_index_remapping=st.booleans(),
    )
    @settings(verbosity=Verbosity.verbose, max_examples=MAX_EXAMPLES, deadline=None)
    def test_pruning(
        self,
        T: int,
        B: int,
        L: int,
        use_cpu: bool,
        use_cpu_hashtable: bool,
        use_array_for_index_remapping: bool,
    ) -> None:
        E = int(1000)
        LOAD_FACTOR = 0.8
        pruning_ratio = 0.5

        capacities = [int(B * L / LOAD_FACTOR) + 1 for _ in range(T)]
        original_E = int(E / (1.0 - pruning_ratio))

        # Enforce the size of original_E/B/L to get the unique indices
        assume(original_E > B * L)

        current_device = "cpu" if use_cpu else torch.cuda.current_device()

        if use_cpu_hashtable:
            assume(use_cpu)

        indices = torch.randint(low=0, high=original_E, size=(T, B, L))
        for t in range(T):
            while (
                torch.unique(
                    indices[t], return_counts=False, return_inverse=False
                ).numel()
                != indices[t].numel()
            ):
                indices[t] = torch.randint(low=0, high=original_E, size=(B, L))

        indices = indices.view(-1).int()
        dense_indices = torch.randint(low=0, high=E, size=(T, B, L)).view(-1).int()
        offsets = torch.tensor([L * b_t for b_t in range(B * T + 1)]).int()

        # Initialize and insert Hashmap index remapping based data structure
        hash_table = torch.empty(
            (sum(capacities), 2),
            dtype=torch.int32,
        )
        hash_table[:, :] = -1
        hash_table_offsets = torch.tensor([0] + np.cumsum(capacities).tolist()).long()

        torch.ops.fbgemm.pruned_hashmap_insert(
            indices, dense_indices, offsets, hash_table, hash_table_offsets
        )

        if use_cpu_hashtable:
            ht = torch.classes.fbgemm.PrunedMapCPU()
            ht.insert(indices, dense_indices, offsets, T)

        # Initialize and insert Array index remapping based data structure
        index_remappings_array = torch.tensor(
            [-1] * original_E * T,
            dtype=torch.int32,
            device=current_device,
        )
        index_remappings_array_offsets = torch.empty(
            T + 1,
            dtype=torch.int64,
            # pyre-fixme[6]: For 3rd param expected `Union[None, str, device]` but
            #  got `Union[int, str]`.
            device=current_device,
        )
        index_remappings_array_offsets[0] = 0
        for t in range(T):
            # pyre-fixme[6]: For 1st param expected `dtype` but got `Union[int, str]`.
            indice_t = (indices.view(T, B, L))[t].long().view(-1).to(current_device)
            dense_indice_t = (
                (dense_indices.view(T, B, L))[t].view(-1)
                # pyre-fixme[6]: For 1st param expected `dtype` but got `Union[int,
                #  str]`.
                .to(current_device)
            )
            selected_indices = torch.add(indice_t, t * original_E)[:E]
            index_remappings_array[selected_indices] = dense_indice_t
            index_remappings_array_offsets[t + 1] = (
                index_remappings_array_offsets[t] + original_E
            )

        # Move data when using device
        if not use_cpu:
            (
                indices,
                dense_indices,
                offsets,
                hash_table,
                hash_table_offsets,
                index_remappings_array,
                index_remappings_array_offsets,
            ) = (
                # pyre-fixme[6]: For 1st param expected `dtype` but got `Union[int,
                #  str]`.
                indices.to(current_device),
                # pyre-fixme[6]: For 1st param expected `dtype` but got `Union[int,
                #  str]`.
                dense_indices.to(current_device),
                # pyre-fixme[6]: For 1st param expected `dtype` but got `Union[int,
                #  str]`.
                offsets.to(current_device),
                # pyre-fixme[6]: For 1st param expected `dtype` but got `Union[int,
                #  str]`.
                hash_table.to(current_device),
                # pyre-fixme[6]: For 1st param expected `dtype` but got `Union[int,
                #  str]`.
                hash_table_offsets.to(current_device),
                # pyre-fixme[6]: For 1st param expected `dtype` but got `Union[int,
                #  str]`.
                index_remappings_array.to(current_device),
                # pyre-fixme[6]: For 1st param expected `dtype` but got `Union[int,
                #  str]`.
                index_remappings_array_offsets.to(current_device),
            )

        # Lookup
        if use_cpu_hashtable:
            dense_indices_ = ht.lookup(indices, offsets)
        elif not use_array_for_index_remapping:  # hashmap based pruning
            dense_indices_ = torch.ops.fbgemm.pruned_hashmap_lookup(
                indices, offsets, hash_table, hash_table_offsets
            )
        else:  # array based pruning
            dense_indices_ = torch.ops.fbgemm.pruned_array_lookup(
                indices,
                offsets,
                index_remappings_array,
                index_remappings_array_offsets,
            )

        # Validate the lookup result
        torch.testing.assert_close(dense_indices, dense_indices_)

        # For array based pruning, it will be out-of-boundary for arbitrarily
        # large indices. We will rely on bound checker to make sure indices
        # are within the boundary.
        if not use_array_for_index_remapping:
            # now, use a value that does not exist in the original set of indices
            # and so should be pruned out.
            indices[:] = np.iinfo(np.int32).max

            if use_cpu_hashtable:
                dense_indices_ = ht.lookup(indices, offsets)
            elif not use_array_for_index_remapping:  # hashmap based pruning
                dense_indices_ = torch.ops.fbgemm.pruned_hashmap_lookup(
                    indices, offsets, hash_table, hash_table_offsets
                )
            else:  # array based pruning
                dense_indices_ = torch.ops.fbgemm.pruned_array_lookup(
                    indices,
                    offsets,
                    index_remappings_array,
                    index_remappings_array_offsets,
                )
            torch.testing.assert_close(dense_indices.clone().fill_(-1), dense_indices_)

    @given(
        L=st.integers(min_value=0, max_value=16),
        H=st.integers(min_value=512, max_value=1024),
        S=st.integers(min_value=0, max_value=128),
    )
    @settings(verbosity=Verbosity.verbose, max_examples=MAX_EXAMPLES, deadline=None)
    def test_cache_update_function(self, L: int, H: int, S: int) -> None:
        # Generate synthetic data
        linear_cache_indices_cpu = torch.randint(L, H, (S,))
        lxu_cache_locations_cpu = torch.clone(linear_cache_indices_cpu)

        indices = [True if np.random.rand() < 0.5 else False for _ in range(S)]
        lxu_cache_locations_cpu[indices] = -1

        cache_miss_ids = torch.clone(linear_cache_indices_cpu)
        cache_miss_ids[lxu_cache_locations_cpu != -1] = -2

        # Calculate the correct output
        unique_cache_miss_ids = torch.unique(cache_miss_ids)
        expect_out = sum(unique_cache_miss_ids >= 0)
        linear_cache_indices = to_device(
            torch.tensor(linear_cache_indices_cpu, dtype=torch.int64), use_cpu=False
        )
        lxu_cache_locations = to_device(
            torch.tensor(lxu_cache_locations_cpu, dtype=torch.int32), use_cpu=False
        )

        # Create an abstract split table
        D = 8
        T = 2
        E = 10**3
        Ds = [D] * T
        Es = [E] * T
        emb_op = (
            split_table_batched_embeddings_ops.SplitTableBatchedEmbeddingBagsCodegen
        )
        cc = emb_op(
            embedding_specs=[
                (
                    E,
                    D,
                    split_table_batched_embeddings_ops.EmbeddingLocation.MANAGED_CACHING,
                    split_table_batched_embeddings_ops.ComputeDevice.CUDA,
                )
                for (E, D) in zip(Es, Ds)
            ],
            record_cache_metrics=RecordCacheMetrics(True, False),
        )
        cc._update_cache_miss_counter(lxu_cache_locations, linear_cache_indices)
        (
            cache_miss_forward_count,
            unique_cache_miss_count,
        ) = cc.get_cache_miss_counter().cpu()

        self.assertEqual(unique_cache_miss_count, expect_out)
        self.assertLessEqual(cache_miss_forward_count, unique_cache_miss_count)

    @given(N=st.integers(min_value=1, max_value=8))
    @settings(verbosity=Verbosity.verbose, max_examples=MAX_EXAMPLES, deadline=None)
    def test_cache_miss_counter(self, N: int) -> None:
        # Create an abstract split table
        D = 8
        T = 2
        E = 10**3
        Ds = [D] * T
        Es = [E] * T
        emb_op = (
            split_table_batched_embeddings_ops.SplitTableBatchedEmbeddingBagsCodegen
        )
        cc = emb_op(
            embedding_specs=[
                (
                    E,
                    D,
                    split_table_batched_embeddings_ops.EmbeddingLocation.MANAGED_CACHING,
                    split_table_batched_embeddings_ops.ComputeDevice.CUDA,
                )
                for (E, D) in zip(Es, Ds)
            ],
            record_cache_metrics=RecordCacheMetrics(True, True),
        )

        # Create fake input data and the target output
        xs = []
        x1 = torch.Tensor([[[1], [1]], [[3], [4]]])
        x1 = to_device(torch.tensor(x1, dtype=torch.int64), use_cpu=False)

        x2 = torch.Tensor([[[2], [1]], [[3], [4]]])
        x2 = to_device(torch.tensor(x2, dtype=torch.int64), use_cpu=False)

        x3 = torch.Tensor([[[5], [6]], [[7], [8]]])
        x3 = to_device(torch.tensor(x3, dtype=torch.int64), use_cpu=False)

        xs.append(x1)
        xs.append(x2)
        xs.append(x3)

        target_counter_list = [[1, 3], [2, 4], [3, 8]]
        target_tablewise_cache_miss_list = [[1, 2], [2, 2], [4, 4]]
        for x, t_counter, t_tablewise_cache_miss in zip(
            xs, target_counter_list, target_tablewise_cache_miss_list
        ):
            (indices, offsets) = get_table_batched_offsets_from_dense(x, use_cpu=False)
            for _ in range(N):
                cc(indices, offsets)
                (
                    cache_miss_forward_count,
                    unique_cache_miss_count,
                ) = cc.get_cache_miss_counter().cpu()
                tablewise_cache_miss = cc.get_table_wise_cache_miss().cpu()
                self.assertEqual(cache_miss_forward_count, t_counter[0])
                self.assertEqual(unique_cache_miss_count, t_counter[1])
                for i in range(len(tablewise_cache_miss)):
                    self.assertEqual(tablewise_cache_miss[i], t_tablewise_cache_miss[i])

    @unittest.skipIf(*gpu_unavailable)
    @given(
        L=st.integers(min_value=0, max_value=16),
        H=st.integers(min_value=512, max_value=1024),
        S=st.integers(min_value=0, max_value=128),
    )
    @settings(verbosity=Verbosity.verbose, max_examples=MAX_EXAMPLES, deadline=None)
    def test_nbit_cache_update_function(self, L: int, H: int, S: int) -> None:
        # Generate synthetic data
        linear_cache_indices_cpu = torch.randint(L, H, (S,))
        lxu_cache_locations_cpu = torch.clone(linear_cache_indices_cpu)

        indices = [True if np.random.rand() < 0.5 else False for _ in range(S)]
        lxu_cache_locations_cpu[indices] = -1

        cache_miss_ids = torch.clone(linear_cache_indices_cpu)
        cache_miss_ids[lxu_cache_locations_cpu != -1] = -2

        # Calculate the correct output
        unique_cache_miss_ids = torch.unique(cache_miss_ids)
        expect_out = sum(unique_cache_miss_ids >= 0)
        linear_cache_indices = linear_cache_indices_cpu.to(torch.int32).cuda()
        lxu_cache_locations = lxu_cache_locations_cpu.to(torch.int32).cuda()
        expected_unique_access = len(torch.unique(linear_cache_indices_cpu))
        expected_total_access = len(linear_cache_indices_cpu)

        # Create an abstract split table
        D = 8
        T = 2
        E = 10**3
        Ds = [D] * T
        Es = [E] * T
        cc = split_table_batched_embeddings_ops.IntNBitTableBatchedEmbeddingBagsCodegen(
            embedding_specs=[
                (
                    "",
                    E,
                    D,
                    SparseType.INT8,
                    split_table_batched_embeddings_ops.EmbeddingLocation.MANAGED_CACHING,
                )
                for (E, D) in zip(Es, Ds)
            ],
            device=torch.cuda.current_device(),
            record_cache_metrics=RecordCacheMetrics(True, False),
        )
        cc.fill_random_weights()

        cc._update_cache_miss_counter(lxu_cache_locations, linear_cache_indices)
        (
            cache_miss_forward_count,
            unique_cache_miss_count,
            unique_access_count,
            total_access_count,
        ) = cc.get_cache_miss_counter().cpu()

        self.assertEqual(unique_cache_miss_count, expect_out)
        self.assertLessEqual(cache_miss_forward_count, unique_cache_miss_count)
        self.assertEqual(unique_access_count, expected_unique_access)
        self.assertEqual(total_access_count, expected_total_access)

    @unittest.skipIf(*gpu_unavailable)
    @given(N=st.integers(min_value=1, max_value=8))
    @settings(verbosity=Verbosity.verbose, max_examples=MAX_EXAMPLES, deadline=None)
    def test_nbit_cache_miss_counter(self, N: int) -> None:
        # Create an abstract split table
        D = 8
        T = 2
        E = 10**3
        Ds = [D] * T
        Es = [E] * T
        cc = split_table_batched_embeddings_ops.IntNBitTableBatchedEmbeddingBagsCodegen(
            embedding_specs=[
                (
                    "",
                    E,
                    D,
                    SparseType.INT8,
                    split_table_batched_embeddings_ops.EmbeddingLocation.MANAGED_CACHING,
                )
                for (E, D) in zip(Es, Ds)
            ],
            device=torch.cuda.current_device(),
            record_cache_metrics=RecordCacheMetrics(True, True),
        )
        cc.fill_random_weights()

        # Create fake input data and the target output
        x1 = torch.Tensor([[[1], [1]], [[3], [4]]]).cuda()
        x2 = torch.Tensor([[[2], [1]], [[3], [4]]]).cuda()
        x3 = torch.Tensor([[[5], [6]], [[7], [8]]]).cuda()

        xs = [x1, x2, x3]
        target_counter_list = [[1, 3], [2, 4], [3, 8]]
        target_tablewise_cache_miss_list = [[1, 2], [2, 2], [4, 4]]
        for x, t_counter, t_tablewise_cache_miss in zip(
            xs, target_counter_list, target_tablewise_cache_miss_list
        ):
            (indices, offsets) = get_table_batched_offsets_from_dense(x, use_cpu=False)
            for _ in range(N):
                cc(indices.int(), offsets.int())
                (
                    cache_miss_forward_count,
                    unique_cache_miss_count,
                    _,
                    _,
                ) = cc.get_cache_miss_counter().cpu()
                tablewise_cache_miss = cc.get_table_wise_cache_miss().cpu()
                self.assertEqual(cache_miss_forward_count, t_counter[0])
                self.assertEqual(unique_cache_miss_count, t_counter[1])
                for i in range(len(tablewise_cache_miss)):
                    self.assertEqual(tablewise_cache_miss[i], t_tablewise_cache_miss[i])

    @unittest.skipIf(*gpu_unavailable)
    @given(
        N=st.integers(min_value=1, max_value=8),
        dtype=st.sampled_from([SparseType.INT8, SparseType.INT4, SparseType.INT2]),
    )
    @settings(verbosity=Verbosity.verbose, max_examples=MAX_EXAMPLES, deadline=None)
    def test_nbit_uvm_cache_stats(self, N: int, dtype: SparseType) -> None:
        # Create an abstract split table
        D = 8
        T = 2
        E = 10**3
        Ds = [D] * T
        Es = [E] * T
        cc = split_table_batched_embeddings_ops.IntNBitTableBatchedEmbeddingBagsCodegen(
            embedding_specs=[
                (
                    "",
                    E,
                    D,
                    dtype,
                    split_table_batched_embeddings_ops.EmbeddingLocation.MANAGED_CACHING,
                )
                for (E, D) in zip(Es, Ds)
            ],
            device=torch.cuda.current_device(),
            gather_uvm_cache_stats=True,
        )
        cc.fill_random_weights()

        # Create fake input data and the target output
        x1 = torch.Tensor([[[1], [1]], [[3], [4]]]).cuda()
        x2 = torch.Tensor([[[2], [1]], [[3], [4]]]).cuda()
        x3 = torch.Tensor([[[5], [6]], [[7], [8]]]).cuda()

        xs = [x1, x2, x3]
        # num_unique_indices, num_unique_misses
        # note that these are cumulative over calls; and also "unique" is per batch.
        target_counter_list = [[3, 3], [4, 4], [4, 8]]
        num_calls_expected = 0
        num_indices_expcted = 0
        num_unique_indices_expected = 0
        for x, t_counter in zip(xs, target_counter_list):
            (indices, offsets) = get_table_batched_offsets_from_dense(x, use_cpu=False)
            for _ in range(N):
                num_calls_expected = num_calls_expected + 1
                num_indices_expcted = num_indices_expcted + len(indices)
                cc(indices.int(), offsets.int())
                (
                    num_calls,
                    num_indices,
                    num_unique_indices,
                    num_unique_misses,
                    num_conflict_unique_miss,
                    num_conflict_miss,
                ) = cc.get_uvm_cache_stats().cpu()
                # Note num_unique_indices is cumulative stats.
                num_unique_indices_expected = num_unique_indices_expected + t_counter[0]
                self.assertEqual(num_calls, num_calls_expected)
                self.assertEqual(num_indices, num_indices_expcted)
                self.assertEqual(num_unique_indices, num_unique_indices_expected)
                self.assertEqual(num_unique_misses, t_counter[1])
                self.assertEqual(num_conflict_unique_miss, 0)
                self.assertEqual(num_conflict_miss, 0)

        T = 1  # for simplicity
        Ds = [D] * T
        Es = [E] * T
        cc1 = split_table_batched_embeddings_ops.IntNBitTableBatchedEmbeddingBagsCodegen(
            embedding_specs=[
                (
                    "",
                    E,
                    D,
                    SparseType.INT8,
                    split_table_batched_embeddings_ops.EmbeddingLocation.MANAGED_CACHING,
                )
                for (E, D) in zip(Es, Ds)
            ],
            device=torch.cuda.current_device(),
            gather_uvm_cache_stats=True,
            cache_sets=1,  # Only one set.
        )
        cc1.fill_random_weights()

        associativty = (
            split_table_batched_embeddings_ops.DEFAULT_ASSOC
        )  # 32 for NVidia / 64 for AMD.
        repetition = 17
        indices1 = torch.Tensor(
            [[list(range(0, associativty))] * repetition]
        ).cuda()  # 0, 1, ..., 31.
        indices2 = torch.Tensor(
            [[list(range(0, associativty + 1))] * repetition]
        ).cuda()  # 0, 1, ..., 31, 32.
        indices3 = torch.Tensor(
            [[list(range(0, associativty + 10))] * repetition]
        ).cuda()  # 0, 1, ..., 31, 32, ..., 41.

        # num_conflict_unique_miss, num_conflict_miss
        expected = [[0, 0], [1, 17], [10, 170]]

        for x, e in zip((indices1, indices2, indices3), expected):
            (indices, offsets) = get_table_batched_offsets_from_dense(x, use_cpu=False)
            for _ in range(N):
                cc1(indices.int(), offsets.int())
                (
                    _,
                    _,
                    _,
                    _,
                    num_conflict_unique_miss,
                    num_conflict_miss,
                ) = cc1.get_uvm_cache_stats().cpu()
                self.assertEqual(num_conflict_unique_miss, e[0])
                self.assertEqual(num_conflict_miss, e[1])
                cc1.reset_uvm_cache_stats()

    @given(
        T=st.integers(min_value=1, max_value=64),
        B=st.integers(min_value=1, max_value=64),
        max_L=st.integers(min_value=1, max_value=64),
        bounds_check_mode=st.sampled_from(
            [
                BoundsCheckMode.FATAL,
                BoundsCheckMode.WARNING,
                BoundsCheckMode.IGNORE,
            ]
        ),
        use_cpu=st.booleans()
        if (gpu_available and not TEST_WITH_ROCM)
        else st.just(False)
        if (gpu_available and TEST_WITH_ROCM)
        else st.just(True),
        weighted=st.booleans(),
        dtype=st.sampled_from(
            [
                torch.int64,
                torch.int32,
            ]
        ),
    )
    @settings(verbosity=Verbosity.verbose, max_examples=MAX_EXAMPLES, deadline=None)
    def test_bounds_check(
        self,
        T: int,
        B: int,
        max_L: int,
        bounds_check_mode: BoundsCheckMode,
        use_cpu: bool,
        weighted: bool,
        dtype: torch.dtype,
    ) -> None:
        rows_per_table = torch.tensor(
            np.random.randint(low=1, high=1000, size=(T,))
        ).long()
        Ls = np.random.randint(low=0, high=max_L, size=(T, B))
        indices = [
            np.random.randint(low=0, high=rows_per_table[t], size=Ls[t, b])
            for t in range(T)
            for b in range(B)
        ]
        indices = torch.tensor(np.concatenate(indices, axis=0)).to(dtype)
        weights = (
            torch.rand(indices.shape, dtype=torch.float, device=indices.device)
            if weighted
            else None
        )
        offsets = torch.tensor([0] + np.cumsum(Ls.flatten()).tolist()).to(dtype)
        warning = torch.tensor([0]).long()

        self.assertEqual(indices.numel(), np.sum(Ls).item())
        self.assertEqual(offsets[-1], np.sum(Ls).item())
        if not use_cpu:
            indices, offsets, rows_per_table, warning = (
                indices.cuda(),
                offsets.cuda(),
                rows_per_table.cuda(),
                warning.cuda(),
            )
            if weighted:
                # pyre-fixme[16]: `Optional` has no attribute `cuda`.
                weights = weights.cuda()
        indices_copy = indices.clone()
        offsets_copy = offsets.clone()
        torch.ops.fbgemm.bounds_check_indices(
            rows_per_table, indices, offsets, bounds_check_mode, warning, weights
        )
        # we don't modify when we are in-bounds.
        torch.testing.assert_close(indices_copy, indices)
        indices[:] = torch.iinfo(dtype).max
        if bounds_check_mode != BoundsCheckMode.FATAL:
            torch.ops.fbgemm.bounds_check_indices(
                rows_per_table, indices, offsets, bounds_check_mode, warning, weights
            )
            torch.testing.assert_close(indices, torch.zeros_like(indices))
            if bounds_check_mode == BoundsCheckMode.WARNING:
                self.assertEqual(warning.item(), indices.numel())
        else:
            if use_cpu and indices.numel():
                with self.assertRaises(RuntimeError):
                    torch.ops.fbgemm.bounds_check_indices(
                        rows_per_table,
                        indices,
                        offsets,
                        bounds_check_mode,
                        warning,
                        weights,
                    )
            # It would be nice to test the CUDA implementation of BoundsCheckMode==FATAL,
            # but the device assert kills the CUDA context and requires a process restart,
            # which is a bit inconvenient.

        # test offsets bound errors
        indices = indices_copy.clone()
        offsets = offsets_copy.clone()
        if offsets.numel() > 0:
            offsets[0] = -100
        if offsets.numel() > 1:
            offsets[-1] += 100
        if bounds_check_mode != BoundsCheckMode.FATAL:
            torch.ops.fbgemm.bounds_check_indices(
                rows_per_table, indices, offsets, bounds_check_mode, warning, weights
            )
            if offsets.numel() > 0:
                self.assertEqual(offsets[0].item(), 0)
            if offsets.numel() > 1:
                self.assertEqual(offsets[-1].item(), indices.numel())
            if bounds_check_mode == BoundsCheckMode.WARNING:
                # -1 because when we have 2 elements in offsets, we have only 1
                # warning for the pair.
                self.assertGreaterEqual(warning.item(), min(2, offsets.numel() - 1))
        else:
            if use_cpu and indices.numel():
                with self.assertRaises(RuntimeError):
                    torch.ops.fbgemm.bounds_check_indices(
                        rows_per_table,
                        indices,
                        offsets,
                        bounds_check_mode,
                        warning,
                        weights,
                    )

        # test offsets.size(0) ! = B * T + 1 case. Here we test with T >= 2 case.
        # If T == 1, we will always get the even division.
        if T >= 2:
            indices = indices_copy.clone()
            offsets = offsets_copy.clone()
            offsets = torch.cat(
                (
                    offsets,
                    torch.tensor(
                        [indices.numel()] * (T - 1),
                        dtype=offsets.dtype,
                        device=offsets.device,
                    ),
                ),
                dim=0,
            )
            with self.assertRaises(RuntimeError):
                torch.ops.fbgemm.bounds_check_indices(
                    rows_per_table,
                    indices,
                    offsets,
                    bounds_check_mode,
                    warning,
                    weights,
                )

        # test weights.size(0) != indices.size(0) case
        weights = torch.rand(
            (indices.size(0) + 1,), dtype=torch.float, device=indices.device
        )
        with self.assertRaises(RuntimeError):
            torch.ops.fbgemm.bounds_check_indices(
                rows_per_table,
                indices,
                offsets,
                bounds_check_mode,
                warning,
                weights,
            )

    def test_pickle(self) -> None:
        tensor_queue = torch.classes.fbgemm.TensorQueue(torch.empty(0))
        pickled = pickle.dumps(tensor_queue)
        unpickled = pickle.loads(pickled)  # noqa: F841

    @unittest.skipIf(*gpu_unavailable)
    def test_linearize_cache_indices(self) -> None:
        indices = torch.tensor(
            [10, 2, 3, 7, 1, 4, 5, 9, 2, 7, 6, 8, 5, 1, 0, 4],
            dtype=torch.int,
            device="cuda",
        )
        pruned_indices = torch.tensor(
            [10, -1, 3, 7, 1, 4, -1, 9, 2, -1, 6, 8, 5, 1, -1, 4],
            dtype=torch.int,
            device="cuda",
        )
        equal_offsets = torch.tensor([0, 4, 8, 12, 16], dtype=torch.int, device="cuda")
        varying_offsets = torch.tensor(
            [0, 1, 3, 6, 8, 10, 14, 15, 16], dtype=torch.int, device="cuda"
        )

        # Testing equal sized tables.
        cache_hash_size_cumsum_0 = torch.tensor([0, 12, 24, 36, 48]).cuda()
        linear_cache_indices_0 = torch.ops.fbgemm.linearize_cache_indices(
            cache_hash_size_cumsum_0, indices, equal_offsets
        )
        self.assertTrue(
            torch.equal(
                linear_cache_indices_0.cpu(),
                torch.tensor(
                    [10, 2, 3, 7, 13, 16, 17, 21, 26, 31, 30, 32, 41, 37, 36, 40],
                    dtype=torch.int,
                ),
            )
        )

        # Testing partially cached tables.
        cache_hash_size_cumsum_1 = torch.tensor([0, 12, -1, 24, 36]).cuda()
        linear_cache_indices_1 = torch.ops.fbgemm.linearize_cache_indices(
            cache_hash_size_cumsum_1, indices, equal_offsets
        )
        self.assertTrue(
            torch.equal(
                linear_cache_indices_1.cpu(),
                torch.tensor(
                    [10, 2, 3, 7, 13, 16, 17, 21, 36, 36, 36, 36, 29, 25, 24, 28],
                    dtype=torch.int,
                ),
            )
        )

        # Testing batched with varying pooling factor.
        cache_hash_size_cumsum_2 = torch.tensor([0, 12, -1, 24, 36]).cuda()
        linear_cache_indices_2 = torch.ops.fbgemm.linearize_cache_indices(
            cache_hash_size_cumsum_2, indices, varying_offsets
        )
        self.assertTrue(
            torch.equal(
                linear_cache_indices_2.cpu(),
                torch.tensor(
                    [10, 2, 3, 19, 13, 16, 17, 21, 36, 36, 36, 36, 36, 36, 24, 28],
                    dtype=torch.int,
                ),
            )
        )

        # Testing when multiple features share the same table.
        cache_hash_size_cumsum_3 = torch.tensor([0, 0, 12, 12, 24]).cuda()
        linear_cache_indices_3 = torch.ops.fbgemm.linearize_cache_indices(
            cache_hash_size_cumsum_3, indices, varying_offsets
        )
        self.assertTrue(
            torch.equal(
                linear_cache_indices_3.cpu(),
                torch.tensor(
                    [10, 2, 3, 7, 1, 4, 5, 9, 14, 19, 18, 20, 17, 13, 12, 16],
                    dtype=torch.int,
                ),
            )
        )

        # Testing equal sized tables + pruned indices
        cache_hash_size_cumsum_4 = torch.tensor([0, 12, 24, 36, 48]).cuda()
        linear_cache_indices_4 = torch.ops.fbgemm.linearize_cache_indices(
            cache_hash_size_cumsum_4, pruned_indices, equal_offsets
        )
        self.assertTrue(
            torch.equal(
                linear_cache_indices_4.cpu(),
                torch.tensor(
                    [10, 48, 3, 7, 13, 16, 48, 21, 26, 48, 30, 32, 41, 37, 48, 40],
                    dtype=torch.int,
                ),
            )
        )

        # Testing batched with varying pooling factor + pruned indices
        cache_hash_size_cumsum_5 = torch.tensor([0, 12, -1, 24, 36]).cuda()
        linear_cache_indices_5 = torch.ops.fbgemm.linearize_cache_indices(
            cache_hash_size_cumsum_5, pruned_indices, varying_offsets
        )
        self.assertTrue(
            torch.equal(
                linear_cache_indices_5.cpu(),
                torch.tensor(
                    [10, 36, 3, 19, 13, 16, 36, 21, 36, 36, 36, 36, 36, 36, 36, 28],
                    dtype=torch.int,
                ),
            )
        )

    @unittest.skipIf(*gpu_unavailable)
    def test_linearize_cache_indices_from_row_idx(self) -> None:
        update_row_indices = torch.tensor(
            [10, 2, 3, 7, 1, 4, 5, 9, 2, 7, 6, 8, 5, 1, 0, 4],
            dtype=torch.int,
            device="cuda",
        )
        update_table_indices = torch.tensor(
            [0, 0, 0, 0, 1, 1, 1, 1, 2, 2, 2, 2, 3, 3, 3, 3],
            dtype=torch.int,
            device="cuda",
        )
        varying_update_table_indices = torch.tensor(
            [0, 0, 0, 1, 1, 1, 1, 1, 2, 2, 2, 2, 2, 2, 3, 3],
            dtype=torch.int,
            device="cuda",
        )

        # Testing equal sized tables.
        cache_hash_size_cumsum_0 = torch.tensor([0, 12, 24, 36, 48]).cuda()
        linear_cache_indices_0 = torch.ops.fbgemm.linearize_cache_indices_from_row_idx(
            cache_hash_size_cumsum_0,
            update_table_indices,
            update_row_indices,
        )
        self.assertTrue(
            torch.equal(
                linear_cache_indices_0.cpu(),
                torch.tensor(
                    [10, 2, 3, 7, 13, 16, 17, 21, 26, 31, 30, 32, 41, 37, 36, 40],
                    dtype=torch.int,
                ),
            )
        )

        # Testing partially cached tables.
        cache_hash_size_cumsum_1 = torch.tensor([0, 12, -1, 24, 36]).cuda()
        linear_cache_indices_1 = torch.ops.fbgemm.linearize_cache_indices_from_row_idx(
            cache_hash_size_cumsum_1,
            update_table_indices,
            update_row_indices,
        )
        self.assertTrue(
            torch.equal(
                linear_cache_indices_1.cpu(),
                torch.tensor(
                    [10, 2, 3, 7, 13, 16, 17, 21, 36, 36, 36, 36, 29, 25, 24, 28],
                    dtype=torch.int,
                ),
            )
        )

        # Testing batched with varying pooling factor.
        cache_hash_size_cumsum_2 = torch.tensor([0, 12, -1, 24, 36]).cuda()
        linear_cache_indices_2 = torch.ops.fbgemm.linearize_cache_indices_from_row_idx(
            cache_hash_size_cumsum_2,
            varying_update_table_indices,
            update_row_indices,
        )
        self.assertTrue(
            torch.equal(
                linear_cache_indices_2.cpu(),
                torch.tensor(
                    [10, 2, 3, 19, 13, 16, 17, 21, 36, 36, 36, 36, 36, 36, 24, 28],
                    dtype=torch.int,
                ),
            )
        )

    @unittest.skipIf(*gpu_unavailable)
    @given(
        associativity=st.sampled_from(
            [1, split_table_batched_embeddings_ops.DEFAULT_ASSOC]
        ),
    )
    @settings(deadline=None)
    def test_lxu_cache_lookup(self, associativity: int) -> None:
        max_index: int = 8000
        # Use single cache set to avoid dealing with cache set hash algorithm.
        lxu_cache_state_gpu = (
            torch.arange(associativity, dtype=torch.int64).unsqueeze(0).cuda()
        )

        # Testing all miss.
        linear_cache_indices_0 = (
            torch.tensor([32, 33, 34, 35, 36, 100, 1000, 1725])
            if associativity <= 32
            else torch.tensor([64, 65, 66, 67, 68, 100, 1000, 1725])
        ).cuda()
        lxu_locations = torch.ops.fbgemm.lxu_cache_lookup(
            linear_cache_indices_0, lxu_cache_state_gpu, max_index
        )
        torch.testing.assert_close(
            lxu_locations,
            torch.full_like(lxu_locations, -1),
        )

        # Testing all hits.
        cache_indices_1 = torch.randint(0, associativity, (associativity,))
        linear_cache_indices_1 = cache_indices_1.cuda()
        lxu_locations = torch.ops.fbgemm.lxu_cache_lookup(
            linear_cache_indices_1, lxu_cache_state_gpu, max_index
        )
        torch.testing.assert_close(
            lxu_locations.cpu(),
            cache_indices_1.int(),
        )

        # Testing mixture.
        miss_cache_indices_0 = torch.randint(associativity, max_index // 2, (10,))
        hit_cache_indices_0 = torch.randint(0, associativity, (8,))
        miss_cache_indices_1 = torch.randint(max_index // 2, max_index, (16,))
        hit_cache_indices_1 = torch.randint(0, associativity, (8,))
        linear_cache_indices_2 = torch.cat(
            [
                miss_cache_indices_0,
                hit_cache_indices_0,
                miss_cache_indices_1,
                hit_cache_indices_1,
            ]
        ).cuda()
        lxu_locations = torch.ops.fbgemm.lxu_cache_lookup(
            linear_cache_indices_2, lxu_cache_state_gpu, max_index
        )

        expected_result = torch.cat(
            [
                torch.full_like(miss_cache_indices_0, -1),
                hit_cache_indices_0,
                torch.full_like(miss_cache_indices_1, -1),
                hit_cache_indices_1,
            ]
        ).int()
        torch.testing.assert_close(
            lxu_locations.cpu(),
            expected_result,
        )

    @unittest.skipIf(*gpu_unavailable)
    @given(
        T=st.integers(min_value=1, max_value=5),
        D=st.integers(min_value=2, max_value=64),
        log_E=st.integers(min_value=2, max_value=3),
        N=st.integers(min_value=0, max_value=50),
        weights_ty=st.sampled_from(
            [
                SparseType.FP32,
                SparseType.FP16,
                SparseType.INT8,
                SparseType.INT4,
                SparseType.INT2,
            ]
        ),
        output_dtype=st.sampled_from(
            [
                SparseType.FP32,
                SparseType.FP16,
                SparseType.INT8,
            ]
        ),
        use_cpu=st.booleans()
        if (gpu_available and not TEST_WITH_ROCM)
        else st.just(False)
        if (gpu_available and TEST_WITH_ROCM)
        else st.just(True),
        test_internal=st.booleans(),
    )
    @settings(verbosity=Verbosity.verbose, max_examples=MAX_EXAMPLES, deadline=None)
    def test_embedding_inplace_update(
        self,
        T: int,  # num of embedding tables
        D: int,  # embedding dim
        log_E: int,  # embedding table row number
        N: int,  # num of update rows per table
        weights_ty: SparseType,
        output_dtype: SparseType,
        use_cpu: bool,
        test_internal: bool,  # test with OSS op or internal customized op
    ) -> None:
        D_alignment = max(weights_ty.align_size(), output_dtype.align_size())
        D = round_up(D, D_alignment)
        Ds = [
            round_up(
                np.random.randint(low=int(max(0.25 * D, 1)), high=int(1.0 * D)),
                D_alignment,
            )
            for _ in range(T)
        ]
        E = int(10**log_E)
        Es = [np.random.randint(low=int(0.5 * E), high=int(2.0 * E)) for _ in range(T)]
        row_alignment = 1 if use_cpu else 16
        current_device = "cpu" if use_cpu else torch.cuda.current_device()
        location = (
            split_table_batched_embeddings_ops.EmbeddingLocation.HOST
            if use_cpu
            else split_table_batched_embeddings_ops.EmbeddingLocation.DEVICE
        )

        weights_ty_list = [weights_ty] * T
        # if open_source:
        #     test_internal = False
        test_internal = False

        # create two embedding bag op with random weights
        locations = [location] * T
        op = split_table_batched_embeddings_ops.IntNBitTableBatchedEmbeddingBagsCodegen(
            embedding_specs=[
                ("", E, D, W_TY, L)
                for (E, D, W_TY, L) in zip(Es, Ds, weights_ty_list, locations)
            ],
            output_dtype=output_dtype,
            device=current_device,
        )
        op.fill_random_weights()
        op_ref = (
            split_table_batched_embeddings_ops.IntNBitTableBatchedEmbeddingBagsCodegen(
                embedding_specs=[
                    ("", E, D, W_TY, L)
                    for (E, D, W_TY, L) in zip(Es, Ds, weights_ty_list, locations)
                ],
                output_dtype=output_dtype,
                device=current_device,
            )
        )
        op_ref.fill_random_weights()

        # randomly generate update table and row indices
        update_table_indices = []
        update_table_indices2 = []
        update_row_indices = []
        update_row_indices2 = []
        for t in range(T):
            n = np.random.randint(low=0, high=N) if N > 0 else 0
            if n == 0:
                continue
            update_table_indices.append(t)
            update_row_id_list = random.sample(range(Es[t]), n)
            update_row_indices.append(update_row_id_list)
            update_table_indices2.extend([t] * n)
            update_row_indices2.extend(update_row_id_list)

        # generate update tensor based on weights from "op_ref" embedding table
        update_weights_list = []
        ref_split_weights = op_ref.split_embedding_weights(split_scale_shifts=False)

        update_weight_size = sum(
            [
                rounded_row_size_in_bytes(
                    Ds[t],
                    weights_ty_list[t],
                    row_alignment,
                )
                for t in update_table_indices2
            ]
        )
        update_weights_tensor2 = torch.randint(
            low=0,
            high=255,
            size=(update_weight_size,),
            dtype=torch.uint8,
            device=current_device,
        )

        update_offsets = 0
        for i in range(len(update_table_indices)):
            table_idx = update_table_indices[i]
            (ref_weights, _) = ref_split_weights[table_idx]

            D_bytes = rounded_row_size_in_bytes(
                Ds[table_idx], weights_ty_list[table_idx], row_alignment
            )

            update_weights = []
            for row_idx in update_row_indices[i]:
                update_weights.append(ref_weights[row_idx].tolist())
                update_weights_tensor2[
                    update_offsets : update_offsets + D_bytes
                ] = ref_weights[row_idx]
                update_offsets += D_bytes

            update_weights_tensor = torch.tensor(
                update_weights,
                device=current_device,
                dtype=torch.uint8,
            )
            update_weights_list.append(update_weights_tensor)

        # run inplace update on "op" embedding table
        if not test_internal:
            # Test scatter_ based OSS solution
            op.embedding_inplace_update(
                update_table_indices,
                update_row_indices,
                update_weights_list,
            )
        else:
            # Test customized op
            op.embedding_inplace_update_internal(
                update_table_indices2,
                update_row_indices2,
                update_weights_tensor2,
            )

        # verify weights are equal with "op_ref" for the updated rows in "op"
        split_weights = op.split_embedding_weights(split_scale_shifts=False)
        for i in range(len(update_table_indices)):
            t = update_table_indices[i]
            for r in update_row_indices[i]:
                (weights, _) = split_weights[t]
                (ref_weights, _) = ref_split_weights[t]
                self.assertEqual(weights.size(), ref_weights.size())
                torch.testing.assert_close(
                    weights[r],
                    ref_weights[r],
                    rtol=1e-2,
                    atol=1e-2,
                    equal_nan=True,
                )

<<<<<<< HEAD
    @unittest.skipIf(*gpu_unavailable)
    @unittest.skipIf(not TEST_WITH_ROCM, "skip test_rocm_tbe_forward if not AMD ROCm stack.")
    @given(
        T=st.sampled_from([1,2,3]),
        # D*4 later in SplitTableBatchedEmbeddingsTest
        # Both weighted & unweighted for all Ds:
        D=st.integers(min_value=1, max_value=(1024//4)),
        B=st.integers(min_value=1, max_value=128),
        log_E=st.integers(min_value=3, max_value=5),
        L=st.integers(min_value=0, max_value=32),
        weights_precision=st.sampled_from([SparseType.FP16, SparseType.FP32]),
        mixed=st.booleans(),
        use_cache=st.just(False),
        use_cpu=st.just(False),
        cache_algorithm=st.sampled_from(
            split_table_batched_embeddings_ops.CacheAlgorithm
            ),
        output_dtype=st.just(SparseType.FP32),
        pooling_mode=st.sampled_from([split_table_batched_embeddings_ops.PoolingMode.SUM, split_table_batched_embeddings_ops.PoolingMode.MEAN]),
        weighted=st.booleans(),
    )
    @settings(
        verbosity=Verbosity.verbose,
        max_examples=MAX_EXAMPLES_LONG_RUNNING,
        deadline=None,
        suppress_health_check=[HealthCheck.filter_too_much, HealthCheck.data_too_large],
    )
    def test_rocm_tbe_forward(
        self,
        cache_algorithm: split_table_batched_embeddings_ops.CacheAlgorithm,
        weights_precision:SparseType,
        use_cpu: bool,
        T: int,
        D: int,
        B: int,
        L: int,
        log_E: int,
        use_cache: bool,
        pooling_mode: split_table_batched_embeddings_ops.PoolingMode,
        output_dtype: SparseType,
        mixed: bool,
        weighted: bool,
    ) -> None:
        self.execute_forward_(
            T,
            D,
            B,
            log_E,
            L,
            weights_precision,
            weighted,
            mixed,
            use_cache,
            cache_algorithm,
            pooling_mode,
            use_cpu,
            output_dtype,
        )

    @given(
        T=st.integers(min_value=1, max_value=5),
        D=st.integers(min_value=1, max_value=1024//4),
        B=st.integers(min_value=1, max_value=128),
        log_E=st.integers(min_value=3, max_value=5),
        L=st.integers(min_value=0, max_value=32),
        weighted=st.booleans(),
        mixed=st.booleans(),
        optimizer=st.just(OptimType.EXACT_ROWWISE_ADAGRAD),
        long_segments=st.booleans(),
        pooling_mode=st.just(split_table_batched_embeddings_ops.PoolingMode.SUM),
        use_cpu=st.just(False),
        weight_decay_mode=st.just(WeightDecayMode.NONE),
    )
    @settings(
        verbosity=Verbosity.verbose,
        max_examples=MAX_EXAMPLES_LONG_RUNNING,
        deadline=None,
        suppress_health_check=[HealthCheck.filter_too_much, HealthCheck.data_too_large],
    )
    @unittest.skipIf(*gpu_unavailable)
    @unittest.skipIf(not TEST_WITH_ROCM, "skip test_rocm_tbe_forward if not AMD ROCm stack.")
    def test_rocm_backward_optimizers_adagrad(
        self,
        T: int,
        D: int,
        B: int,
        log_E: int,
        L: int,
        weighted: bool,
        mixed: bool,
        optimizer: OptimType,
        long_segments: bool,
        pooling_mode: split_table_batched_embeddings_ops.PoolingMode,
        use_cpu: bool,
        weight_decay_mode: WeightDecayMode,
    ) -> None:
        self.execute_backward_optimizers_(
            T,
            D,
            B,
            log_E,
            L,
            weighted,
            mixed,
            optimizer,
            long_segments,
            pooling_mode,
            use_cpu,
            weight_decay_mode,
        )
=======
    @given(
        T=st.integers(min_value=1, max_value=5),
        D=st.integers(min_value=2, max_value=128),
        log_E=st.integers(min_value=2, max_value=3),
        weights_precision=st.sampled_from(
            [SparseType.FP16, SparseType.FP32, SparseType.INT8]
        ),
        mixed=st.booleans(),
        use_cache=st.booleans(),
        output_dtype=st.sampled_from([SparseType.FP32, SparseType.FP16]),
        num_indices_per_table=st.integers(min_value=1, max_value=5),
    )
    @settings(
        verbosity=Verbosity.verbose,
        max_examples=MAX_EXAMPLES,
        deadline=None,
    )
    def test_reset_embedding_weight_momentum(
        self,
        T: int,
        D: int,
        log_E: int,
        weights_precision: SparseType,
        mixed: bool,
        use_cache: bool,
        output_dtype: SparseType,
        num_indices_per_table: int,
    ) -> None:
        emb_op = (
            split_table_batched_embeddings_ops.SplitTableBatchedEmbeddingBagsCodegen
        )
        E = int(10**log_E)
        D = D * 4
        Ds: List[int] = []
        Es: List[int] = []
        if not mixed:
            Ds = [D] * T
            Es = [E] * T
        else:
            Ds = [
                round_up(np.random.randint(low=int(0.25 * D), high=int(1.0 * D)), 4)
                for _ in range(T)
            ]
            Es = [
                np.random.randint(low=int(0.5 * E), high=int(2.0 * E)) for _ in range(T)
            ]
        compute_device = split_table_batched_embeddings_ops.ComputeDevice.CUDA
        if use_cache:
            managed = [
                split_table_batched_embeddings_ops.EmbeddingLocation.MANAGED_CACHING
            ] * T
            if mixed:
                average_D = sum(Ds) // T
                for t, d in enumerate(Ds):
                    managed[t] = (
                        split_table_batched_embeddings_ops.EmbeddingLocation.DEVICE
                        if d < average_D
                        else managed[t]
                    )
        else:
            managed = [
                np.random.choice(
                    [
                        split_table_batched_embeddings_ops.EmbeddingLocation.DEVICE,
                        split_table_batched_embeddings_ops.EmbeddingLocation.MANAGED,
                    ]
                )
                for _ in range(T)
            ]
        optimizer = OptimType.EXACT_ROWWISE_ADAGRAD
        cc = emb_op(
            embedding_specs=[
                (E, D, M, compute_device) for (E, D, M) in zip(Es, Ds, managed)
            ],
            optimizer=optimizer,
            weights_precision=weights_precision,
            output_dtype=output_dtype,
        )

        pruned_indices: List[int] = []
        pruned_indices_offsets: List[int] = [0]
        logical_table_ids: List[int] = []
        buffer_ids: List[int] = []
        for i in range(len(Es)):
            indices = [
                np.random.randint(low=1, high=int(Es[i] - 2))
                for _ in range(num_indices_per_table)
            ]
            pruned_indices += indices
            pruned_indices_offsets.append(
                pruned_indices_offsets[i] + num_indices_per_table
            )
            logical_table_ids.append(i)
            buffer_ids.append(i)
        pruned_indices_tensor = to_device(
            torch.tensor(pruned_indices, dtype=torch.int64, requires_grad=False), False
        )
        pruned_indices_offsets_tensor = to_device(
            torch.tensor(
                pruned_indices_offsets, dtype=torch.int64, requires_grad=False
            ),
            False,
        )
        logical_table_ids_tensor = to_device(
            torch.tensor(logical_table_ids, dtype=torch.int32, requires_grad=False),
            False,
        )
        buffer_ids_tensor = to_device(
            torch.tensor(buffer_ids, dtype=torch.int32, requires_grad=False), False
        )

        momentum1: List[Tensor] = [
            s for (s,) in cc.split_optimizer_states()
        ]  # List[rows]
        weight: List[Tensor] = cc.split_embedding_weights()  # List[(rows, dim)]
        for t in range(T):
            momentum1[t].fill_(1)
            weight[t].fill_(1)

        def check_weight_momentum(v: int) -> None:
            for i in range(len(pruned_indices)):
                logical_id = i // num_indices_per_table
                table_momentum1 = momentum1[logical_id]
                table_weight = weight[logical_id]
                dim = Ds[logical_id]
                expected_row_momentum1 = to_device(
                    torch.tensor(v, dtype=torch.float32), False
                )
                expected_row_weight = to_device(
                    torch.tensor([v] * dim, dtype=weights_precision.as_dtype()),
                    False,
                )
                pruned_index = pruned_indices[i]
                row_weight = table_weight[pruned_index]
                if weights_precision == SparseType.INT8:
                    row_weight = row_weight[:-INT8_EMB_ROW_DIM_OFFSET]
                self.assertEqual(table_momentum1[pruned_index], expected_row_momentum1)
                torch.testing.assert_close(
                    row_weight,
                    expected_row_weight,
                    rtol=0,
                    atol=0,
                    equal_nan=True,
                )

        check_weight_momentum(1)

        cc.reset_embedding_weight_momentum(
            pruned_indices_tensor,
            pruned_indices_offsets_tensor,
            logical_table_ids_tensor,
            buffer_ids_tensor,
        )

        check_weight_momentum(0)
>>>>>>> 6ed7a687


if __name__ == "__main__":
    unittest.main()<|MERGE_RESOLUTION|>--- conflicted
+++ resolved
@@ -4935,7 +4935,6 @@
                     equal_nan=True,
                 )
 
-<<<<<<< HEAD
     @unittest.skipIf(*gpu_unavailable)
     @unittest.skipIf(not TEST_WITH_ROCM, "skip test_rocm_tbe_forward if not AMD ROCm stack.")
     @given(
@@ -5046,7 +5045,6 @@
             use_cpu,
             weight_decay_mode,
         )
-=======
     @given(
         T=st.integers(min_value=1, max_value=5),
         D=st.integers(min_value=2, max_value=128),
@@ -5202,7 +5200,6 @@
         )
 
         check_weight_momentum(0)
->>>>>>> 6ed7a687
 
 
 if __name__ == "__main__":
