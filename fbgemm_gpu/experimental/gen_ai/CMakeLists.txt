--- conflicted
+++ resolved
@@ -30,7 +30,6 @@
     src/attention/attention.cpp
     src/attention/gqa_attn_splitk.cu)
 
-<<<<<<< HEAD
 if(USE_ROCM)
 	set(quantize_ops_sources
 		src/quantize/ck_extensions/fp8_tensorwise_gemm.hip
@@ -39,13 +38,7 @@
 		src/quantize/quantize.cu
 		src/quantize/quantize.cpp)
 else()
-	set(quantize_ops_sources
-		src/quantize/cutlass_extensions.cu
-		src/quantize/quantize.cu
-		src/quantize/quantize.cpp)
-endif()
-=======
-set(quantize_ops_sources
+  set(quantize_ops_sources
     src/quantize/cutlass_extensions.cu
     src/quantize/cutlass_extensions/f8f8bf16_blockwise.cu
     src/quantize/cutlass_extensions/f8f8bf16_cublas.cu
@@ -54,7 +47,7 @@
     src/quantize/cutlass_extensions/i8i8bf16_dynamic.cu
     src/quantize/quantize.cu
     src/quantize/quantize.cpp)
->>>>>>> 0b703ba6
+endif()
 
 set(comm_ops_sources
     src/comm/car.cu
