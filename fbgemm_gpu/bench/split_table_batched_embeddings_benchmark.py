#!/usr/bin/env python3

# Copyright (c) Facebook, Inc. and its affiliates.
# All rights reserved.
# This source code is licensed under the BSD-style license found in the
# LICENSE file in the root directory of this source tree.

import itertools
import logging
import math
import random
import statistics
import time
from typing import Callable, Dict, List, Optional, Tuple

import click
import numpy as np
import torch
from fbgemm_gpu.split_table_batched_embeddings_ops import (
    BoundsCheckMode,
    CacheAlgorithm,
    ComputeDevice,
    DenseTableBatchedEmbeddingBagsCodegen,
    EmbeddingLocation,
    OptimType,
    SparseType,
    SplitTableBatchedEmbeddingBagsCodegen,
    IntNBitTableBatchedEmbeddingBagsCodegen,
)
from torch import Tensor

logging.basicConfig(level=logging.DEBUG)

PRECISION_SIZE_MULTIPLIER: Dict[SparseType, float] = {
    SparseType.FP32: 4,
    SparseType.FP16: 2,
    SparseType.INT8: 1,
    SparseType.INT4: 0.5,
}


def round_up(a: int, b: int) -> int:
    return int((a + b - 1) // b) * b


def get_device() -> torch.device:
    return (
        torch.cuda.current_device()
        if torch.cuda.is_available()
        else torch.device("cpu")
    )


# Merged indices with shape (T, B, L) -> (flattened indices with shape
# (T * B * L), offsets with shape (T * B + 1))
def get_table_batched_offsets_from_dense(
    merged_indices: Tensor,
) -> Tuple[Tensor, Tensor]:
    (T, B, L) = merged_indices.size()
    lengths = np.ones((T, B)) * L
    flat_lengths = lengths.flatten()
    return (
        merged_indices.long().contiguous().view(-1).to(get_device()),
        torch.tensor(([0] + np.cumsum(flat_lengths).tolist())).long().to(get_device()),
    )


def generate_requests(
    iters: int,
    B: int,
    T: int,
    L: int,
    E: int,
    # inter-batch indices reuse rate
    reuse: float = 0.0,
    # alpha <= 1.0: use uniform distribution
    # alpha > 1.0: use zipf distribution
    alpha: float = 1.0,
    weights_precision: SparseType = SparseType.FP32,
    weighted: bool = False,
    dataset: str = None,
    batch_idx: int = -1,
    min_table_size: int = 10000,
) -> List[Tuple[Tensor, Tensor, Optional[Tensor]]]:
    if dataset:
        rs = []
        test_indices, test_offsets, test_lengths = torch.load(dataset)
        assert test_lengths.shape[1] == B
        num_batches = test_lengths.shape[0]
        test_indices = torch.remainder(test_indices, E)
        total_access_weights = 0
        index_reuse = 0
        next_batch_idx = 0 if batch_idx == -1 else batch_idx
        for it in range(iters):
            weights_tensor = (None)
            found = False
            while True:
                indices = test_indices[test_offsets[next_batch_idx*T*B]:test_offsets[(next_batch_idx+1)*T*B]].long()
                max_index = torch.max(indices) if len(indices)>0 else -1
                if batch_idx == -1 and max_index < min_table_size:
                    next_batch_idx = (next_batch_idx + 1) % num_batches
                    continue
                elif batch_idx >= 0:
                    assert max_index >= min_table_size, f"{max_index} vs. {min_table_size}"
                found = True
                rs.append(
                    (indices,(test_offsets[next_batch_idx*T*B:(next_batch_idx+1)*T*B+1]-test_offsets[next_batch_idx*T*B]).long())
                    + (weights_tensor,)
                )
                assert test_lengths[it].shape[0] == B
                total_access_weights += test_lengths[next_batch_idx].sum()
                next_batch_idx = (next_batch_idx + 1) % num_batches if batch_idx == -1 else batch_idx
                break
            assert found
        return rs, total_access_weights // iters
    elif alpha <= 1.0:
        all_indices = torch.randint(
            low=0,
            high=E,
            size=(iters, T, B, L),
            device=get_device(),
            dtype=torch.int32,
        )
        # each bag is usually sorted
        (all_indices, _) = torch.sort(all_indices)
        all_indices = all_indices.reshape(iters, T, B * L)
    else:
        assert E >= L, "num-embeddings must be greater than equal to bag-size"
        # oversample and then remove duplicates to obtain sampling without
        # replacement
        all_indices = (np.random.zipf(a=alpha, size=(iters, T, B, 3 * L)) - 1) % E
        for index_tuple in itertools.product(range(iters), range(T), range(B)):
            # sample without replacement from
            # https://stats.stackexchange.com/questions/20590/how-do-i-sample-without-replacement-using-a-sampling-with-replacement-function
            r = set()
            for x in all_indices[index_tuple]:
                if x not in r:
                    r.add(x)
                    if len(r) == L:
                        break
            assert (len(r)) == L, "too skewed distribution (alpha too big)"
            all_indices[index_tuple][:L] = list(r)
        all_indices = (
            torch.as_tensor(all_indices[:, :, :, :L])
            .to(get_device())
            .int()
            .reshape(iters, T, B * L)
        )
    for it in range(iters - 1):
        for t in range(T):
            reused_indices = torch.randperm(B * L, device=get_device())[
                : int(B * L * reuse)
            ]
            all_indices[it + 1, t, reused_indices] = all_indices[it, t, reused_indices]

    rs = []
    for it in range(iters):
        weights_tensor = (
            None if not weighted else torch.randn(T * B * L, device=get_device())
        )
        rs.append(
            get_table_batched_offsets_from_dense(all_indices[it].view(T, B, L))
            + (weights_tensor,)
        )
    return rs, B * L


def benchmark_requests(
    requests: List[Tuple[Tensor, Tensor, Optional[Tensor]]],
    func: Callable[[Tensor, Tensor, Optional[Tensor]], Tensor],
    flush_gpu_cache_size_mb: int = 0,
<<<<<<< HEAD
    flush_cpu_cache_size_mb: int = 0,
=======
    check_median: bool = False,
>>>>>>> 0108d4f5
) -> float:
    times = []
    if torch.cuda.is_available():
        torch.cuda.synchronize()
        start_event = torch.cuda.Event(enable_timing=True)
        end_event = torch.cuda.Event(enable_timing=True)
    for (indices, offsets, weights) in requests:
        start_time = time.time()
        if torch.cuda.is_available():
            if flush_gpu_cache_size_mb:
                _ = torch.rand(
                    flush_gpu_cache_size_mb * 1024 * 1024 // 4, dtype=torch.float
                )
                torch.cuda.synchronize()
            start_event.record()
        else:
            if flush_cpu_cache_size_mb:
                a = torch.ones(flush_cpu_cache_size_mb * 1024 * 1024 // 4, dtype=torch.float)
                b = torch.ones(flush_cpu_cache_size_mb * 1024 * 1024 // 4, dtype=torch.float)
                a += b
                start_time = time.time()
        func(indices, offsets, weights)
        if torch.cuda.is_available():
            end_event.record()
            torch.cuda.synchronize()
            it_time = start_event.elapsed_time(end_event) * 1.0e-3
            times.append(it_time)
        else:
            it_time = time.time() - start_time
            times.append(it_time)
    avg_time = sum(times) / len(requests)
    median_time = statistics.median(times)
    return median_time if check_median else avg_time


def benchmark_pipelined_requests(
    requests: List[Tuple[Tensor, Tensor, Optional[Tensor]]],
    func1: Callable[[Tensor, Tensor, Optional[Tensor]], None],
    func2: Callable[[Tensor, Tensor, Optional[Tensor]], None],
    flush_gpu_cache_size_mb: int = 0,
) -> Tuple[float, float]:
    torch.cuda.synchronize()
    start_events = [
        (torch.cuda.Event(enable_timing=True), torch.cuda.Event(enable_timing=True))
        for _ in requests
    ]
    end_events = [
        (torch.cuda.Event(enable_timing=True), torch.cuda.Event(enable_timing=True))
        for _ in requests
    ]
    for ((indices, offsets, indices_weights), start_event, end_event) in zip(
        requests, start_events, end_events
    ):
        if flush_gpu_cache_size_mb:
            _ = torch.rand(
                flush_gpu_cache_size_mb * 1024 * 1024 // 4, dtype=torch.float
            )
            torch.cuda.synchronize()
        start_event[0].record()
        func1(indices, offsets, indices_weights)
        end_event[0].record()
        start_event[1].record()
        func2(indices, offsets, indices_weights)
        end_event[1].record()
    torch.cuda.synchronize()
    return (
        sum(
            start_event[0].elapsed_time(end_event[0]) * 1.0e-3
            for start_event, end_event in zip(start_events, end_events)
        )
        / len(requests),
        sum(
            start_event[1].elapsed_time(end_event[1]) * 1.0e-3
            for start_event, end_event in zip(start_events, end_events)
        )
        / len(requests),
    )


@click.group()
def cli() -> None:
    pass


@cli.command()
@click.option("--alpha", default=1.0)
@click.option("--bag-size", default=20)
@click.option("--batch-size", default=512)
@click.option("--embedding-dim", default=128)
@click.option("--weights-precision", type=SparseType, default=SparseType.FP32)
@click.option("--stoc", is_flag=True, default=False)
@click.option("--iters", default=100)
@click.option("--managed", default="device")
@click.option("--mixed", is_flag=True, default=False)
@click.option("--num-embeddings", default=int(1e5))
@click.option("--num-tables", default=32)
@click.option("--reuse", default=0.0)
@click.option("--row-wise/--no-row-wise", default=True)
@click.option("--weighted", is_flag=True, default=False)
@click.option("--weighted-num-requires-grad", type=int, default=None)
@click.option("--flush-gpu-cache-size-mb", default=0)
<<<<<<< HEAD
@click.option("--flush-cpu-cache-size-mb", default=0)
@click.option("--dataset", default=None)
@click.option("--min-table-size", default=int(10000))
@click.option("--batch-idx", default=int(-1))
=======
@click.option("--dense", is_flag=True, default=False)
>>>>>>> 0108d4f5
def device(  # noqa C901
    alpha: float,
    bag_size: int,
    batch_size: int,
    embedding_dim: int,
    weights_precision: SparseType,
    stoc: bool,
    iters: int,
    managed: str,
    mixed: bool,
    num_embeddings: int,
    num_tables: int,
    reuse: float,
    row_wise: bool,
    weighted: bool,
    weighted_num_requires_grad: Optional[int],
    flush_gpu_cache_size_mb: int,
<<<<<<< HEAD
    flush_cpu_cache_size_mb: int,
    dataset: str,
    min_table_size: int,
    batch_idx: int,
=======
    dense: bool,
>>>>>>> 0108d4f5
) -> None:
    np.random.seed(42)
    torch.manual_seed(42)
    B = batch_size
    D = embedding_dim
    L = bag_size
    E = num_embeddings
    T = num_tables
    if weighted_num_requires_grad:
        assert weighted_num_requires_grad <= T
        weighted_requires_grad_tables = np.random.choice(
            T, replace=False, size=(weighted_num_requires_grad,)
        ).tolist()
        feature_requires_grad = (
            torch.tensor(
                [1 if t in weighted_requires_grad_tables else 0 for t in range(T)]
            )
            .to(get_device())
            .int()
        )
    else:
        feature_requires_grad = None
    if mixed:
        Ds = [
            round_up(np.random.randint(low=int(0.5 * D), high=int(1.5 * D)), 4)
            for _ in range(T)
        ]
        D = np.average(Ds)
    else:
        Ds = [D] * T
    optimizer = OptimType.EXACT_ROWWISE_ADAGRAD if row_wise else OptimType.EXACT_ADAGRAD

    if managed == "device":
        managed_option = (
            EmbeddingLocation.DEVICE
            if torch.cuda.is_available()
            else EmbeddingLocation.HOST
        )
    else:
        managed_option = EmbeddingLocation.MANAGED

    if dense:
        emb = DenseTableBatchedEmbeddingBagsCodegen(
            [
                (
                    E,
                    d,
                )
                for d in Ds
            ],
            use_cpu=not torch.cuda.is_available(),
        )
    else:
        emb = SplitTableBatchedEmbeddingBagsCodegen(
            [
                (
                    E,
                    d,
                    managed_option,
                    ComputeDevice.CUDA if torch.cuda.is_available() else ComputeDevice.CPU,
                )
                for d in Ds
            ],
            optimizer=optimizer,
            learning_rate=0.1,
            eps=0.1,
            weights_precision=weights_precision,
            stochastic_rounding=stoc,
        )
    emb = emb.to(get_device())

    if weights_precision == SparseType.INT8:
        emb.init_embedding_weights_uniform(-0.0003, 0.0003)

    nparams = sum(w.numel() for w in emb.split_embedding_weights())

    param_size_multiplier = PRECISION_SIZE_MULTIPLIER[weights_precision]

    requests, accessed_weights_per_iter = generate_requests(
        iters,
        B,
        T,
        L,
        E,
        reuse=reuse,
        alpha=alpha,
        weights_precision=weights_precision,
        weighted=weighted,
        dataset=dataset,
        batch_idx=batch_idx,
        min_table_size=min_table_size,
    )

    logging.info(
        f"Embedding parameters: {nparams / 1.0e9: .2f} GParam, "
        f"{nparams * param_size_multiplier / 1.0e9: .2f}GB"
    )
    logging.info(
        f"Accessed weights per batch: {accessed_weights_per_iter * sum(Ds) * param_size_multiplier / 1.0e6: .2f}MB"
    )
    # forward
    # warm up 5 iters
    benchmark_requests(
            requests[:5],
        lambda indices, offsets, per_sample_weights: emb.forward(
            indices.long(),
            offsets.long(),
            per_sample_weights,
            feature_requires_grad=feature_requires_grad,
        ),
        flush_gpu_cache_size_mb=flush_gpu_cache_size_mb,
    )
    time_per_iter = benchmark_requests(
        requests,
        lambda indices, offsets, per_sample_weights: emb.forward(
            indices.long(),
            offsets.long(),
            per_sample_weights,
            feature_requires_grad=feature_requires_grad,
        ),
        flush_gpu_cache_size_mb=flush_gpu_cache_size_mb,
        flush_cpu_cache_size_mb=flush_cpu_cache_size_mb,
    )
    logging.info(
        f"Forward, B: {B}, "
        f"E: {E}, T: {T}, D: {D}, L: {accessed_weights_per_iter//B}, W: {weighted}, "
        f"BW: {param_size_multiplier * accessed_weights_per_iter * sum(Ds) / time_per_iter / 1.0e9: .2f}GB/s, "  # noqa: B950
        f"T: {time_per_iter * 1.0e6:.0f}us"
    )

    grad_output = torch.randn(B, sum(Ds)).to(get_device())
    # backward
    time_per_iter = benchmark_requests(
        requests,
        lambda indices, offsets, per_sample_weights: emb(
            indices.long(),
            offsets.long(),
            per_sample_weights,
            feature_requires_grad=feature_requires_grad,
        ).backward(grad_output),
        flush_gpu_cache_size_mb=flush_gpu_cache_size_mb,
        flush_cpu_cache_size_mb=flush_cpu_cache_size_mb,
    )
    logging.info(
        f"ForwardBackward, B: {B}, E: {E}, T: {T}, D: {D}, L: {accessed_weights_per_iter//B}, "
        f"BW: {3 * param_size_multiplier * accessed_weights_per_iter * sum(Ds) / time_per_iter / 1.0e9: .2f}GB/s, "
        f"T: {time_per_iter * 1.0e6:.0f}us"
    )


@cli.command()
@click.option("--alpha", default=1.0)
@click.option("--bag-size", default=20)
@click.option("--batch-size", default=512)
@click.option("--embedding-dim", default=128)
@click.option("--weights-precision", type=SparseType, default=SparseType.FP32)
@click.option("--stoc", is_flag=True, default=False)
@click.option("--iters", default=100)
@click.option("--mixed", is_flag=True, default=False)
@click.option("--num-embeddings", default=int(1e5))
@click.option("--num-tables", default=32)
@click.option("--reuse", default=0.0)
@click.option("--uvm-tables", default=1)
@click.option("--uvm-bag-size", default=1)
@click.option("--weighted", is_flag=True, default=False)
@click.option("--flush-gpu-cache-size-mb", default=0)
def uvm(
    alpha: bool,
    bag_size: int,
    batch_size: int,
    embedding_dim: int,
    weights_precision: SparseType,
    stoc: bool,
    iters: int,
    mixed: bool,
    num_embeddings: int,
    num_tables: int,
    reuse: float,
    uvm_tables: int,
    uvm_bag_size: int,
    weighted: bool,
    flush_gpu_cache_size_mb: int,
) -> None:
    np.random.seed(42)
    torch.manual_seed(42)
    B = batch_size
    D = embedding_dim
    L = bag_size
    E = num_embeddings
    T = num_tables
    T_uvm = uvm_tables
    assert T_uvm <= T
    assert (
        T_uvm > 0
    ), f"T_uvm specified {T_uvm} <= 0. If not testing UVM, please use device benchmark."
    T_gpu = T - T_uvm
    L_uvm = uvm_bag_size

    if mixed:
        Ds = [
            round_up(np.random.randint(low=int(0.5 * D), high=int(1.5 * D)), 4)
            for _ in range(T)
        ]
        D = np.average(Ds)
    else:
        Ds = [D] * T
    emb_uvm = SplitTableBatchedEmbeddingBagsCodegen(
        [
            (
                E,
                d,
                EmbeddingLocation.MANAGED,
                ComputeDevice.CUDA,
            )
            for d in Ds[:T_uvm]
        ],
        weights_precision=weights_precision,
        stochastic_rounding=stoc,
    ).cuda()

    if weights_precision == SparseType.INT8:
        emb_uvm.init_embedding_weights_uniform(-0.0003, 0.0003)

    if T_gpu > 0:
        emb_gpu = SplitTableBatchedEmbeddingBagsCodegen(
            [
                (
                    E,
                    d,
                    EmbeddingLocation.DEVICE,
                    ComputeDevice.CUDA,
                )
                for d in Ds[T_uvm:]
            ],
            weights_precision=weights_precision,
            stochastic_rounding=stoc,
        ).cuda()

        if weights_precision == SparseType.INT8:
            emb_gpu.init_embedding_weights_uniform(-0.0003, 0.0003)

        emb_mixed = SplitTableBatchedEmbeddingBagsCodegen(
            [
                (
                    E,
                    d,
                    managed_option,
                    ComputeDevice.CUDA,
                )
                for (d, managed_option) in zip(
                    Ds,
                    [EmbeddingLocation.MANAGED] * T_uvm
                    + [EmbeddingLocation.DEVICE] * T_gpu,
                )
            ],
            weights_precision=weights_precision,
            stochastic_rounding=stoc,
        ).cuda()

        if weights_precision == SparseType.INT8:
            emb_mixed.init_embedding_weights_uniform(-0.0003, 0.0003)

    requests_uvm, _ = generate_requests(
        iters,
        B,
        T_uvm,
        L_uvm,
        E,
        reuse=reuse,
        alpha=alpha,
        weights_precision=weights_precision,
        weighted=weighted,
    )

    if T_gpu > 0:
        requests_gpu, _ = generate_requests(
            iters,
            B,
            T_gpu,
            L,
            E,
            reuse=reuse,
            alpha=alpha,
            weights_precision=weights_precision,
            weighted=False,
        )

    param_size_multiplier = PRECISION_SIZE_MULTIPLIER[weights_precision]

    time_per_iter = benchmark_requests(
        requests_uvm,
        lambda indices, offsets, per_sample_weights: emb_uvm.forward(
            indices.long(),
            offsets.long(),
            per_sample_weights,
        ),
        flush_gpu_cache_size_mb=flush_gpu_cache_size_mb,
    )
    logging.info(
        f"UVM Forward, B: {B}, "
        f"E: {E}, T: {T_uvm}, D: {D}, L: {L_uvm}, W: {weighted}, "
        f"BW: {param_size_multiplier * B * sum(Ds[:T_uvm]) * L_uvm / time_per_iter / 1.0e9: .2f}GB/s, "  # noqa: B950
        f"T: {time_per_iter * 1.0e6:.0f}us"
    )

    if T_gpu > 0:
        requests = []
        for rs_uvm, rs_gpu in zip(requests_uvm, requests_gpu):
            indices = torch.cat([rs_uvm[0], rs_gpu[0]])
            lengths = [L_uvm] * (T_uvm * B) + [L] * (T_gpu * B)
            offsets = torch.tensor(([0] + np.cumsum(lengths).tolist())).int().cuda()
            per_sample_weights = None
            if weighted:
                per_sample_weights = torch.cat(
                    [this_rs_uvm_weights, this_rs_gpu_weights]
                )
            requests.append((indices, offsets, per_sample_weights))

        # forward
        time_per_iter = benchmark_requests(
            # pyre-fixme[61]: `requests_gpu` may not be initialized here.
            requests_gpu,
            lambda indices, offsets, per_sample_weights: emb_gpu.forward(
                indices.long(),
                offsets.long(),
                per_sample_weights,
            ),
            flush_gpu_cache_size_mb=flush_gpu_cache_size_mb,
        )

        logging.info(
            f"GPU Forward, B: {B}, "
            f"E: {E}, T: {T_gpu}, D: {D}, L: {L}, W: {weighted}, "
            f"BW: {param_size_multiplier * B * sum(Ds[T_uvm:]) * L / time_per_iter / 1.0e9: .2f}GB/s, "  # noqa: B950
            f"T: {time_per_iter * 1.0e6:.0f}us"
        )

        time_per_iter = benchmark_requests(
            requests,
            lambda indices, offsets, per_sample_weights: emb_mixed.forward(
                indices.long(),
                offsets.long(),
                per_sample_weights,
            ),
            flush_gpu_cache_size_mb=flush_gpu_cache_size_mb,
        )
        logging.info(
            f"Mixed Forward, B: {B}, "
            f"E: {E}, T_GPU: {T_gpu}, T_UVM: {T_uvm}, D: {D}, L_GPU: {L}, L_UVM: {L_uvm}, W: {weighted}, "
            f"BW: {((param_size_multiplier * B)*((sum(Ds[:T_uvm]) * L_uvm) + sum(Ds[T_uvm:]) * L)) / time_per_iter / 1.0e9: .2f}GB/s, "  # noqa: B950
            f"T: {time_per_iter * 1.0e6:.0f}us"
        )


@cli.command()
@click.option("--alpha", default=1.0)
@click.option("--bag-size", default=20)
@click.option("--batch-size", default=512)
@click.option("--cache-algorithm", default="lru")
@click.option("--cache-sets", default=1024)
@click.option("--embedding-dim", default=128)
@click.option("--weights-precision", type=SparseType, default=SparseType.FP32)
@click.option("--stoc", is_flag=True, default=False)
@click.option("--long-index", is_flag=True, default=False)
@click.option("--iters", default=100)
@click.option("--mixed", is_flag=True, default=False)
@click.option("--num-embeddings", default=int(1e5))
@click.option("--num-tables", default=32)
@click.option("--reuse", default=0.1)
@click.option("--weighted", is_flag=True, default=False)
@click.option("--flush-gpu-cache-size-mb", default=0)
def cache(  # noqa C901
    alpha: float,
    bag_size: int,
    batch_size: int,
    cache_algorithm: str,
    cache_sets: int,
    embedding_dim: int,
    weights_precision: SparseType,
    stoc: bool,
    iters: int,
    long_index: bool,
    mixed: bool,
    num_embeddings: int,
    num_tables: int,
    reuse: float,
    weighted: bool,
    flush_gpu_cache_size_mb: int,
) -> None:
    np.random.seed(42)
    torch.manual_seed(42)
    optimizer = OptimType.EXACT_ROWWISE_ADAGRAD
    B = batch_size
    D = embedding_dim
    L = bag_size
    E = num_embeddings
    T = num_tables
    cache_alg = CacheAlgorithm.LRU if cache_algorithm == "lru" else CacheAlgorithm.LFU
    if mixed:
        Ds = [
            round_up(np.random.randint(low=int(0.5 * D), high=int(1.5 * D)), 4)
            for _ in range(T)
        ]
        D = np.average(Ds)
    else:
        Ds = [D] * T

    emb_nc = SplitTableBatchedEmbeddingBagsCodegen(
        [
            (
                E,
                d,
                EmbeddingLocation.MANAGED,
                ComputeDevice.CUDA,
            )
            for d in Ds
        ],
        optimizer=optimizer,
        weights_precision=weights_precision,
        stochastic_rounding=stoc,
    ).cuda()

    if weights_precision == SparseType.INT8:
        emb_nc.init_embedding_weights_uniform(-0.0003, 0.0003)

    emb = SplitTableBatchedEmbeddingBagsCodegen(
        [
            (
                E,
                d,
                EmbeddingLocation.MANAGED_CACHING,
                ComputeDevice.CUDA,
            )
            for d in Ds
        ],
        optimizer=optimizer,
        weights_precision=weights_precision,
        stochastic_rounding=stoc,
        cache_sets=cache_sets,
        cache_algorithm=cache_alg,
    ).cuda()

    if weights_precision == SparseType.INT8:
        emb.init_embedding_weights_uniform(-0.0003, 0.0003)

    nparams = sum(w.numel() for w in emb.split_embedding_weights())
    param_size_multiplier = PRECISION_SIZE_MULTIPLIER[weights_precision]
    logging.info(
        f"Embedding tables: {E * T} rows, {nparams / 1.0e9: .2f} GParam, "
        f"{nparams * param_size_multiplier  / 1.0e6: .2f}MB"
    )
    logging.info(
        f"Accessed weights per batch: {B * T * L} rows, "
        f"{B * T * L * D * param_size_multiplier / 1.0e6: .2f}MB"
    )

    requests, _ = generate_requests(
        2 * iters, B, T, L, E, reuse=reuse, alpha=alpha, weighted=weighted
    )
    warmup_requests, requests = requests[:iters], requests[iters:]
    grad_output = torch.randn(B, sum(Ds)).cuda()

    time_per_iter = benchmark_requests(
        requests,
        lambda indices, offsets, per_sample_weights: emb_nc(
            indices.long(), offsets.long(), per_sample_weights
        ).backward(grad_output),
        flush_gpu_cache_size_mb=flush_gpu_cache_size_mb,
    )
    logging.info(
        f"ForwardBackward (UVM), B: {B}, E: {E}, T: {T}, D: {D}, L: {L}, "
        f"BW: {3 * param_size_multiplier * B * sum(Ds) * L / time_per_iter / 1.0e9: .2f}GB/s, "
        f"T: {time_per_iter * 1.0e6:.0f}us"
    )

    # warm up
    for indices, offsets, _ in warmup_requests:
        emb.forward(indices.long(), offsets.long())
    # get cache miss rate (forward and backward) and exchanged cache lines (prefetch)
    cache_misses = []
    exchanged_cache_lines = []
    NOT_FOUND = -1
    for indices, offsets, _ in requests:
        # pyre-fixme[29]:
        #  `Union[BoundMethod[typing.Callable(Tensor.clone)[[Named(self,
        #  Variable[torch._TTensor (bound to Tensor)])], Variable[torch._TTensor (bound
        #  to Tensor)]], Tensor], Tensor, torch.nn.Module]` is not a function.
        old_lxu_cache_state = emb.lxu_cache_state.clone()
        emb.prefetch(indices.long(), offsets.long())
        exchanged_cache_lines.append(
            # pyre-fixme[16]: `bool` has no attribute `sum`.
            (emb.lxu_cache_state != old_lxu_cache_state)
            .sum()
            .item()
        )
        cache_misses.append((emb.lxu_cache_locations_list[0] == NOT_FOUND).sum().item())
        emb.forward(indices.long(), offsets.long())
    logging.info(
        f"Exchanged cache lines -- mean: {sum(exchanged_cache_lines)/len(requests): .2f}, "
        f"max: {max(exchanged_cache_lines)}, min: {min(exchanged_cache_lines)}"
    )
    logging.info(
        f"Cache miss -- mean: {sum(cache_misses)/len(requests)}, "
        f"max: {max(cache_misses)}, min: {min(cache_misses)}"
    )

    # benchmark prefetch
    emb.reset_cache_states()
    for indices, offsets, _ in warmup_requests:
        emb.forward(indices, offsets)
    prefetch_time, forward_backward_time = benchmark_pipelined_requests(
        requests,
        lambda indices, offsets, indices_weights: emb.prefetch(indices, offsets),
        lambda indices, offsets, indices_weights: emb.forward(
            indices, offsets, indices_weights
        ).backward(grad_output),
        flush_gpu_cache_size_mb=flush_gpu_cache_size_mb,
    )
    e2e_time = prefetch_time + forward_backward_time

    logging.info(
        f"ForwardBackward (LXU), reuse: {reuse}, alpha: {alpha}, B: {B}, "
        f"E: {E}, T: {T}, D: {D}, L: {L}, "
        f"BW: {3 * param_size_multiplier * B * sum(Ds) * L / e2e_time / 1.0e9: .2f}GB/s, "
        f"Tprefetch: {prefetch_time * 1.0e6:.0f}us, "
        f"{2 * sum(exchanged_cache_lines) * param_size_multiplier * D / prefetch_time / len(requests) / 1.0e9: .2f} GB/s, "
        f"Tfwdbwd: {forward_backward_time * 1.0e6:.0f}us, "
        f"{3 * param_size_multiplier * B * sum(Ds) * L / forward_backward_time / 1.0e9: .2f} GB/s, "
        f"Te2e: {e2e_time * 1.0e6:.0f}us, "
    )


def benchmark_cpu_requests(
    requests: List[Tuple[torch.Tensor, torch.Tensor, Optional[torch.Tensor]]],
    func: Callable[[Tensor, Tensor, Optional[Tensor]], Tensor],
) -> float:
    import time

    start_time = time.perf_counter()
    for (indices, offsets, weights) in requests:
        func(indices, offsets, weights)
    end_time = time.perf_counter()
    return (end_time - start_time) / len(requests)


@cli.command()
@click.option("--alpha", default=1.0)
@click.option("--bag-size", default=20)
@click.option("--batch-size", default=512)
@click.option("--embedding-dim", default=128)
@click.option("--weights-precision", type=SparseType, default=SparseType.INT4)
@click.option("--stoc", is_flag=True, default=False)
@click.option("--iters", default=100)
@click.option("--managed", default="device")
@click.option("--mixed", is_flag=True, default=False)
@click.option("--num-embeddings", default=int(1e5))
@click.option("--num-tables", default=32)
@click.option("--reuse", default=0.0)
@click.option("--row-wise/--no-row-wise", default=True)
@click.option("--weighted", is_flag=True, default=False)
@click.option("--int4", is_flag=True, default=False)
@click.option("--index-remapping", is_flag=True, default=False)
def cpu(  # noqa C901
    alpha: float,
    bag_size: int,
    batch_size: int,
    embedding_dim: int,
    weights_precision: SparseType,
    stoc: bool,
    iters: int,
    managed: str,
    mixed: bool,
    num_embeddings: int,
    num_tables: int,
    reuse: float,
    row_wise: bool,
    weighted: bool,
    int4: bool,
    index_remapping: bool,
) -> None:
    np.random.seed(42)
    torch.manual_seed(42)
    B = batch_size
    D = embedding_dim
    L = bag_size
    E = num_embeddings
    T = num_tables
    if mixed:
        Ds = [
            # int4 table batched emb op can only handle mixed D where D is multiple of 8
            round_up(np.random.randint(low=int(0.5 * D), high=int(1.5 * D)), 8)
            for _ in range(T)
        ]
        D = np.average(Ds)
    else:
        Ds = [D] * T

    emb = IntNBitTableBatchedEmbeddingBagsCodegen(
        [("", E, d, weights_precision, EmbeddingLocation.HOST) for d in Ds],
        use_cpu=True,
        index_remapping=[torch.arange(E) for _ in Ds] if index_remapping else None,
    ).cpu()
    emb.fill_random_weights()

    nparams = sum(w.numel() for (w, _) in emb.split_embedding_weights())
    logging.info(
        f"Int4 Embedding parameters: {nparams * 2 / 1.0e9: .2f} GParam, "
        f"{nparams / 1.0e9: .2f}GB"
    )
    logging.info(f"Accessed weights per batch: {B * T * L * D * 0.5 / 1.0e6: .2f}MB")

    requests, _ = generate_requests(
        iters,
        B,
        T,
        L,
        E,
        reuse=reuse,
        alpha=alpha,
        weights_precision=weights_precision,
        weighted=weighted,
    )
    requests = [
        (a.cpu().int(), b.cpu().int(), c.cpu() if c else None) for (a, b, c) in requests
    ]

    time_per_iter = benchmark_cpu_requests(
        # pyre-fixme[6]: Expected `List[Tuple[Tensor, Tensor, Optional[Tensor]]]`
        #  for 1st param but got `List[Tuple[torch.IntTensor, torch.IntTensor,
        #  Optional[Tensor]]]`.
        requests,
        lambda indices, offsets, per_sample_weights: emb.forward(
            indices,
            offsets,
            per_sample_weights,
            feature_requires_grad=None,
        ),
    )

    logging.info(
        f"{weights_precision} Forward, B: {B}, "
        f"E: {E}, T: {T}, D: {D}, L: {L}, W: {weighted}, "
        f"BW: {(2 * B * T * D + PRECISION_SIZE_MULTIPLIER[weights_precision] * B * T * L * D) / time_per_iter / 1.0e9: .2f}GB/s, "  # noqa: B950
        f"T: {time_per_iter * 1.0e6:.0f}us"
    )


@cli.command()
@click.option("--alpha", default=1.0)
@click.option("--bag-size", default=20)
@click.option("--batch-size", default=512)
@click.option("--embedding-dim", default=128)
@click.option("--weights-precision", type=SparseType, default=SparseType.INT4)
@click.option("--stoc", is_flag=True, default=False)
@click.option("--managed", default="device")
@click.option("--mixed", is_flag=True, default=False)
@click.option("--num-embeddings", default=int(1e5))
@click.option("--num-tables", default=32)
@click.option("--reuse", default=0.0)
@click.option("--row-wise/--no-row-wise", default=True)
@click.option("--weighted", is_flag=True, default=False)
@click.option("--weighted-num-requires-grad", type=int, default=None)
@click.option("--bounds-check-mode", type=int, default=BoundsCheckMode.WARNING.value)
@click.option("--pruning-ratio", type=float, default=None)
@click.option("--load-factor", default=0.75)
@click.option("--use-array-for-index-remapping", is_flag=True, default=True)
@click.option("--check-median", is_flag=True, default=True)
@click.option("--iters", default=100)
@click.option("--runs-of-iters", default=5)
@click.option("--warmup-runs", default=2)
def nbit_device(  # noqa C901
    alpha: float,
    bag_size: int,
    batch_size: int,
    embedding_dim: int,
    weights_precision: SparseType,
    stoc: bool,
    managed: str,
    mixed: bool,
    num_embeddings: int,
    num_tables: int,
    reuse: float,
    row_wise: bool,
    weighted: bool,
    weighted_num_requires_grad: Optional[int],
    bounds_check_mode: int,
    pruning_ratio: Optional[float],
    load_factor: float,
    use_array_for_index_remapping: bool,
    check_median: bool,
    iters: int,
    runs_of_iters: int,
    warmup_runs: int,
) -> None:
    np.random.seed(42)
    torch.manual_seed(42)
    B = batch_size
    D = embedding_dim
    L = bag_size
    E = num_embeddings
    original_E = E
    T = num_tables
    index_remapping = None
    if weighted_num_requires_grad:
        assert weighted_num_requires_grad <= T
        weighted_requires_grad_tables = np.random.choice(
            T, replace=False, size=(weighted_num_requires_grad,)
        ).tolist()
        feature_requires_grad = (
            torch.tensor(
                [1 if t in weighted_requires_grad_tables else 0 for t in range(T)]
            )
            .cuda()
            .int()
        )
    else:
        feature_requires_grad = None
    if mixed:
        # int4 table batched emb op can only handle mixed D where D is multiple of 8
        Ds = [
            round_up(np.random.randint(low=int(0.5 * D), high=int(1.5 * D)), 8)
            for _ in range(T)
        ]
        D = np.average(Ds)
    else:
        Ds = [D] * T

    mem_for_pruning = 0
    if pruning_ratio:
        assert pruning_ratio < 1 and pruning_ratio >= 0
        E = math.ceil(E * (1.0 - pruning_ratio))
        index_remapping = []
        for _ in range(T):
            mapping = torch.tensor([-1] * original_E, dtype=torch.int32)
            selected_indices = random.sample(range(original_E), E)
            for i, idx in enumerate(selected_indices):
                mapping[idx] = i
            index_remapping.append(mapping)
            if use_array_for_index_remapping:
                mem_for_pruning += mapping.numel() * 4
            else:
                mem_for_pruning += E / load_factor * 2 * 4

    if managed == "device":
        managed_option = EmbeddingLocation.DEVICE
    else:
        managed_option = EmbeddingLocation.MANAGED

    emb = IntNBitTableBatchedEmbeddingBagsCodegen(
        [("", E, d, weights_precision, managed_option) for d in Ds],
        bounds_check_mode=BoundsCheckMode(bounds_check_mode),
        index_remapping=index_remapping, load_factor=load_factor,
        use_array_for_index_remapping=use_array_for_index_remapping,
    ).cuda()
    emb.fill_random_weights()

    nparams = sum(w.numel() for (w, _) in emb.split_embedding_weights())
    logging.info(
        f"{weights_precision} Embedding parameters: {nparams * 2 / 1.0e9: .2f} GParam, "
        f"{nparams / 1.0e9: .2f}GB"
    )
    logging.info(f"Accessed weights per batch: {B * T * L * D * 0.5 / 1.0e6: .2f}MB")

<<<<<<< HEAD
    requests, _ = generate_requests(
        iters,
        B,
        T,
        L,
        E,
        reuse=reuse,
        alpha=alpha,
        weights_precision=weights_precision,
        weighted=weighted,
    )
    requests = [(a.int(), b.int(), c if c else None) for (a, b, c) in requests]
=======
    times = []
    for i in range(runs_of_iters):
        requests = generate_requests(
            iters,
            B,
            T,
            L,
            E,
            reuse=reuse,
            alpha=alpha,
            weights_precision=weights_precision,
            weighted=weighted,
        )
        requests = [(a.int(), b.int(), c if c else None) for (a, b, c) in requests]
>>>>>>> 0108d4f5

        # forward
        time_per_iter = benchmark_requests(
            # pyre-fixme[6]: Expected `List[Tuple[Tensor, Tensor, Optional[Tensor]]]`
            #  for 1st param but got `List[Tuple[torch.IntTensor, torch.IntTensor,
            #  Optional[Tensor]]]`.
            requests,
            lambda indices, offsets, per_sample_weights: emb.forward(
                indices.int(),
                offsets.int(),
                per_sample_weights,
                feature_requires_grad=feature_requires_grad,
            ),
            check_median=check_median,
        )

        # free up GPU memory
        del requests

        logging.info(
            f"Iteration {i}: "
            f"{weights_precision} Forward, B: {B}, "
            f"E: {E}, T: {T}, D: {D}, L: {L}, W: {weighted}, "
            f"BW: {(2 * B * T * D + PRECISION_SIZE_MULTIPLIER[weights_precision] * B * T * L * D) / time_per_iter / 1.0e9: .2f}GB/s, "  # noqa: B950
            f"T: {time_per_iter * 1.0e6:.0f}us, "
            f"Memory Usage For Pruning: {mem_for_pruning / 1.0e6:.0f}MB"
        )

        if i >= warmup_runs:
            times.append(time_per_iter)

    time_per_iter = statistics.mean(times)
    logging.info(
        f"Average of all iterations: "
        f"{weights_precision} Forward, B: {B}, "
        f"E: {E}, T: {T}, D: {D}, L: {L}, W: {weighted}, "
        f"BW: {(2 * B * T * D + PRECISION_SIZE_MULTIPLIER[weights_precision] * B * T * L * D) / time_per_iter / 1.0e9: .2f}GB/s, "  # noqa: B950
        f"T: {time_per_iter * 1.0e6:.0f}us, "
        f"Memory Usage For Pruning: {mem_for_pruning / 1.0e6:.0f}MB"
    )


@cli.command()
@click.option("--bag-size", default=20)
@click.option("--batch-size", default=2048)
@click.option("--iters", default=10)
@click.option("--num-embeddings", default=int(1e5))
@click.option("--num-tables", default=100)
@click.option("--load-factor", default=0.75)
@click.option("--hit-rate", default=0.9)
@click.option("--use-cpu", is_flag=True, default=False)
def hashtable(  # noqa C901
    bag_size: int,
    batch_size: int,
    iters: int,
    num_embeddings: int,
    num_tables: int,
    load_factor: float,
    hit_rate: float,
    use_cpu: bool,
) -> None:
    B = batch_size
    T = num_tables
    L = bag_size
    E = num_embeddings
    np.random.seed(42)
    torch.manual_seed(42)
    if hit_rate == 1.0:
        chosen_indices = torch.cat([torch.arange(E) for _ in range(T)], dim=0).int()
    else:
        chosen_indices = (
            torch.randint(low=0, high=int(E * 1.0 / hit_rate), size=(E * T,))
            .view(-1)
            .int()
        )
    dense_indices = torch.cat([torch.arange(E) for _ in range(T)], dim=0).int()
    offsets = torch.tensor([E * t for t in range(T + 1)]).int()
    assert offsets[-1] == chosen_indices.numel()
    assert offsets.numel() == T + 1
    assert (offsets.numel() - 1) // T == 1

    capacities = [round_up(int(E / load_factor), 32) for _ in range(T)]

    hash_table = torch.zeros(
        (sum(capacities), 2),
        dtype=torch.int32,
    )
    hash_table_offsets = torch.tensor([0] + np.cumsum(capacities).tolist()).long()

    assert hash_table.numel() * 4 < 2 ** 32
    # initialize
    hash_table[:, :] = -1
    torch.ops.fb.pruned_hashmap_insert(
        chosen_indices, dense_indices, offsets, hash_table, hash_table_offsets
    )

    requests, _ = generate_requests(
        iters,
        B,
        T,
        L,
        E,
    )

    if not use_cpu:
        hash_table = hash_table.cuda()
        hash_table_offsets = hash_table_offsets.cuda()
        requests = [(a.cuda().int(), b.cuda().int(), c) for (a, b, c) in requests]
    else:
        requests = [(a.int().cpu(), b.int().cpu(), c) for (a, b, c) in requests]

    empirical_hit_rate = np.mean(
        [
            torch.ops.fb.pruned_hashmap_lookup(
                indices, offsets, hash_table, hash_table_offsets
            )
            .ne(-1)
            .sum()
            .item()
            / indices.numel()
            for indices, offsets, _ in requests
        ]
    )

    time_per_iter = benchmark_requests(
        # pyre-fixme[6]: Expected `List[Tuple[Tensor, Tensor, Optional[Tensor]]]`
        #  for 1st param but got `List[Tuple[torch.IntTensor, torch.IntTensor,
        #  Optional[Tensor]]]`.
        requests,
        lambda indices, offsets, _: torch.ops.fb.pruned_hashmap_lookup(
            indices, offsets, hash_table, hash_table_offsets
        ),
    )

    logging.info(
        f"LinearTable: B: {B}, T: {T}, L: {L}, E: {E}, QPS: {B * T * L / time_per_iter / 1.0e9:.2f}B QPS/s, "
        f"T: {time_per_iter * 1.0e6:.0f}us, load factor: {E * T / hash_table.shape[0] * 100:.1f}%, hit rate: {empirical_hit_rate * 100:.2f}%, Table size: {hash_table.numel() * 4 / 1.0e6:.0f}MB"
    )

    if use_cpu:
        ht = torch.classes.fb.PrunedMapCPU()
        ht.insert(chosen_indices, dense_indices, offsets, T)

        time_per_iter = benchmark_requests(
            # pyre-fixme[6]: Expected `List[Tuple[Tensor, Tensor, Optional[Tensor]]]`
            #  for 1st param but got `List[Tuple[torch.IntTensor, torch.IntTensor,
            #  Optional[Tensor]]]`.
            requests,
            lambda indices, offsets, _: ht.lookup(indices, offsets),
        )

        logging.info(
            f"HashTable: B: {B}, T: {T}, L: {L}, E: {E}, QPS: {B * T * L / time_per_iter / 1.0e9:.2f}B QPS/s, "
            f"T: {time_per_iter * 1.0e6:.0f}us, load factor: {E * T / hash_table.shape[0] * 100:.1f}%, hit rate: {empirical_hit_rate * 100:.2f}%, Table size: {hash_table.numel() * 4 / 1.0e6:.0f}MB"
        )

@cli.command()
@click.option("--bag-size", default=20)
@click.option("--batch-size", default=2048)
@click.option("--iters", default=100)
@click.option("--num-embeddings", default=int(1e5))
@click.option("--num-tables", default=100)
@click.option("--pruning-ratio", default=0.9)
def pruned_array(  # noqa C901
    bag_size: int,
    batch_size: int,
    iters: int,
    num_embeddings: int,
    num_tables: int,
    pruning_ratio: float,
) -> None:
    B = batch_size
    T = num_tables
    L = bag_size
    E = num_embeddings
    np.random.seed(42)
    torch.manual_seed(42)
    assert pruning_ratio > 0 and pruning_ratio <= 1
    original_E = int(E / (1.0 - pruning_ratio))
    index_remappings = torch.tensor([-1] * original_E * T, dtype=torch.int32, device='cuda')
    index_remappings_offsets = torch.empty(T + 1, dtype=torch.int32, device='cuda')
    index_remappings_offsets[0] = 0
    dense_indicies = torch.tensor(range(E), dtype=torch.int32, device='cuda')
    for t in range(T):
        selected_indices = torch.add(torch.randperm(original_E, device='cuda'), t * original_E)[:E]
        index_remappings[selected_indices] = dense_indicies
        index_remappings_offsets[t + 1] = index_remappings_offsets[t] + original_E

    requests = generate_requests(
        iters,
        B,
        T,
        L,
        E,
    )
    requests = [(a.cuda().int(), b.cuda().int(), c) for (a, b, c) in requests]

    time_per_iter = benchmark_requests(
        # pyre-fixme[6]: Expected `List[Tuple[Tensor, Tensor, Optional[Tensor]]]`
        #  for 1st param but got `List[Tuple[torch.IntTensor, torch.IntTensor,
        #  Optional[Tensor]]]`.
        requests,
        lambda indices, offsets, _: torch.ops.fb.pruned_array_lookup(
            indices,
            offsets,
            index_remappings,
            index_remappings_offsets,
        ),
    )

    logging.info(
        f"LinearTable: B: {B}, T: {T}, L: {L}, E: {E}, QPS: {B * T * L / time_per_iter / 1.0e9:.2f}B QPS/s, "
        f"T: {time_per_iter * 1.0e6:.0f}us, Pruning Ratio: {pruning_ratio * 100:.2f}%, Table size: {original_E * T * 4 / 1.0e6:.0f}MB"
    )

@cli.command()
@click.option("--bag-size", default=20)
@click.option("--batch-size", default=512)
@click.option("--iters", default=100)
@click.option("--num-embeddings", default=int(1e5))
@click.option("--num-tables", default=32)
@click.option("--bounds-check-mode", type=int, default=BoundsCheckMode.WARNING.value)
def bounds_check_indices(  # noqa C901
    bag_size: int,
    batch_size: int,
    iters: int,
    num_embeddings: int,
    num_tables: int,
    bounds_check_mode: int,
) -> None:
    np.random.seed(42)
    torch.manual_seed(42)
    B = batch_size
    L = bag_size
    E = num_embeddings
    T = num_tables

    requests, _ = generate_requests(
        iters,
        B,
        T,
        L,
        E,
    )
    # requests = [(a.int(), b.int(), c if c else None) for (a, b, c) in requests]

    warning = torch.tensor([0]).long().cuda()
    rows_per_table = torch.tensor([E for _ in range(T)]).long().cuda()
    # forward
    time_per_iter = benchmark_requests(
        requests,
        lambda indices, offsets, _: torch.ops.fb.bounds_check_indices(
            rows_per_table,
            indices,
            offsets,
            BoundsCheckMode(bounds_check_mode),
            warning,
        ),
    )

    logging.info(
        f"Bounds Check Indices:  B: {B}, "
        f"E: {E}, T: {T}, L: {L}, "
        f"BW: {(8 * B * T * L + 8 * (B * T + 1)) / time_per_iter / 1.0e9: .2f}GB/s, "  # noqa: B950
        f"T: {time_per_iter * 1.0e6:.0f}us"
    )


if __name__ == "__main__":
    cli()<|MERGE_RESOLUTION|>--- conflicted
+++ resolved
@@ -169,11 +169,8 @@
     requests: List[Tuple[Tensor, Tensor, Optional[Tensor]]],
     func: Callable[[Tensor, Tensor, Optional[Tensor]], Tensor],
     flush_gpu_cache_size_mb: int = 0,
-<<<<<<< HEAD
     flush_cpu_cache_size_mb: int = 0,
-=======
     check_median: bool = False,
->>>>>>> 0108d4f5
 ) -> float:
     times = []
     if torch.cuda.is_available():
@@ -275,14 +272,11 @@
 @click.option("--weighted", is_flag=True, default=False)
 @click.option("--weighted-num-requires-grad", type=int, default=None)
 @click.option("--flush-gpu-cache-size-mb", default=0)
-<<<<<<< HEAD
 @click.option("--flush-cpu-cache-size-mb", default=0)
 @click.option("--dataset", default=None)
 @click.option("--min-table-size", default=int(10000))
 @click.option("--batch-idx", default=int(-1))
-=======
 @click.option("--dense", is_flag=True, default=False)
->>>>>>> 0108d4f5
 def device(  # noqa C901
     alpha: float,
     bag_size: int,
@@ -300,14 +294,11 @@
     weighted: bool,
     weighted_num_requires_grad: Optional[int],
     flush_gpu_cache_size_mb: int,
-<<<<<<< HEAD
     flush_cpu_cache_size_mb: int,
     dataset: str,
     min_table_size: int,
     batch_idx: int,
-=======
     dense: bool,
->>>>>>> 0108d4f5
 ) -> None:
     np.random.seed(42)
     torch.manual_seed(42)
@@ -1071,23 +1062,9 @@
     )
     logging.info(f"Accessed weights per batch: {B * T * L * D * 0.5 / 1.0e6: .2f}MB")
 
-<<<<<<< HEAD
-    requests, _ = generate_requests(
-        iters,
-        B,
-        T,
-        L,
-        E,
-        reuse=reuse,
-        alpha=alpha,
-        weights_precision=weights_precision,
-        weighted=weighted,
-    )
-    requests = [(a.int(), b.int(), c if c else None) for (a, b, c) in requests]
-=======
     times = []
     for i in range(runs_of_iters):
-        requests = generate_requests(
+        requests, _ = generate_requests(
             iters,
             B,
             T,
@@ -1099,7 +1076,6 @@
             weighted=weighted,
         )
         requests = [(a.int(), b.int(), c if c else None) for (a, b, c) in requests]
->>>>>>> 0108d4f5
 
         # forward
         time_per_iter = benchmark_requests(
