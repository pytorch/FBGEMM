/*
 * Copyright (c) Meta Platforms, Inc. and affiliates.
 * All rights reserved.
 * This source code is licensed under the BSD-style license found in the
 * LICENSE file in the root directory of this source tree.
 */
#include <ATen/ATen.h>
#include <ATen/core/op_registration/op_registration.h>
#include <ATen/cuda/CUDAContext.h>
#include <ATen/cuda/CUDAEvent.h>
#include <ATen/native/TensorAdvancedIndexing.h>
#include <c10/core/Device.h>
#include <c10/core/TensorOptions.h>
#include <c10/cuda/CUDAGuard.h>
#include <c10/util/irange.h>
#include <torch/library.h>

<<<<<<< HEAD
#ifdef __HIP_PLATFORM_HCC__
#include "rocm_smi/rocm_smi.h"
#include "hip/hip_runtime.h"

#include <algorithm>

#include "fbgemm_gpu/merge_pooled_embeddings.h"
#include "fbgemm_gpu/sparse_ops_utils.h"

using Tensor = at::Tensor;

#define RSMI_CHECK(fn)                  \
  do {                                  \
    rsmi_status_t ret = (fn);            \
    TORCH_CHECK((ret) == RSMI_STATUS_SUCCESS); \
  } while (0)

#define RSMI_DEVICE_PCI_BUS_ID_BUFFER_SIZE 16

using Node = int64_t;
using Links = int64_t;
template <typename T>
using AdjacencyMatrix = std::function<T(Node, Node)>;

namespace {

AdjacencyMatrix<Links> get_nvlink_matrix() {
  auto world_size = at::cuda::getNumGPUs();
  RSMI_CHECK(rsmi_init(0));

  // Note that ROCm_SMI uses a different numbering method to ROCm runtime,
  // so we need to learn the mapping by using the bus ID.
  uint32_t device_count;
  RSMI_CHECK(rsmi_num_monitor_devices(&device_count));

  std::unordered_map<Node, uint32_t> rocm_device_to_rsmi_device;

  for (const auto i : c10::irange(device_count)) {
    uint64_t pci_info;
    RSMI_CHECK(rsmi_dev_pci_id_get(i, &pci_info));
    uint64_t domain, bus, device, function;
    domain = (pci_info >> 32) & 0xffffffff;
    bus = (pci_info >> 8) & 0xff;
    device = (pci_info >> 3) & 0x1f;
    function = pci_info & 0x7;
    // Different form CUDA, we do not get the PCI BUS ID as a char* and we need to reconstruct it.
    char pci_bus_id_str[RSMI_DEVICE_PCI_BUS_ID_BUFFER_SIZE];
    sprintf(pci_bus_id_str, "%04X:%02X:%02X.%0X", domain, bus, device, function);

    std::array<char, RSMI_DEVICE_PCI_BUS_ID_BUFFER_SIZE> pci_bus_id;
    std::copy(
        &pci_bus_id_str[0],
        &pci_bus_id_str[RSMI_DEVICE_PCI_BUS_ID_BUFFER_SIZE],
        pci_bus_id.data());
    int32_t node = 0;
    auto err = hipDeviceGetByPCIBusId(&node, pci_bus_id.data());
    if (err == hipSuccess) {
      rocm_device_to_rsmi_device.insert({node, i});
    } else {
      // flush the last error - this can occur when e.g. we set
      // HIP_VISIBLE_DEVICES to a subset of the available GPUs in the system.
      hipGetLastError();
    }
  }

  std::vector<Links> links(world_size * world_size);
  for (const auto i : c10::irange(world_size)) {
    auto src_rsmi_device = rocm_device_to_rsmi_device.find(i);
    if (src_rsmi_device != rocm_device_to_rsmi_device.end()){
      for (const auto j : c10::irange(world_size)) {
        auto dst_rsmi_device = rocm_device_to_rsmi_device.find(j);
        if (dst_rsmi_device != rocm_device_to_rsmi_device.end()){
          bool is_active;
          RSMI_CHECK(rsmi_is_P2P_accessible(src_rsmi_device->second, dst_rsmi_device->second, &is_active));
          if (is_active) {
            links[i * world_size + j] += 1;
          }
        }
      }
    }
  }
  RSMI_CHECK(rsmi_shut_down());
  return [=](Node i, Node j) { return links[i * world_size + j]; };
}
} // namespace

#else  // CUDA
=======
// FIXME: Enable merge_pooled_embeddings for HIP.
// AMD GPUs don't seem to have nvml equivalent library support.
#ifndef __HIP_PLATFORM_HCC__
>>>>>>> 5219dc42
#include <nvml.h>

#include <algorithm>

#include "fbgemm_gpu/merge_pooled_embeddings.h"
#include "fbgemm_gpu/sparse_ops_utils.h"

using Tensor = at::Tensor;

#define NVML_CHECK(fn)                  \
  do {                                  \
    nvmlReturn_t ret = (fn);            \
    TORCH_CHECK((ret) == NVML_SUCCESS); \
  } while (0)

using Node = int64_t;
using Links = int64_t;
template <typename T>
using AdjacencyMatrix = std::function<T(Node, Node)>;
namespace {

AdjacencyMatrix<Links> get_nvlink_matrix() {
  auto world_size = at::cuda::getNumGPUs();
  NVML_CHECK(nvmlInit());

  // Note that NVML uses a different numbering method to CUDA runtime,
  // so we need to learn the mapping by using the bus ID.
  uint32_t device_count;
  NVML_CHECK(nvmlDeviceGetCount(&device_count));

  std::map<std::array<char, NVML_DEVICE_PCI_BUS_ID_BUFFER_SIZE>, Node>
      pci_bus_ids;
  std::unordered_map<Node, uint32_t> cuda_device_to_nvml_device;

  for (const auto i : c10::irange(device_count)) {
    nvmlDevice_t handle;
    NVML_CHECK(nvmlDeviceGetHandleByIndex(i, &handle));
    nvmlPciInfo_t pci_info;
    NVML_CHECK(nvmlDeviceGetPciInfo(handle, &pci_info));
    std::array<char, NVML_DEVICE_PCI_BUS_ID_BUFFER_SIZE> pci_bus_id;
    std::copy(
        &pci_info.busId[0],
        &pci_info.busId[NVML_DEVICE_PCI_BUS_ID_BUFFER_SIZE],
        pci_bus_id.data());
    int32_t node = 0;
    auto err = cudaDeviceGetByPCIBusId(&node, pci_bus_id.data());
    if (err == cudaSuccess) {
      pci_bus_ids.insert({pci_bus_id, node});
      cuda_device_to_nvml_device.insert({node, i});
    } else {
      // flush the last error - this can occur when e.g. we set
      // CUDA_VISIBLE_DEVICES to a subset of the available GPUs in the system.
      cudaGetLastError();
    }
  }

  std::vector<Links> links(world_size * world_size);
  for (const auto i : c10::irange(world_size)) {
    nvmlDevice_t handle;
    NVML_CHECK(
        nvmlDeviceGetHandleByIndex(cuda_device_to_nvml_device[i], &handle));
    for (const auto link : c10::irange(NVML_NVLINK_MAX_LINKS)) {
      nvmlEnableState_t is_active;
      auto nvmlRet = nvmlDeviceGetNvLinkState(handle, link, &is_active);
      if (nvmlRet == NVML_ERROR_INVALID_ARGUMENT ||
          nvmlRet == NVML_ERROR_NOT_SUPPORTED) {
        continue;
      }
      if (is_active != NVML_FEATURE_ENABLED) {
        continue;
      }
      nvmlPciInfo_t pci_info;
      NVML_CHECK(nvmlDeviceGetNvLinkRemotePciInfo(handle, link, &pci_info));
      std::array<char, NVML_DEVICE_PCI_BUS_ID_BUFFER_SIZE> pci_bus_id;
      std::copy(
          &pci_info.busId[0],
          &pci_info.busId[NVML_DEVICE_PCI_BUS_ID_BUFFER_SIZE],
          pci_bus_id.data());
      auto dst = pci_bus_ids.find(pci_bus_id);
      if (dst != pci_bus_ids.end()) {
        auto j = dst->second;
        links[i * world_size + j] += 1;
      }
    }
  }

  return [=](Node i, Node j) { return links[i * world_size + j]; };
}
} // namespace
#endif
namespace {
// Hilariously unoptimized, but algorithmic correctness matters more here, and
// we only do it once.
AdjacencyMatrix<Node> get_intermediate_node(AdjacencyMatrix<Links> links) {
  auto world_size = at::cuda::getNumGPUs();
  auto intermediate_node = [&](Node i, Node j) {
    if (i == j) {
      return std::vector<Node>{-1};
    }
    if (links(i, j) != 0) {
      return std::vector<Node>{-1};
    }

    std::vector<std::pair<Node, Links>> paths;
    for (const auto k : c10::irange(world_size)) {
      if (k != i && k != j && links(i, k) != 0 && links(k, j) != 0) {
        paths.push_back({k, links(i, k) + links(k, j)});
      }
    }
    if (paths.empty()) {
      LOG(WARNING)
          << "Expect very bad performance for p2p copies, we are going via sys path for GPU "
          << i << " -> GPU " << j;
      return std::vector<Node>{-1};
    }
    auto mp = std::max_element(
                  paths.begin(),
                  paths.end(),
                  [](std::pair<Node, Links> a, std::pair<Node, Links> b) {
                    return a.second < b.second;
                  })
                  ->second;
    std::vector<Node> candidates;
    for (const auto& p : paths) {
      if (p.second == mp) {
        candidates.push_back(p.first);
      }
    }
    return candidates;
  };

  std::vector<Node> assignments(world_size * world_size);
  // Use a two-phase assignment protocol as the greedy approach
  // can lead to unbalanced usage.
  std::unordered_map<Node, int64_t> uses;
  for (const auto i : c10::irange(world_size)) {
    for (const auto j : c10::irange(world_size)) {
      auto ims = intermediate_node(i, j);
      if (ims.size() == 1) {
        auto v = ims.front();
        if (v != -1) {
          uses[v] += 1;
        }
        assignments[i * world_size + j] = v;
      }
    }
  }

  for (const auto i : c10::irange(world_size)) {
    for (const auto j : c10::irange(world_size)) {
      auto ims = intermediate_node(i, j);
      if (ims.size() > 1) {
        auto v = *std::min_element(ims.begin(), ims.end(), [&](Node a, Node b) {
          return uses[a] < uses[b];
        });
        uses[v] += 1;
        assignments[i * world_size + j] = v;
      }
    }
  }
  if (std::any_of(assignments.begin(), assignments.end(), [](Node n) {
        return n != -1;
      })) {
    auto tensor = at::from_blob(
        assignments.data(),
        {world_size, world_size},
        at::TensorOptions().dtype(at::kLong));
    LOG(INFO) << "Detected a multi-hop NVLink configuration: \n" << tensor;
    return [=](Node i, Node j) { return assignments[i * world_size + j]; };
  } else {
    return [](Node, Node) { return -1; };
  }
}
<<<<<<< HEAD

// Tensors in `output_tensors` should all be on target_device. We copy the
// tensor in the same index from `input_tensors` to `output_tensors`. If the
// tensor in `input_tensors` is already in the `target_device`, we will skip
// copy it if `skip_if_same_device` is true.
void all_to_one(
    std::vector<Tensor>& input_tensors,
    std::vector<Tensor>& output_tensors,
    at::Device target_device,
    bool skip_if_same_device) {
  auto num_gpus = at::cuda::getNumGPUs();
  std::vector<at::cuda::CUDAEvent> copy_begin_events(num_gpus);
  std::vector<at::cuda::CUDAEvent> copy_completion_events(num_gpus);

=======

// Tensors in `output_tensors` should all be on target_device. We copy the
// tensor in the same index from `input_tensors` to `output_tensors`. If the
// tensor in `input_tensors` is already in the `target_device`, we will skip
// copy it if `skip_if_same_device` is true.
void all_to_one(
    std::vector<Tensor>& input_tensors,
    std::vector<Tensor>& output_tensors,
    at::Device target_device,
    bool skip_if_same_device) {
  auto num_gpus = at::cuda::getNumGPUs();
  std::vector<at::cuda::CUDAEvent> copy_begin_events(num_gpus);
  std::vector<at::cuda::CUDAEvent> copy_completion_events(num_gpus);

>>>>>>> 5219dc42
  static auto intermediate_nodes = get_intermediate_node(get_nvlink_matrix());
  for (auto& ten : input_tensors) {
    Node src_device_id = ten.get_device();
    auto intermediate_node =
        intermediate_nodes(src_device_id, target_device.index());
    if (intermediate_node != -1) {
      ten = ten.to(at::Device(at::kCUDA, intermediate_node));
    }
  }

  // For each source device, we sync its current stream and launch all the
  // copies that are from that device.
  for (const auto device_id : c10::irange(num_gpus)) {
    auto src_device = at::Device(at::kCUDA, device_id);
    if (src_device == target_device) {
      continue;
    }

    // synchronize source streams and launch copies on source stream.
    at::cuda::CUDAGuard device_guard(src_device);
    // We always perform the copy on the source device, using the current
    // stream on the source device, and we fully synchronize on both src and
    // dst's current streams for completion of the copy. We have to explicitly
    // do this for non-contig copies. This mimics the behavior of cross-device
    // cudaMemcpyAsync on the default stream.

    at::cuda::CUDAStream copy_stream =
        at::cuda::getCurrentCUDAStream(device_id);
    // This is a cross-device copy on the src current stream and dst current
    // stream. We perform a two-way barrier between both devices' streams
    // before the copy. This ensures that any write-after-write and
    // write-after-read dependencies on the destination side are handled, so
    // that no one is operating on the dst memory when we perform the copy.
    // src waits on dst barrier (src already waits on src)
    auto& dst_ready = copy_begin_events[device_id];
    device_guard.set_device(target_device);
    dst_ready.record(at::cuda::getCurrentCUDAStream(target_device.index()));
    device_guard.set_device(src_device);
    dst_ready.block(copy_stream);
    for (const auto i : c10::irange(input_tensors.size())) {
      auto& src = input_tensors[i];
      if (src.device() != src_device) {
        continue;
      }

      auto& dst = output_tensors[i];
      // on source device, launch memcpy.
      AT_CUDA_CHECK(cudaMemcpy2DAsync(
          dst.data_ptr(),
          dst.stride(0) * dst.element_size(),
          src.data_ptr(),
          src.stride(0) * src.element_size(),
          src.size(1) * src.element_size(),
          src.size(0),
          cudaMemcpyDeviceToDevice,
          copy_stream));
    }
  }

  // Do the same-GPU cases.
  if (!skip_if_same_device) {
    for (const auto i : c10::irange(input_tensors.size())) {
      auto& src = input_tensors[i];
      if (src.device() == target_device) {
        auto& dst = output_tensors[i];
        // single device memcpy, not that src_device == dst_device.
        at::cuda::CUDAStream copy_stream =
            at::cuda::getCurrentCUDAStream(target_device.index());
        AT_CUDA_CHECK(cudaMemcpy2DAsync(
            dst.data_ptr(),
            dst.stride(0) * dst.element_size(),
            src.data_ptr(),
            src.stride(0) * src.element_size(),
            src.size(1) * src.element_size(),
            src.size(0),
            cudaMemcpyDeviceToDevice,
            copy_stream));
      }
    }
  }

  // wait for cross-device copies to complete.
  for (const auto device_id : c10::irange(num_gpus)) {
    if (device_id != target_device.index()) {
      auto src_device = at::Device(at::kCUDA, device_id);
      // Still on src_device, record stream event
      at::cuda::CUDAGuard device_guard(src_device);
      at::cuda::CUDAStream copy_stream =
          at::cuda::getCurrentCUDAStream(device_id);

      auto& src_ready = copy_completion_events[device_id];
      src_ready.record(copy_stream);

      device_guard.set_device(target_device);
      src_ready.block(at::cuda::getCurrentCUDAStream(target_device.index()));
    }
  }
  AT_CUDA_CHECK(cudaGetLastError());
}

<<<<<<< HEAD
Tensor cat_dim_1(
    std::vector<Tensor> tensors,
    int batch_size,
    at::Device output_device) {
  if (tensors.size() == 0) {
    return at::empty({0}, at::TensorOptions().device(output_device));
  }
  int64_t total_dim_1 = 0;
=======
Tensor cat_dim_2d(
    std::vector<Tensor>& tensors,
    int64_t uncat_dim_size,
    at::Device output_device,
    int64_t cat_dim = 1) {
  // only support 2d tensor concatenation.
  TORCH_CHECK(cat_dim >= 0 && cat_dim <= 1);
  if (tensors.size() == 0) {
    return at::empty({0}, at::TensorOptions().device(output_device));
  }
  int64_t total_cat_dim = 0;
>>>>>>> 5219dc42
  std::vector<int64_t> cumulative_dims;
  cumulative_dims.push_back(0);
  for (const auto& t : tensors) {
    TORCH_CHECK(t.dim() == 2);
<<<<<<< HEAD
    TORCH_CHECK(t.size(0) == batch_size);
    total_dim_1 += t.size(-1);
    cumulative_dims.push_back(total_dim_1);
  }

  auto* prop = at::cuda::getCurrentDeviceProperties();
  auto output = at::empty(
      {batch_size, total_dim_1},
      tensors.front().options().device(output_device));
=======
    // only support two-dimension tensors.
    TORCH_CHECK(t.size(1 - cat_dim) == uncat_dim_size);
    total_cat_dim += t.size(cat_dim);
    cumulative_dims.push_back(total_cat_dim);
  }

  auto* prop = at::cuda::getCurrentDeviceProperties();
  // default shape for concatenating on dim 1
  std::vector<int64_t> output_shape;
  if (cat_dim == 0) {
    output_shape = {total_cat_dim, uncat_dim_size};
  } else {
    output_shape = {uncat_dim_size, total_cat_dim};
  }
  auto output =
      at::empty(output_shape, tensors.front().options().device(output_device));
>>>>>>> 5219dc42
  TORCH_CHECK(
      output.stride(0) * output.element_size() <=
      static_cast<int64_t>(prop->memPitch));
  std::vector<Tensor> output_tensors;
  output_tensors.reserve(tensors.size());

  for (const auto i : c10::irange(tensors.size())) {
    output_tensors.push_back(
<<<<<<< HEAD
        output.slice(1, cumulative_dims[i], cumulative_dims[i + 1]));
=======
        output.slice(cat_dim, cumulative_dims[i], cumulative_dims[i + 1]));
>>>>>>> 5219dc42
  }
  all_to_one(
      tensors, output_tensors, output_device, /* skip_if_same_device */ false);

  return output;
}

void init_p2p_access() {
  static std::once_flag flag;
  std::call_once(flag, []() {
    for (const auto i : c10::irange(at::cuda::getNumGPUs())) {
      for (const auto j : c10::irange(at::cuda::getNumGPUs())) {
        if (i != j) {
          at::cuda::CUDAGuard g(i);
          const auto err = cudaDeviceEnablePeerAccess(j, 0);
          if (err == cudaErrorPeerAccessAlreadyEnabled) {
            // ignore and clear the error if access was already enabled
            cudaGetLastError();
          } else {
            AT_CUDA_CHECK(err);
          }
        }
      }
    }
  });
}

} // namespace

namespace fbgemm_gpu {

Tensor merge_pooled_embeddings(
    std::vector<Tensor> pooled_embeddings,
<<<<<<< HEAD
    int64_t batch_size,
    at::Device target_device) {
=======
    int64_t uncat_dim_size,
    at::Device target_device,
    int64_t cat_dim = 1) {
>>>>>>> 5219dc42
  init_p2p_access();
  at::cuda::CUDAGuard g(target_device);

  TORCH_CHECK(!pooled_embeddings.empty());
  return cat_dim_2d(pooled_embeddings, uncat_dim_size, target_device, cat_dim);
}

std::vector<Tensor> all_to_one_device(
    std::vector<Tensor> input_tensors,
    at::Device target_device) {
  init_p2p_access();
  at::cuda::CUDAGuard g(target_device);

  std::vector<Tensor> output_tensors;
  output_tensors.reserve(input_tensors.size());

  for (const auto& tensor : input_tensors) {
    TORCH_CHECK(tensor.is_cuda());
    output_tensors.push_back(
        tensor.device() != target_device
            ? at::empty(tensor.sizes(), tensor.options().device(target_device))
            : tensor);
  }
  all_to_one(
      input_tensors,
      output_tensors,
      target_device,
      /* skip_if_same_device */ true);
  return output_tensors;
}

std::vector<Tensor> all_to_one_device(
    std::vector<Tensor> input_tensors,
    at::Device target_device) {
  init_p2p_access();
  at::cuda::CUDAGuard g(target_device);

  std::vector<Tensor> output_tensors;
  output_tensors.reserve(input_tensors.size());

  for (const auto& tensor : input_tensors) {
    output_tensors.push_back(
        tensor.device() != target_device
            ? at::empty(tensor.sizes(), tensor.options().device(target_device))
            : tensor);
  }
  all_to_one(
      input_tensors,
      output_tensors,
      target_device,
      /* skip_if_same_device */ true);
  return output_tensors;
}

} // namespace fbgemm_gpu

TORCH_LIBRARY_FRAGMENT(fbgemm, m) {
  m.def(
<<<<<<< HEAD
      "merge_pooled_embeddings(Tensor[] pooled_embeddings, int batch_size, Device target_device) -> Tensor");
=======
      "merge_pooled_embeddings(Tensor[] pooled_embeddings, int uncat_dim_size, Device target_device, int cat_dim=1) -> Tensor");
>>>>>>> 5219dc42
  DISPATCH_TO_CUDA(
      "merge_pooled_embeddings", fbgemm_gpu::merge_pooled_embeddings);
  m.def(
      "all_to_one_device(Tensor[] input_tensors, Device target_device) -> Tensor[]");
  DISPATCH_TO_CUDA("all_to_one_device", fbgemm_gpu::all_to_one_device);
}
<<<<<<< HEAD
=======
#endif
>>>>>>> 5219dc42
<|MERGE_RESOLUTION|>--- conflicted
+++ resolved
@@ -15,7 +15,6 @@
 #include <c10/util/irange.h>
 #include <torch/library.h>
 
-<<<<<<< HEAD
 #ifdef __HIP_PLATFORM_HCC__
 #include "rocm_smi/rocm_smi.h"
 #include "hip/hip_runtime.h"
@@ -103,11 +102,6 @@
 } // namespace
 
 #else  // CUDA
-=======
-// FIXME: Enable merge_pooled_embeddings for HIP.
-// AMD GPUs don't seem to have nvml equivalent library support.
-#ifndef __HIP_PLATFORM_HCC__
->>>>>>> 5219dc42
 #include <nvml.h>
 
 #include <algorithm>
@@ -281,7 +275,6 @@
     return [](Node, Node) { return -1; };
   }
 }
-<<<<<<< HEAD
 
 // Tensors in `output_tensors` should all be on target_device. We copy the
 // tensor in the same index from `input_tensors` to `output_tensors`. If the
@@ -296,22 +289,6 @@
   std::vector<at::cuda::CUDAEvent> copy_begin_events(num_gpus);
   std::vector<at::cuda::CUDAEvent> copy_completion_events(num_gpus);
 
-=======
-
-// Tensors in `output_tensors` should all be on target_device. We copy the
-// tensor in the same index from `input_tensors` to `output_tensors`. If the
-// tensor in `input_tensors` is already in the `target_device`, we will skip
-// copy it if `skip_if_same_device` is true.
-void all_to_one(
-    std::vector<Tensor>& input_tensors,
-    std::vector<Tensor>& output_tensors,
-    at::Device target_device,
-    bool skip_if_same_device) {
-  auto num_gpus = at::cuda::getNumGPUs();
-  std::vector<at::cuda::CUDAEvent> copy_begin_events(num_gpus);
-  std::vector<at::cuda::CUDAEvent> copy_completion_events(num_gpus);
-
->>>>>>> 5219dc42
   static auto intermediate_nodes = get_intermediate_node(get_nvlink_matrix());
   for (auto& ten : input_tensors) {
     Node src_device_id = ten.get_device();
@@ -412,16 +389,6 @@
   AT_CUDA_CHECK(cudaGetLastError());
 }
 
-<<<<<<< HEAD
-Tensor cat_dim_1(
-    std::vector<Tensor> tensors,
-    int batch_size,
-    at::Device output_device) {
-  if (tensors.size() == 0) {
-    return at::empty({0}, at::TensorOptions().device(output_device));
-  }
-  int64_t total_dim_1 = 0;
-=======
 Tensor cat_dim_2d(
     std::vector<Tensor>& tensors,
     int64_t uncat_dim_size,
@@ -433,22 +400,10 @@
     return at::empty({0}, at::TensorOptions().device(output_device));
   }
   int64_t total_cat_dim = 0;
->>>>>>> 5219dc42
   std::vector<int64_t> cumulative_dims;
   cumulative_dims.push_back(0);
   for (const auto& t : tensors) {
     TORCH_CHECK(t.dim() == 2);
-<<<<<<< HEAD
-    TORCH_CHECK(t.size(0) == batch_size);
-    total_dim_1 += t.size(-1);
-    cumulative_dims.push_back(total_dim_1);
-  }
-
-  auto* prop = at::cuda::getCurrentDeviceProperties();
-  auto output = at::empty(
-      {batch_size, total_dim_1},
-      tensors.front().options().device(output_device));
-=======
     // only support two-dimension tensors.
     TORCH_CHECK(t.size(1 - cat_dim) == uncat_dim_size);
     total_cat_dim += t.size(cat_dim);
@@ -465,7 +420,6 @@
   }
   auto output =
       at::empty(output_shape, tensors.front().options().device(output_device));
->>>>>>> 5219dc42
   TORCH_CHECK(
       output.stride(0) * output.element_size() <=
       static_cast<int64_t>(prop->memPitch));
@@ -474,11 +428,7 @@
 
   for (const auto i : c10::irange(tensors.size())) {
     output_tensors.push_back(
-<<<<<<< HEAD
-        output.slice(1, cumulative_dims[i], cumulative_dims[i + 1]));
-=======
         output.slice(cat_dim, cumulative_dims[i], cumulative_dims[i + 1]));
->>>>>>> 5219dc42
   }
   all_to_one(
       tensors, output_tensors, output_device, /* skip_if_same_device */ false);
@@ -512,14 +462,9 @@
 
 Tensor merge_pooled_embeddings(
     std::vector<Tensor> pooled_embeddings,
-<<<<<<< HEAD
-    int64_t batch_size,
-    at::Device target_device) {
-=======
     int64_t uncat_dim_size,
     at::Device target_device,
     int64_t cat_dim = 1) {
->>>>>>> 5219dc42
   init_p2p_access();
   at::cuda::CUDAGuard g(target_device);
 
@@ -537,7 +482,6 @@
   output_tensors.reserve(input_tensors.size());
 
   for (const auto& tensor : input_tensors) {
-    TORCH_CHECK(tensor.is_cuda());
     output_tensors.push_back(
         tensor.device() != target_device
             ? at::empty(tensor.sizes(), tensor.options().device(target_device))
@@ -551,45 +495,14 @@
   return output_tensors;
 }
 
-std::vector<Tensor> all_to_one_device(
-    std::vector<Tensor> input_tensors,
-    at::Device target_device) {
-  init_p2p_access();
-  at::cuda::CUDAGuard g(target_device);
-
-  std::vector<Tensor> output_tensors;
-  output_tensors.reserve(input_tensors.size());
-
-  for (const auto& tensor : input_tensors) {
-    output_tensors.push_back(
-        tensor.device() != target_device
-            ? at::empty(tensor.sizes(), tensor.options().device(target_device))
-            : tensor);
-  }
-  all_to_one(
-      input_tensors,
-      output_tensors,
-      target_device,
-      /* skip_if_same_device */ true);
-  return output_tensors;
-}
-
 } // namespace fbgemm_gpu
 
 TORCH_LIBRARY_FRAGMENT(fbgemm, m) {
   m.def(
-<<<<<<< HEAD
-      "merge_pooled_embeddings(Tensor[] pooled_embeddings, int batch_size, Device target_device) -> Tensor");
-=======
       "merge_pooled_embeddings(Tensor[] pooled_embeddings, int uncat_dim_size, Device target_device, int cat_dim=1) -> Tensor");
->>>>>>> 5219dc42
   DISPATCH_TO_CUDA(
       "merge_pooled_embeddings", fbgemm_gpu::merge_pooled_embeddings);
   m.def(
       "all_to_one_device(Tensor[] input_tensors, Device target_device) -> Tensor[]");
   DISPATCH_TO_CUDA("all_to_one_device", fbgemm_gpu::all_to_one_device);
-}
-<<<<<<< HEAD
-=======
-#endif
->>>>>>> 5219dc42
+}