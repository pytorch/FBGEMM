--- conflicted
+++ resolved
@@ -190,18 +190,13 @@
                       CHECK_EQ(indices.size(0), weights.size(0));
                       {
                         auto wlmap = kv_store_.by(shard_id).wlock();
-<<<<<<< HEAD
                         auto* pool = kv_store_.pool_by(shard_id);
-=======
                         auto indices_data_ptr = indices.data_ptr<index_t>();
->>>>>>> 157e88b7
                         for (auto index_iter = indexes.begin();
                              index_iter != indexes.end();
                              index_iter++) {
                           const auto& id_index = *index_iter;
-<<<<<<< HEAD
-                          auto id = indices[id_index].template item<index_t>();
-
+                          auto id = int64_t(indices_data_ptr[id_index]);
                           // use mempool
                           weight_type* block = nullptr;
                           // First check if the key already exists
@@ -216,21 +211,12 @@
                           }
                           StoreValueUtils::update_timestamp<weight_type>(block);
                           auto* data_ptr = StoreValueUtils::data_ptr<weight_type>(block);
-                          std::copy(
-                              weights[id_index].template data_ptr<weight_type>
-                              weights[id_index].template data_ptr<weight_type>() + weights[id_index].numel(),
-                              data_ptr);
-=======
-                          auto id = int64_t(indices_data_ptr[id_index]);
-                          wlmap->try_emplace(
-                              id,
-                              StoreValue<weight_type>(std::vector<weight_type>(
-                                  weights[id_index]
-                                      .template data_ptr<weight_type>(),
-                                  weights[id_index]
-                                          .template data_ptr<weight_type>() +
-                                      weights[id_index].numel())));
->>>>>>> 157e88b7
+                          std::copy(weights[id_index]
+                                        .template data_ptr<weight_type>(),
+                                    weights[id_index]
+                                            .template data_ptr<weight_type>() +
+                                        weights[id_index].numel(),
+                                    data_ptr);
                         }
                       }
                     });
@@ -296,13 +282,7 @@
                           const auto id_index = *index_iter;
                           auto weights_data_ptr =
                               weights.data_ptr<weight_type>();
-<<<<<<< HEAD
-                          auto id = indices[id_index].template item<index_t>();
-                          auto wlmap = kv_store_.by(shard_id).wlock();
-                          auto* pool = kv_store_.pool_by(shard_id);
-=======
                           auto id = int64_t(indices_data_ptr[id_index]);
->>>>>>> 157e88b7
                           const auto cached_iter = wlmap->find(id);
                           if (cached_iter == wlmap->end()) {
                             fill_from_row_storage(
@@ -320,7 +300,7 @@
                           std::copy(
                               data_ptr,
                               data_ptr + max_D_,
-                              &weights_data[index * max_D_]); // dst_start
+                              &weights_data[index * max_D_]);  // dst_start
                         }
                       }
                     });
