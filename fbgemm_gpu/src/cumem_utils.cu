--- conflicted
+++ resolved
@@ -358,14 +358,6 @@
 FBGEMM_GPU_ENUM_GLOGAL(uvm)
 
 FBGEMM_GPU_ENUM_REGISTER_START(uvm, cudaMemory, Advise){
-<<<<<<< HEAD
-    FBGEMM_GPU_ENUM_ITEM(cudaMem, AdviseSetReadMostly, cudaMemAdviseSetReadMostly),
-    FBGEMM_GPU_ENUM_ITEM(cudaMem, AdviseUnsetReadMostly, cudaMemAdviseUnsetReadMostly),
-    FBGEMM_GPU_ENUM_ITEM(cudaMem, AdviseSetPreferredLocation, cudaMemAdviseSetPreferredLocation),
-    FBGEMM_GPU_ENUM_ITEM(cudaMem, AdviseUnsetPreferredLocation, cudaMemAdviseUnsetPreferredLocation),
-    FBGEMM_GPU_ENUM_ITEM(cudaMem, AdviseSetAccessedBy, cudaMemAdviseSetAccessedBy),
-    FBGEMM_GPU_ENUM_ITEM(cudaMem, AdviseUnsetAccessedBy, cudaMemAdviseUnsetAccessedBy),
-=======
     FBGEMM_GPU_ENUM_ITEM(
         cudaMem,
         AdviseSetReadMostly,
@@ -390,7 +382,6 @@
         cudaMem,
         AdviseUnsetAccessedBy,
         cudaMemAdviseUnsetAccessedBy),
->>>>>>> 253b8842
 } FBGEMM_GPU_ENUM_REGISTER_END
 
 } // namespace fbgemm_gpu