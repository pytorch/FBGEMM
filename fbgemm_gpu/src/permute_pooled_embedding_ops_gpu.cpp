--- conflicted
+++ resolved
@@ -140,13 +140,7 @@
       "permute_pooled_embs_auto_grad(Tensor pooled_embs, Tensor offset_dim_list, Tensor permute_list, Tensor inv_offset_dim_list, Tensor inv_permute_list) -> Tensor");
   DISPATCH_TO_CPU(
       "permute_pooled_embs_auto_grad",
-<<<<<<< HEAD
-      torch::dispatch(
-          c10::DispatchKey::CPU,
-          TORCH_FN(fbgemm_gpu::permute_pooled_embs_auto_grad_cpu)));
-=======
       fbgemm_gpu::permute_pooled_embs_auto_grad_cpu);
->>>>>>> 5219dc42
   DISPATCH_TO_CUDA(
       "permute_pooled_embs_auto_grad",
       fbgemm_gpu::permute_pooled_embs_auto_grad_gpu);
