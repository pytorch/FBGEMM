/*
 * Copyright (c) Meta Platforms, Inc. and affiliates.
 * All rights reserved.
 * This source code is licensed under the BSD-style license found in the
 * LICENSE file in the root directory of this source tree.
 */

// clang-format off
#include "fbgemm_gpu/cub_namespace_prefix.cuh"
#include "cub/device/device_radix_sort.cuh"
#include "cub/device/device_run_length_encode.cuh"
#include "cub/device/device_select.cuh"
#include "fbgemm_gpu/cub_namespace_postfix.cuh"
// clang-format on

#include <ATen/ATen.h>
#include <ATen/AccumulateType.h>
<<<<<<< HEAD
#if !defined(NEW_GENERATOR_PATH)
#include <ATen/CUDAGeneratorImpl.h>
#else
#include <ATen/cuda/CUDAGeneratorImpl.h>
#endif
=======
>>>>>>> 5219dc42
#include <ATen/TensorUtils.h>
#include <ATen/core/TensorAccessor.h>
#include <ATen/cuda/CUDAContext.h>
#include <ATen/cuda/CUDAGeneratorImpl.h>
#include <c10/cuda/CUDAGuard.h>
#include <cuda.h>
#include <cuda_runtime.h>
#include <curand_kernel.h>
#include <ATen/cuda/Atomic.cuh>
#include <ATen/cuda/CUDAGraphsUtils.cuh>
#include <limits>
#include <mutex>

#include "fbgemm_gpu/dispatch_macros.h"
#include "fbgemm_gpu/embedding_common.h"
#include "fbgemm_gpu/fbgemm_cuda_utils.cuh"
#include "fbgemm_gpu/sparse_ops_utils.h"
#include "fbgemm_gpu/split_embeddings_utils.cuh"

constexpr size_t kCacheMaxThreads = 512;

using Tensor = at::Tensor;

using namespace fbgemm_gpu;

namespace {
__forceinline__ __host__ __device__ uint32_t round_up(uint32_t a, uint32_t b) {
  return ((a + b - 1) / b) * b;
}
__host__ __device__ inline int32_t unpadded_row_size_in_bytes(
    int32_t dim,
    SparseType weight_ty) {
  if (weight_ty == SparseType::FP32) {
    return dim * 4;
  }
  if (weight_ty == SparseType::FP16) {
    return dim * 2;
  }
  if (weight_ty == SparseType::INT8) {
    return dim + 4;
  }
  if (weight_ty == SparseType::INT4) {
    return dim / 2 + 4;
  }
  if (weight_ty == SparseType::INT2) {
    return dim / 4 + 4;
  }
  return 0;
}

__host__ __device__ inline int32_t padded_row_size_in_bytes(
    int32_t dim,
    SparseType weight_ty) {
  auto r = unpadded_row_size_in_bytes(dim, weight_ty);
  return round_up(r, 16);
}
} // namespace

// // TODO: do we care about 64-bit indices? Currently we just ignore.
// __host__ DEVICE_INLINE uint32_t cache_slot(int32_t h_in, int32_t C) {
//   // MurmorHash3 32-bit mixing function.
//   uint32_t h = (uint32_t)h_in;
//   h ^= h >> 16;
//   h *= 0x85ebca6b;
//   h ^= h >> 13;
//   h *= 0xc2b2ae35;
//   h ^= h >> 16;
//   //
//   https://lemire.me/blog/2016/06/27/a-fast-alternative-to-the-modulo-reduction/
//   return ((uint64_t)h * (uint64_t)C) >> 32;
// }

__host__ DEVICE_INLINE uint32_t cache_slot(int64_t h_in, int32_t C) {
  // MurmurHash3 64-bit mixing function.
  uint64_t h = (uint64_t)h_in;
  h ^= h >> 33;
  h *= 0xff51afd7ed558ccd;
  h ^= h >> 33;
  h *= 0xc4ceb9fe1a85ec53;
  h ^= h >> 33;

  return h % (uint32_t)C;
}

int64_t host_lxu_cache_slot(int64_t h_in, int64_t C) {
  return static_cast<int64_t>(cache_slot(h_in, static_cast<int32_t>(C)));
}

constexpr int32_t kCacheLocationMissing = -1;
constexpr int64_t kCacheStateInvalid = -1;

template <typename emb_t, typename cache_t>
__global__ __launch_bounds__(kMaxThreads) void lxu_cache_flush_kernel(
    at::PackedTensorAccessor64<emb_t, 1, at::RestrictPtrTraits> weights,
    const at::PackedTensorAccessor32<int64_t, 1, at::RestrictPtrTraits>
        cache_hash_size_cumsum,
    const at::PackedTensorAccessor64<int32_t, 1, at::RestrictPtrTraits>
        cache_index_table_map,
    const at::PackedTensorAccessor32<int64_t, 1, at::RestrictPtrTraits>
        weights_offsets,
    const at::PackedTensorAccessor32<int32_t, 1, at::RestrictPtrTraits>
        D_offsets,
    const at::PackedTensorAccessor32<int64_t, 2, at::RestrictPtrTraits>
        lxu_cache_state,
    at::PackedTensorAccessor64<cache_t, 2, at::RestrictPtrTraits>
        lxu_cache_weights,
    bool stochastic_rounding,
    at::PhiloxCudaState stochastic_rounding_philox_args) {
  int32_t B = lxu_cache_weights.size(0);
  int32_t b = blockIdx.x * blockDim.y + threadIdx.y;
  if (b >= B) {
    return;
  }
  int32_t slot = b % kWarpSize;
  int32_t cache_set = b / kWarpSize;
  int64_t current_idx = lxu_cache_state[cache_set][slot];
  if (current_idx != static_cast<int64_t>(kCacheStateInvalid)) {
    // evict from slot to backing storage
    int32_t t_current = cache_index_table_map[current_idx];
    int64_t idx_current = current_idx - cache_hash_size_cumsum[t_current];
    int64_t weights_offset_current = weights_offsets[t_current];
    int32_t D_start_current = D_offsets[t_current];
    int32_t D_end_current = D_offsets[t_current + 1];
    int32_t D_current = D_end_current - D_start_current;

    int32_t D_emb = D_current;
    if (std::is_same<emb_t, uint8_t>::value) {
      D_emb += kINT8QparamsBytes;
    }
    auto weight_row = WeightRow<emb_t, cache_t, at::acc_type<cache_t, true>>(
        &weights[weights_offset_current + idx_current * D_emb + 0],
        &lxu_cache_weights[b][0],
        D_current,
        nullptr);
    if (!std::is_same<emb_t, float>::value && stochastic_rounding) {
      StochasticRoundingRNGState state;
      // different for every *run* and every *thread*.
      auto stochastic_rounding_seeds =
          at::cuda::philox::unpack(stochastic_rounding_philox_args);
      stochastic_rounding_init(
          std::get<0>(stochastic_rounding_seeds) ^
              std::get<1>(stochastic_rounding_seeds),
          blockIdx.x * blockDim.x * blockDim.y + threadIdx.y * blockDim.x +
              threadIdx.x,
          &state);
      weight_row.set_stoc_state(&state);
    }

    float2 qparams;
    if (std::is_same<emb_t, uint8_t>::value) {
      qparams =
          thrust_find_qparams<cache_t>(&lxu_cache_weights[b][0], D_current);
      if (threadIdx.x == 0) {
        weight_row.store_qparams(qparams);
      }
    }
    for (int32_t d = threadIdx.x; d * 4 < D_current; d += blockDim.x) {
      Vec4T<at::acc_type<cache_t, true>> cache_weights_vec =
          weight_row.load(d * 4, qparams);
      weight_row.evict(cache_weights_vec, d * 4, qparams);
    }
  }
}

void lxu_cache_flush_cuda(
    Tensor uvm_weights,
    Tensor cache_hash_size_cumsum,
    Tensor cache_index_table_map,
    Tensor weights_offsets,
    Tensor D_offsets,
    int64_t total_D,
    Tensor lxu_cache_state,
    Tensor lxu_cache_weights,
    bool stochastic_rounding) {
  TENSOR_ON_CUDA_GPU(uvm_weights);
  TENSOR_ON_CUDA_GPU(cache_hash_size_cumsum);
  TENSOR_ON_CUDA_GPU(cache_index_table_map);
  TENSOR_ON_CUDA_GPU(weights_offsets);
  TENSOR_ON_CUDA_GPU(D_offsets);
  TENSOR_ON_CUDA_GPU(lxu_cache_state);
  TENSOR_ON_CUDA_GPU(lxu_cache_weights);

  at::cuda::OptionalCUDAGuard device_guard;
  device_guard.set_index(lxu_cache_weights.get_device());

  int32_t T = D_offsets.numel() - 1;
  int32_t S = lxu_cache_weights.size(0);
  int32_t tx = std::min<int32_t>(total_D / 4 / T, kMaxThreads);
  dim3 threads(tx, kMaxThreads / tx);
  dim3 blocks(div_round_up(S, kMaxThreads / tx));

  DISPATCH_EMB_CACHE_TYPES(
      uvm_weights.type(),
      lxu_cache_weights.type(),
      "lxu_cache_flush_kernel_2",
      ([&] {
        at::PhiloxCudaState rng_engine_inputs;
        if (stochastic_rounding && std::is_same<emb_t, at::Half>::value) {
          auto gen = at::cuda::detail::getDefaultCUDAGenerator();
          std::lock_guard<std::mutex> lock(gen.mutex());
          rng_engine_inputs = at::check_generator<at::CUDAGeneratorImpl>(gen)
                                  ->philox_cuda_state(4);
        }
        lxu_cache_flush_kernel<emb_t, cache_t>
            <<<blocks, threads, 0, at::cuda::getCurrentCUDAStream()>>>(
                uvm_weights
                    .packed_accessor64<emb_t, 1, at::RestrictPtrTraits>(),
                cache_hash_size_cumsum
                    .packed_accessor32<int64_t, 1, at::RestrictPtrTraits>(),
                cache_index_table_map
                    .packed_accessor64<int32_t, 1, at::RestrictPtrTraits>(),
                weights_offsets
                    .packed_accessor32<int64_t, 1, at::RestrictPtrTraits>(),
                D_offsets
                    .packed_accessor32<int32_t, 1, at::RestrictPtrTraits>(),
                lxu_cache_state
                    .packed_accessor32<int64_t, 2, at::RestrictPtrTraits>(),
                lxu_cache_weights
                    .packed_accessor64<cache_t, 2, at::RestrictPtrTraits>(),
                stochastic_rounding,
                rng_engine_inputs);
      }));
  C10_CUDA_KERNEL_LAUNCH_CHECK();
  return;
}

template <typename index_t>
__global__ __launch_bounds__(kMaxThreads) void linearize_cache_indices_kernel(
    const at::PackedTensorAccessor32<int64_t, 1, at::RestrictPtrTraits>
        cache_hash_size_cumsum,
    const at::PackedTensorAccessor32<index_t, 1, at::RestrictPtrTraits> indices,
<<<<<<< HEAD
    const at::PackedTensorAccessor32<index_t, 1, at::RestrictPtrTraits> offsets,
    at::PackedTensorAccessor32<index_t, 1, at::RestrictPtrTraits>
        linear_cache_indices) {
  int32_t T = cache_hash_size_cumsum.size(0) - 1;
  int64_t total_cache_hash_size = cache_hash_size_cumsum[T];
  int32_t B = (offsets.size(0) - 1) / T;
  int32_t b_t = blockIdx.x * blockDim.x + threadIdx.x;
  int32_t b = b_t % B;
  int32_t t = b_t / B;
  bool valid = t < T;

  int64_t hash_offset = valid ? cache_hash_size_cumsum[t] : -1;
  auto indices_start = valid ? offsets[t * B + b] : -1;
  int32_t L = valid ? offsets[t * B + b + 1] - indices_start : 0;
  int32_t lane_id = threadIdx.x % kWarpSize;

  // hash_offset < 0 for non-caching tables
  for (int32_t j = 0; j < kWarpSize; ++j) {
    auto indices_start_warp = shfl_sync(indices_start, j);
    int32_t L_warp = shfl_sync(L, j);
    int64_t hash_offset_warp = shfl_sync(hash_offset, j);
    if (hash_offset_warp >= 0) {
      for (int32_t i = lane_id; i < L_warp; i += kWarpSize) {
        auto idx = __ldg(&indices[indices_start_warp + i]);
        linear_cache_indices[indices_start_warp + i] = hash_offset_warp + idx;
      }
=======
    const at::PackedTensorAccessor32<index_t, 1, at::RestrictPtrTraits>
        table_offsets,
    at::PackedTensorAccessor32<index_t, 1, at::RestrictPtrTraits>
        linear_cache_indices) {
  const index_t index = blockIdx.x * blockDim.x + threadIdx.x;
  if (index >= indices.size(0)) {
    return;
  }

  // Perform binary search.
  int left = 0;
  int right = table_offsets.size(0);
  while (left != right) {
    const int middle = (left + right) >> 1;
    if (table_offsets[middle] <= index) {
      left = middle + 1;
>>>>>>> 5219dc42
    } else {
      right = middle;
    }
  }
  const int table_index = left;

  const auto max_offset =
      __ldg(&cache_hash_size_cumsum[cache_hash_size_cumsum.size(0) - 1]);
  const auto curr_offset = __ldg(&cache_hash_size_cumsum[table_index]);
  if (curr_offset >= 0) {
    linear_cache_indices[index] = indices[index] + curr_offset;
  } else {
    linear_cache_indices[index] = max_offset;
  }
}

Tensor linearize_cache_indices_cuda(
    Tensor cache_hash_size_cumsum,
    Tensor indices,
    Tensor offsets) {
  TENSOR_ON_CUDA_GPU(cache_hash_size_cumsum);
  TENSOR_ON_CUDA_GPU(indices);
  TENSOR_ON_CUDA_GPU(offsets);

  at::cuda::OptionalCUDAGuard device_guard;
  device_guard.set_index(cache_hash_size_cumsum.get_device());

  const auto T = cache_hash_size_cumsum.size(0) - 1;
  TORCH_CHECK(T > 0);
  // offsets = [B x T  + 1]
  const auto B = (offsets.size(0) - 1) / T;
  TORCH_CHECK(B >= 0);

  auto linear_cache_indices = at::empty_like(indices);
  const auto num_indices = indices.numel();
  if (B == 0 || num_indices == 0) {
    return linear_cache_indices;
  }
<<<<<<< HEAD
  AT_DISPATCH_INDEX_TYPES(
      indices.scalar_type(), "linearize_cache_indices_kernel", [&]() {
        linearize_cache_indices_kernel<<<
            div_round_up(B * T, kMaxThreads),
=======

  auto table_offsets = offsets.slice(0, B, B * T, B);
  AT_DISPATCH_INDEX_TYPES(
      indices.scalar_type(), "linearize_cache_indices_kernel", [&] {
        linearize_cache_indices_kernel<<<
            div_round_up(num_indices, kMaxThreads),
>>>>>>> 5219dc42
            kMaxThreads,
            0,
            at::cuda::getCurrentCUDAStream()>>>(
            cache_hash_size_cumsum
                .packed_accessor32<int64_t, 1, at::RestrictPtrTraits>(),
            indices.packed_accessor32<index_t, 1, at::RestrictPtrTraits>(),
<<<<<<< HEAD
            offsets.packed_accessor32<index_t, 1, at::RestrictPtrTraits>(),
=======
            table_offsets
                .packed_accessor32<index_t, 1, at::RestrictPtrTraits>(),
>>>>>>> 5219dc42
            linear_cache_indices
                .packed_accessor32<index_t, 1, at::RestrictPtrTraits>());
        C10_CUDA_KERNEL_LAUNCH_CHECK();
      });
  return linear_cache_indices;
}

std::tuple<Tensor, Tensor, c10::optional<Tensor>> get_unique_indices_cuda(
    Tensor linear_indices,
    int64_t max_indices,
    bool compute_count) {
  TENSOR_ON_CUDA_GPU(linear_indices);

  at::cuda::OptionalCUDAGuard device_guard;
  device_guard.set_index(linear_indices.get_device());

  TORCH_CHECK(linear_indices.numel() < std::numeric_limits<int32_t>::max());
  int32_t N = linear_indices.numel();
  auto sorted_indices = at::empty_like(linear_indices);
  auto unique_indices = at::empty_like(linear_indices);
  auto unique_indices_length =
      at::empty({1}, linear_indices.options().dtype(at::kInt));
  c10::optional<Tensor> unique_indices_count = c10::nullopt;
  if (compute_count) {
    unique_indices_count = at::empty(
        {linear_indices.numel()}, linear_indices.options().dtype(at::kInt));
  }
  AT_DISPATCH_INDEX_TYPES(
<<<<<<< HEAD
      linear_indices.scalar_type(), "get_unique_indices_cuda", [&]() {
=======
      linear_indices.scalar_type(), "get_unique_indices_cuda", [&] {
>>>>>>> 5219dc42
        // sort indices
        size_t temp_storage_bytes_0 = 0;
        AT_CUDA_CHECK(FBGEMM_GPU_CUB_NS_PREFIX cub::DeviceRadixSort::SortKeys(
            nullptr,
            temp_storage_bytes_0,
            linear_indices.data_ptr<index_t>(),
            sorted_indices.data_ptr<index_t>(),
            N,
            0,
            int(log2(float(max_indices + 1)) + 1),
            at::cuda::getCurrentCUDAStream(),
            false));
        auto temp_storage_0 = at::empty(
            {static_cast<index_t>(temp_storage_bytes_0)},
            linear_indices.options().dtype(at::kByte));
        AT_CUDA_CHECK(FBGEMM_GPU_CUB_NS_PREFIX cub::DeviceRadixSort::SortKeys(
            temp_storage_0.data_ptr(),
            temp_storage_bytes_0,
            linear_indices.data_ptr<index_t>(),
            sorted_indices.data_ptr<index_t>(),
            N,
            0,
            int(log2(float(max_indices + 1)) + 1),
            at::cuda::getCurrentCUDAStream(),
            false));
        // get unique indices
        if (compute_count) {
          size_t temp_storage_bytes_1 = 0;
          AT_CUDA_CHECK(
              FBGEMM_GPU_CUB_NS_PREFIX cub::DeviceRunLengthEncode::Encode(
                  nullptr,
                  temp_storage_bytes_1,
                  sorted_indices.data_ptr<index_t>(),
                  unique_indices.data_ptr<index_t>(),
                  unique_indices_count->data_ptr<int32_t>(),
                  unique_indices_length.data_ptr<int32_t>(),
                  N,
                  at::cuda::getCurrentCUDAStream(),
                  false));
          auto temp_storage_1 = at::empty(
              {static_cast<index_t>(temp_storage_bytes_1)},
              linear_indices.options().dtype(at::kByte));
          AT_CUDA_CHECK(
              FBGEMM_GPU_CUB_NS_PREFIX cub::DeviceRunLengthEncode::Encode(
                  temp_storage_1.data_ptr(),
                  temp_storage_bytes_1,
                  sorted_indices.data_ptr<index_t>(),
                  unique_indices.data_ptr<index_t>(),
                  unique_indices_count->data_ptr<int32_t>(),
                  unique_indices_length.data_ptr<int32_t>(),
                  N,
                  at::cuda::getCurrentCUDAStream(),
                  false));
        } else {
          size_t temp_storage_bytes_1 = 0;
          AT_CUDA_CHECK(FBGEMM_GPU_CUB_NS_PREFIX cub::DeviceSelect::Unique(
              nullptr,
              temp_storage_bytes_1,
              sorted_indices.data_ptr<index_t>(),
              unique_indices.data_ptr<index_t>(),
              unique_indices_length.data_ptr<int32_t>(),
              N,
              at::cuda::getCurrentCUDAStream(),
              false));
          auto temp_storage_1 = at::empty(
              {static_cast<index_t>(temp_storage_bytes_1)},
              linear_indices.options().dtype(at::kByte));
          AT_CUDA_CHECK(FBGEMM_GPU_CUB_NS_PREFIX cub::DeviceSelect::Unique(
              temp_storage_1.data_ptr(),
              temp_storage_bytes_1,
              sorted_indices.data_ptr<index_t>(),
              unique_indices.data_ptr<index_t>(),
              unique_indices_length.data_ptr<int32_t>(),
              N,
              at::cuda::getCurrentCUDAStream(),
              false));
        }
      });
  return std::make_tuple(
      unique_indices, unique_indices_length, unique_indices_count);
}

template <typename index_t>
__global__ __launch_bounds__(kMaxThreads) void lru_cache_find_uncached_kernel(
    const at::PackedTensorAccessor32<index_t, 1, at::RestrictPtrTraits>
        unique_indices,
    const int32_t* __restrict__ N_unique,
    int64_t max_indices,
    const at::PackedTensorAccessor32<int64_t, 2, at::RestrictPtrTraits>
        lxu_cache_state,
    at::PackedTensorAccessor32<int32_t, 1, at::RestrictPtrTraits> cache_sets,
    int64_t time_stamp,
    at::PackedTensorAccessor32<int64_t, 2, at::RestrictPtrTraits> lru_state) {
  int32_t N = unique_indices.size(0);
  int32_t C = lxu_cache_state.size(0);

  int32_t n = blockIdx.x * blockDim.y + threadIdx.y;
  if (n >= N) {
    return;
  }
  if (n >= *N_unique) {
    if (threadIdx.x == 0) {
      cache_sets[n] = C; // invalid index, used as sentinel
    }
    return;
  }
  int64_t idx = unique_indices[n];
  if (idx == max_indices) {
    if (threadIdx.x == 0) {
      cache_sets[n] = C; // invalid index, used as sentinel
    }
    return;
  }
  int32_t cache_set = cache_slot(idx, C);

  auto slot = threadIdx.x;
  bool found = __ldg((&lxu_cache_state[cache_set][0]) + slot) == idx;
  if (found) {
    // mark it as existing.
    cache_sets[n] = C; // invalid index, used as sentinel
    // mark it as recently accessed so we don't evict.
    lru_state[cache_set][slot] = time_stamp;
  }

#ifdef __HIP_PLATFORM_HCC__
  // FIXME: __any_sync with mask isn't supported by HIP yet.
  // See https://fburl.com/fvy7j0lq for the similar context.
  // assert false here with https://fburl.com/pfm7enw2
<<<<<<< HEAD
  if (!__any_sync(0xFFFFFFFFFFFFFFFF, found)) {
=======
  assert(false);
  if (!__any(found)) {
>>>>>>> 5219dc42
#else
  if (!__any_sync(0xFFFFFFFF, found)) {
#endif
    if (threadIdx.x == 0) {
      cache_sets[n] = cache_set;
    }
  }
}

std::pair<Tensor, Tensor> lru_cache_find_uncached_cuda(
    Tensor unique_indices,
    Tensor unique_indices_length,
    int64_t max_indices,
    Tensor lxu_cache_state,
    int64_t time_stamp,
    Tensor lru_state) {
  TENSOR_ON_CUDA_GPU(unique_indices);
  TENSOR_ON_CUDA_GPU(unique_indices_length);
  TENSOR_ON_CUDA_GPU(lxu_cache_state);
  TENSOR_ON_CUDA_GPU(lru_state);

  at::cuda::OptionalCUDAGuard device_guard;
  device_guard.set_index(unique_indices.get_device());

  auto cache_sets =
      empty_like(unique_indices, unique_indices.options().dtype(at::kInt));
  int32_t N = unique_indices.numel();
  auto sorted_cache_sets = empty_like(cache_sets);
  auto cache_set_sorted_unique_indices = empty_like(unique_indices);

  AT_DISPATCH_INDEX_TYPES(
<<<<<<< HEAD
      unique_indices.scalar_type(), "lru_cache_find_uncached_cuda", [&]() {
=======
      unique_indices.scalar_type(), "lru_cache_find_uncached_cuda", [&] {
>>>>>>> 5219dc42
        // Find uncached indices
        lru_cache_find_uncached_kernel<<<
            div_round_up(N, kMaxThreads / kWarpSize),
            dim3(kWarpSize, kMaxThreads / kWarpSize),
            0,
            at::cuda::getCurrentCUDAStream()>>>(
            unique_indices
                .packed_accessor32<index_t, 1, at::RestrictPtrTraits>(),
            unique_indices_length.data_ptr<int32_t>(),
            max_indices,
            lxu_cache_state
                .packed_accessor32<int64_t, 2, at::RestrictPtrTraits>(),
            cache_sets.packed_accessor32<int32_t, 1, at::RestrictPtrTraits>(),
            time_stamp,
            lru_state.packed_accessor32<int64_t, 2, at::RestrictPtrTraits>());
        C10_CUDA_KERNEL_LAUNCH_CHECK();
        // Sort the cache sets and ids
        size_t temp_storage_bytes = 0;
        AT_CUDA_CHECK(FBGEMM_GPU_CUB_NS_PREFIX cub::DeviceRadixSort::SortPairs(
            nullptr,
            temp_storage_bytes,
            cache_sets.data_ptr<int32_t>(),
            sorted_cache_sets.data_ptr<int32_t>(),
            unique_indices.data_ptr<index_t>(),
            cache_set_sorted_unique_indices.data_ptr<index_t>(),
            N,
            0,
            int(log2(float(lxu_cache_state.size(0) + 1)) + 1),
            at::cuda::getCurrentCUDAStream(),
            false));
        auto temp_storage = at::empty(
            {static_cast<index_t>(temp_storage_bytes)},
            unique_indices.options().dtype(at::kByte));
        AT_CUDA_CHECK(FBGEMM_GPU_CUB_NS_PREFIX cub::DeviceRadixSort::SortPairs(
            temp_storage.data_ptr(),
            temp_storage_bytes,
            cache_sets.data_ptr<int32_t>(),
            sorted_cache_sets.data_ptr<int32_t>(),
            unique_indices.data_ptr<index_t>(),
            cache_set_sorted_unique_indices.data_ptr<index_t>(),
            N,
            0,
            int(log2(float(lxu_cache_state.size(0) + 1)) + 1),
            at::cuda::getCurrentCUDAStream(),
            false));
      });
  return {sorted_cache_sets, cache_set_sorted_unique_indices};
}

template <typename emb_t, typename cache_t>
__global__ __launch_bounds__(kMaxThreads) void lru_cache_insert_kernel(
    at::PackedTensorAccessor64<emb_t, 1, at::RestrictPtrTraits> weights,
    const at::PackedTensorAccessor32<int64_t, 1, at::RestrictPtrTraits>
        cache_hash_size_cumsum,
    const at::PackedTensorAccessor64<int32_t, 1, at::RestrictPtrTraits>
        cache_index_table_map,
    const at::PackedTensorAccessor32<int64_t, 1, at::RestrictPtrTraits>
        weights_offsets,
    const at::PackedTensorAccessor32<int32_t, 1, at::RestrictPtrTraits>
        D_offsets,
    const at::PackedTensorAccessor32<int32_t, 1, at::RestrictPtrTraits>
        sorted_cache_sets,
    const at::PackedTensorAccessor32<int64_t, 1, at::RestrictPtrTraits>
        cache_set_sorted_indices,
    const int32_t* __restrict__ N_unique,
    at::PackedTensorAccessor32<int64_t, 2, at::RestrictPtrTraits>
        lxu_cache_state,
    at::PackedTensorAccessor64<cache_t, 2, at::RestrictPtrTraits>
        lxu_cache_weights,
    int64_t time_stamp,
    at::PackedTensorAccessor32<int64_t, 2, at::RestrictPtrTraits> lru_state,
    bool stochastic_rounding,
    at::PhiloxCudaState stochastic_rounding_philox_args) {
  int32_t C = lxu_cache_state.size(0);
  int32_t n = blockIdx.x * blockDim.y + threadIdx.y;
  if (n >= *N_unique) {
    return;
  }
  // check if this warp is responsible for this whole segment.
  bool segment_start =
      (n == 0 || sorted_cache_sets[n - 1] != sorted_cache_sets[n]);

  if (!segment_start) {
    // don't have *warp* divergence since we launch full warps in blockDim.x,
    // so we can just exit this warp entirely.
    return;
  }
  int32_t cache_set = sorted_cache_sets[n];
  if (cache_set == C) {
    // ignore the already-existing elements
    return;
  }

  int32_t SL = 1;
  while (n + SL < *N_unique && sorted_cache_sets[n + SL] == cache_set) {
    SL += 1;
  }

  // now, we need to insert the (unique!) values in indices[n:n + SL] into
  // our slots.
  int32_t slot = threadIdx.x;
  int64_t slot_time = lru_state[cache_set][slot];
  int64_t costs[1] = {slot_time};
  int32_t slots[1] = {slot};

  BitonicSort<int64_t, int32_t, 1, Comparator<int64_t>>::sort(costs, slots);
  int32_t sorted_slot = slots[0];
  int64_t sorted_lru_cost = costs[0];

  for (int32_t l = 0; l < min(SL, kWarpSize); ++l) {
    int32_t insert_slot = shfl_sync(sorted_slot, l);
    int64_t insert_current_lru_cost = shfl_sync(sorted_lru_cost, l);
    if (insert_current_lru_cost == time_stamp) {
      return;
    }
    int64_t insert_idx = cache_set_sorted_indices[n + l];
    int32_t t_insert = cache_index_table_map[insert_idx];
    int64_t idx_insert = insert_idx - cache_hash_size_cumsum[t_insert];
    int64_t weights_offset_insert = weights_offsets[t_insert];
    int32_t D_start_insert = D_offsets[t_insert];
    int32_t D_end_insert = D_offsets[t_insert + 1];
    int32_t D_insert = D_end_insert - D_start_insert;

    // ensure that threadIdx.x is the only thread reading/writing to
    // lxu_cache_state
    int64_t current_idx =
        threadIdx.x == 0 ? lxu_cache_state[cache_set][insert_slot] : 0;
    current_idx = shfl_sync(current_idx, 0);

    // not empty
    if (current_idx != static_cast<int64_t>(kCacheStateInvalid)) {
      // evict from slot to backing storage
      int32_t t_current = cache_index_table_map[current_idx];
      int64_t idx_current = current_idx - cache_hash_size_cumsum[t_current];
      int64_t weights_offset_current = weights_offsets[t_current];
      int32_t D_start_current = D_offsets[t_current];
      int32_t D_end_current = D_offsets[t_current + 1];
      int32_t D_current = D_end_current - D_start_current;
      int32_t D_emb = D_current;
      if (std::is_same<emb_t, uint8_t>::value) {
        D_emb += kINT8QparamsBytes;
      }
      auto weight_row = WeightRow<emb_t, cache_t, cache_t>(
          &weights[weights_offset_current + idx_current * D_emb + 0],
          &lxu_cache_weights[cache_set * kWarpSize + insert_slot][0],
          D_current,
          nullptr);
      if (!std::is_same<emb_t, float>::value && stochastic_rounding) {
        StochasticRoundingRNGState state;
        // different for every *run* and every *thread*.
        auto stochastic_rounding_seeds =
            at::cuda::philox::unpack(stochastic_rounding_philox_args);
        stochastic_rounding_init(
            std::get<0>(stochastic_rounding_seeds) ^
                std::get<1>(stochastic_rounding_seeds),
            (blockIdx.x * blockDim.x * blockDim.y + threadIdx.y * blockDim.x +
             threadIdx.x) *
                    kWarpSize +
                l,
            &state);
        weight_row.set_stoc_state(&state);
      }
      float2 qparams;
      at::acc_type<cache_t, true> local_min =
          std::numeric_limits<at::acc_type<cache_t, true>>::max();
      at::acc_type<cache_t, true> local_max =
          std::numeric_limits<at::acc_type<cache_t, true>>::lowest();
      if (std::is_same<emb_t, uint8_t>::value) {
        for (int32_t d = threadIdx.x; d * 4 < D_current; d += blockDim.x) {
          Vec4T<cache_t> cache_weights_vec =
              weight_row.load(d * 4, qparams); // qparams not used
          local_max = max(local_max, vec4_max(cache_weights_vec));
          local_min = min(local_min, vec4_min(cache_weights_vec));
        }
        qparams = warp_find_qparams(local_min, local_max);
        if (threadIdx.x == 0) {
          weight_row.store_qparams(qparams);
        }
      }
      for (int32_t d = threadIdx.x; d * 4 < D_current; d += blockDim.x) {
        Vec4T<cache_t> cache_weights_vec = weight_row.load(d * 4, qparams);
        weight_row.evict(
            cache_weights_vec, d * 4, qparams); // FP32 -> FP16/FP32
      }
    }
    int32_t D_emb = D_insert;
    if (std::is_same<emb_t, uint8_t>::value) {
      D_emb += kINT8QparamsBytes;
    }
    // insert into cache
    auto weight_row_cache = WeightRow<emb_t, cache_t, cache_t>(
        &weights[weights_offset_insert + idx_insert * D_emb + 0],
        &lxu_cache_weights[cache_set * kWarpSize + insert_slot][0],
        D_insert,
        nullptr);

    auto weight_row_emb = WeightRow<emb_t, cache_t, cache_t>(
        &weights[weights_offset_insert + idx_insert * D_emb + 0],
        nullptr,
        D_insert,
        nullptr);

    float2 qparams;
    if (std::is_same<emb_t, uint8_t>::value) {
      qparams = weight_row_emb.load_qparams();
    }
    for (int32_t d = threadIdx.x; d * 4 < D_insert; d += blockDim.x) {
      auto row = weight_row_emb.load(d * 4, qparams);
      weight_row_cache.store(row, d * 4, qparams);
    }
    if (threadIdx.x == 0) {
      lxu_cache_state[cache_set][insert_slot] = insert_idx;
      lru_state[cache_set][insert_slot] = time_stamp;
    }
  }
}

void lru_cache_insert_cuda(
    Tensor weights,
    Tensor cache_hash_size_cumsum,
    Tensor cache_index_table_map,
    Tensor weights_offsets,
    Tensor D_offsets,
    Tensor sorted_cache_sets,
    Tensor cache_set_sorted_unique_indices,
    Tensor unique_indices_length,
    Tensor lxu_cache_state,
    Tensor lxu_cache_weights,
    int64_t time_stamp,
    Tensor lru_state,
    bool stochastic_rounding) {
  TENSOR_ON_CUDA_GPU(weights);
  TENSOR_ON_CUDA_GPU(cache_hash_size_cumsum);
  TENSOR_ON_CUDA_GPU(cache_index_table_map);
  TENSOR_ON_CUDA_GPU(weights_offsets);
  TENSOR_ON_CUDA_GPU(D_offsets);
  TENSOR_ON_CUDA_GPU(sorted_cache_sets);
  TENSOR_ON_CUDA_GPU(cache_set_sorted_unique_indices);
  TENSOR_ON_CUDA_GPU(unique_indices_length);
  TENSOR_ON_CUDA_GPU(lxu_cache_state);
  TENSOR_ON_CUDA_GPU(lxu_cache_weights);
  TENSOR_ON_CUDA_GPU(lru_state);

  at::cuda::OptionalCUDAGuard device_guard;
  device_guard.set_index(weights.get_device());

  int32_t N = cache_set_sorted_unique_indices.numel();

  DISPATCH_EMB_CACHE_TYPES(
      weights.type(),
      lxu_cache_weights.type(),
      "lru_cache_insert_kernel_2",
      ([&] {
        at::PhiloxCudaState rng_engine_inputs;
        if (stochastic_rounding && !std::is_same<emb_t, float>::value) {
          auto gen = at::cuda::detail::getDefaultCUDAGenerator();
          std::lock_guard<std::mutex> lock(gen.mutex());
          rng_engine_inputs = at::check_generator<at::CUDAGeneratorImpl>(gen)
                                  ->philox_cuda_state(4);
        }

        lru_cache_insert_kernel<emb_t, cache_t>
            <<<div_round_up(N, kMaxThreads / kWarpSize),
               dim3(kWarpSize, kMaxThreads / kWarpSize),
               0,
               at::cuda::getCurrentCUDAStream()>>>(
                weights.packed_accessor64<emb_t, 1, at::RestrictPtrTraits>(),
                cache_hash_size_cumsum
                    .packed_accessor32<int64_t, 1, at::RestrictPtrTraits>(),
                cache_index_table_map
                    .packed_accessor64<int32_t, 1, at::RestrictPtrTraits>(),
                weights_offsets
                    .packed_accessor32<int64_t, 1, at::RestrictPtrTraits>(),
                D_offsets
                    .packed_accessor32<int32_t, 1, at::RestrictPtrTraits>(),
                sorted_cache_sets
                    .packed_accessor32<int32_t, 1, at::RestrictPtrTraits>(),
                cache_set_sorted_unique_indices
                    .packed_accessor32<int64_t, 1, at::RestrictPtrTraits>(),
                unique_indices_length.data_ptr<int32_t>(),
                lxu_cache_state
                    .packed_accessor32<int64_t, 2, at::RestrictPtrTraits>(),
                lxu_cache_weights
                    .packed_accessor64<cache_t, 2, at::RestrictPtrTraits>(),
                time_stamp,
                lru_state
                    .packed_accessor32<int64_t, 2, at::RestrictPtrTraits>(),
                stochastic_rounding,
                rng_engine_inputs);
      }));
  C10_CUDA_KERNEL_LAUNCH_CHECK();
}

void lru_cache_populate_cuda(
    Tensor weights,
    Tensor cache_hash_size_cumsum,
    int64_t total_cache_hash_size,
    Tensor cache_index_table_map,
    Tensor weights_offsets,
    Tensor D_offsets,
    Tensor linear_cache_indices,
    Tensor lxu_cache_state,
    Tensor lxu_cache_weights,
    int64_t time_stamp,
    Tensor lru_state,
    bool stochastic_rounding) {
  TENSOR_ON_CUDA_GPU(weights);
  TENSOR_ON_CUDA_GPU(cache_hash_size_cumsum);
  TENSOR_ON_CUDA_GPU(cache_index_table_map);
  TENSOR_ON_CUDA_GPU(weights_offsets);
  TENSOR_ON_CUDA_GPU(D_offsets);
  TENSOR_ON_CUDA_GPU(linear_cache_indices);
  TENSOR_ON_CUDA_GPU(lxu_cache_state);
  TENSOR_ON_CUDA_GPU(lxu_cache_weights);
  TENSOR_ON_CUDA_GPU(lru_state);

  at::cuda::OptionalCUDAGuard device_guard;
  device_guard.set_index(weights.get_device());

  TORCH_CHECK(
      linear_cache_indices.numel() < std::numeric_limits<int32_t>::max());
  if (linear_cache_indices.numel() == 0) {
    // nothing to do
    return;
  }

  // Get unqiue indices
  Tensor unique_indices;
  Tensor unique_indices_length;
  c10::optional<Tensor> unique_indices_count;
  std::tie(unique_indices, unique_indices_length, unique_indices_count) =
      get_unique_indices_cuda(
          linear_cache_indices, total_cache_hash_size, false);

  // Find uncached indices
  auto cache_sets_and_unique_indices = lru_cache_find_uncached_cuda(
      unique_indices,
      unique_indices_length,
      total_cache_hash_size,
      lxu_cache_state,
      time_stamp,
      lru_state);
  auto sorted_cache_sets = cache_sets_and_unique_indices.first;
  auto cache_set_sorted_unique_indices = cache_sets_and_unique_indices.second;

  // insert caching weights
  lru_cache_insert_cuda(
      weights,
      cache_hash_size_cumsum,
      cache_index_table_map,
      weights_offsets,
      D_offsets,
      sorted_cache_sets,
      cache_set_sorted_unique_indices,
      unique_indices_length,
      lxu_cache_state,
      lxu_cache_weights,
      time_stamp,
      lru_state,
      stochastic_rounding);
}

template <typename index_t>
__global__ __launch_bounds__(kMaxThreads) void lru_cache_insert_byte_kernel(
    at::PackedTensorAccessor64<uint8_t, 1, at::RestrictPtrTraits> weights,
    const at::PackedTensorAccessor32<int64_t, 1, at::RestrictPtrTraits>
        cache_hash_size_cumsum,
    const at::PackedTensorAccessor64<int32_t, 1, at::RestrictPtrTraits>
        cache_index_table_map,
    const at::PackedTensorAccessor32<int64_t, 1, at::RestrictPtrTraits>
        weights_offsets,
    const at::PackedTensorAccessor32<uint8_t, 1, at::RestrictPtrTraits>
        weights_tys,
    const at::PackedTensorAccessor32<int32_t, 1, at::RestrictPtrTraits>
        D_offsets,
    const at::PackedTensorAccessor32<int32_t, 1, at::RestrictPtrTraits>
        sorted_cache_sets,
    const at::PackedTensorAccessor32<index_t, 1, at::RestrictPtrTraits>
        cache_set_sorted_indices,
    const int32_t* __restrict__ N_unique,
    at::PackedTensorAccessor32<int64_t, 2, at::RestrictPtrTraits>
        lxu_cache_state,
    at::PackedTensorAccessor64<uint8_t, 2, at::RestrictPtrTraits>
        lxu_cache_weights,
    int64_t time_stamp,
    at::PackedTensorAccessor32<int64_t, 2, at::RestrictPtrTraits> lru_state) {
  int32_t C = lxu_cache_state.size(0);
  int32_t n = blockIdx.x * blockDim.y + threadIdx.y;
  if (n >= *N_unique) {
    return;
  }
  // check if this warp is responsible for this whole segment.
  bool segment_start =
      (n == 0 || sorted_cache_sets[n - 1] != sorted_cache_sets[n]);

  if (!segment_start) {
    // don't have *warp* divergence since we launch full warps in blockDim.x,
    // so we can just exit this warp entirely.
    return;
  }
  int32_t cache_set = sorted_cache_sets[n];
  if (cache_set == C) {
    // ignore the already-existing elements
    return;
  }

  int32_t SL = 1;
  while (n + SL < *N_unique && sorted_cache_sets[n + SL] == cache_set) {
    SL += 1;
  }

  // now, we need to insert the (unique!) values in indices[n:n + SL] into
  // our slots.
  int32_t slot = threadIdx.x;
  int64_t slot_time = lru_state[cache_set][slot];
  int64_t costs[1] = {slot_time};
  int32_t slots[1] = {slot};

  BitonicSort<int64_t, int32_t, 1, Comparator<int64_t>>::sort(costs, slots);
  int32_t sorted_slot = slots[0];
  int64_t sorted_lru_cost = costs[0];

  for (int32_t l = 0; l < min(SL, kWarpSize); ++l) {
    int32_t insert_slot = shfl_sync(sorted_slot, l);
    int64_t insert_current_lru_cost = shfl_sync(sorted_lru_cost, l);
    if (insert_current_lru_cost == time_stamp) {
      return;
    }
    index_t insert_idx = cache_set_sorted_indices[n + l];
    int32_t t_insert = cache_index_table_map[insert_idx];
    SparseType weight_ty_insert =
        static_cast<SparseType>(weights_tys[t_insert]);
    int64_t idx_insert = insert_idx - cache_hash_size_cumsum[t_insert];
    int64_t weights_offset_insert = weights_offsets[t_insert];
    int32_t D_start_insert = D_offsets[t_insert];
    int32_t D_end_insert = D_offsets[t_insert + 1];
    int32_t D_insert = D_end_insert - D_start_insert;

    const int32_t D_insert_bytes =
        padded_row_size_in_bytes(D_insert, weight_ty_insert);

<<<<<<< HEAD
    // ensure that threadIdx.x is the only thread reading/writing to
    // lxu_cache_state
    int64_t current_idx =
        threadIdx.x == 0 ? lxu_cache_state[cache_set][insert_slot] : 0;
    current_idx = shfl_sync(current_idx, 0);

    // not empty
    if (current_idx != static_cast<int64_t>(kCacheStateInvalid)) {
      // evict from slot to backing storage
      int32_t t_current = cache_index_table_map[current_idx];
      SparseType weight_ty_current =
          static_cast<SparseType>(weights_tys[t_current]);
      int64_t idx_current = current_idx - cache_hash_size_cumsum[t_current];
      int64_t weights_offset_current = weights_offsets[t_current];
      int32_t D_start_current = D_offsets[t_current];
      int32_t D_end_current = D_offsets[t_current + 1];
      int32_t D_current = D_end_current - D_start_current;

      const int32_t D_current_bytes =
          padded_row_size_in_bytes(D_current, weight_ty_current);

      auto row =
          &weights[weights_offset_current + idx_current * D_current_bytes + 0];
      auto cache_row =
          &lxu_cache_weights[cache_set * kWarpSize + insert_slot][0];
      // Evict the cache
      for (int32_t d = threadIdx.x; d < D_current_bytes; d += blockDim.x) {
        row[d] = cache_row[d]; // uint8_t access
      }
    }
=======
>>>>>>> 5219dc42
    auto row =
        &weights[weights_offset_insert + idx_insert * D_insert_bytes + 0];
    auto cache_row = &lxu_cache_weights[cache_set * kWarpSize + insert_slot][0];
    for (int32_t d = threadIdx.x; d < D_insert_bytes; d += blockDim.x) {
      cache_row[d] = row[d];
    }

    if (threadIdx.x == 0) {
      lxu_cache_state[cache_set][insert_slot] = insert_idx;
      lru_state[cache_set][insert_slot] = time_stamp;
    }
  }
}

void lru_cache_insert_byte_cuda(
    Tensor weights,
    Tensor cache_hash_size_cumsum,
    Tensor cache_index_table_map,
    Tensor weights_offsets,
    Tensor weights_tys,
    Tensor D_offsets,
    Tensor sorted_cache_sets,
    Tensor cache_set_sorted_unique_indices,
    Tensor unique_indices_length,
    Tensor lxu_cache_state,
    Tensor lxu_cache_weights,
    int64_t time_stamp,
    Tensor lru_state) {
  TENSOR_ON_CUDA_GPU(weights);
  TENSOR_ON_CUDA_GPU(cache_hash_size_cumsum);
  TENSOR_ON_CUDA_GPU(cache_index_table_map);
  TENSOR_ON_CUDA_GPU(weights_offsets);
  TENSOR_ON_CUDA_GPU(weights_tys);
  TENSOR_ON_CUDA_GPU(D_offsets);
  TENSOR_ON_CUDA_GPU(sorted_cache_sets);
  TENSOR_ON_CUDA_GPU(cache_set_sorted_unique_indices);
  TENSOR_ON_CUDA_GPU(unique_indices_length);
  TENSOR_ON_CUDA_GPU(lxu_cache_state);
  TENSOR_ON_CUDA_GPU(lxu_cache_weights);
  TENSOR_ON_CUDA_GPU(lru_state);

  at::cuda::OptionalCUDAGuard device_guard;
  device_guard.set_index(weights.get_device());

  int32_t N = cache_set_sorted_unique_indices.numel();

  AT_DISPATCH_INDEX_TYPES(
      cache_set_sorted_unique_indices.scalar_type(),
      "lru_cache_insert_byte_cuda",
<<<<<<< HEAD
      [&]() {
=======
      [&] {
>>>>>>> 5219dc42
        lru_cache_insert_byte_kernel<<<
            div_round_up(N, kMaxThreads / kWarpSize),
            dim3(kWarpSize, kMaxThreads / kWarpSize),
            0,
            at::cuda::getCurrentCUDAStream()>>>(
            weights.packed_accessor64<uint8_t, 1, at::RestrictPtrTraits>(),
            cache_hash_size_cumsum
                .packed_accessor32<int64_t, 1, at::RestrictPtrTraits>(),
            cache_index_table_map
                .packed_accessor64<int32_t, 1, at::RestrictPtrTraits>(),
            weights_offsets
                .packed_accessor32<int64_t, 1, at::RestrictPtrTraits>(),
            weights_tys.packed_accessor32<uint8_t, 1, at::RestrictPtrTraits>(),
            D_offsets.packed_accessor32<int32_t, 1, at::RestrictPtrTraits>(),
            sorted_cache_sets
                .packed_accessor32<int32_t, 1, at::RestrictPtrTraits>(),
            cache_set_sorted_unique_indices
                .packed_accessor32<index_t, 1, at::RestrictPtrTraits>(),
            unique_indices_length.data_ptr<int32_t>(),
            lxu_cache_state
                .packed_accessor32<int64_t, 2, at::RestrictPtrTraits>(),
            lxu_cache_weights
                .packed_accessor64<uint8_t, 2, at::RestrictPtrTraits>(),
            time_stamp,
            lru_state.packed_accessor32<int64_t, 2, at::RestrictPtrTraits>());
        C10_CUDA_KERNEL_LAUNCH_CHECK();
      });
}

void lru_cache_populate_byte_cuda(
    Tensor weights,
    Tensor cache_hash_size_cumsum,
    int64_t total_cache_hash_size,
    Tensor cache_index_table_map,
    Tensor weights_offsets,
    Tensor weights_tys,
    Tensor D_offsets,
    Tensor linear_cache_indices,
    Tensor lxu_cache_state,
    Tensor lxu_cache_weights,
    int64_t time_stamp,
    Tensor lru_state) {
  TENSOR_ON_CUDA_GPU(weights);
  TENSOR_ON_CUDA_GPU(cache_hash_size_cumsum);
  TENSOR_ON_CUDA_GPU(cache_index_table_map);
  TENSOR_ON_CUDA_GPU(weights_offsets);
  TENSOR_ON_CUDA_GPU(weights_tys);
  TENSOR_ON_CUDA_GPU(D_offsets);
  TENSOR_ON_CUDA_GPU(linear_cache_indices);
  TENSOR_ON_CUDA_GPU(lxu_cache_state);
  TENSOR_ON_CUDA_GPU(lxu_cache_weights);
  TENSOR_ON_CUDA_GPU(lru_state);

  at::cuda::OptionalCUDAGuard device_guard;
  device_guard.set_index(weights.get_device());

  TORCH_CHECK(
      linear_cache_indices.numel() < std::numeric_limits<int32_t>::max());
  if (linear_cache_indices.numel() == 0) {
    // nothing to do
    return;
  }

  // Get unqiue indices
  Tensor unique_indices;
  Tensor unique_indices_length;
  c10::optional<Tensor> unique_indices_count;
  std::tie(unique_indices, unique_indices_length, unique_indices_count) =
      get_unique_indices_cuda(
          linear_cache_indices, total_cache_hash_size, false);

  // Find uncached indices
  auto cache_sets_and_unique_indices = lru_cache_find_uncached_cuda(
      unique_indices,
      unique_indices_length,
      total_cache_hash_size,
      lxu_cache_state,
      time_stamp,
      lru_state);
  auto sorted_cache_sets = cache_sets_and_unique_indices.first;
  auto cache_set_sorted_unique_indices = cache_sets_and_unique_indices.second;

  // insert caching weights
  lru_cache_insert_byte_cuda(
      weights,
      cache_hash_size_cumsum,
      cache_index_table_map,
      weights_offsets,
      weights_tys,
      D_offsets,
      sorted_cache_sets,
      cache_set_sorted_unique_indices,
      unique_indices_length,
      lxu_cache_state,
      lxu_cache_weights,
      time_stamp,
      lru_state);
}

template <typename index_t>
__global__ __launch_bounds__(kMaxThreads) void lfu_update_counts_kernel(
    const at::PackedTensorAccessor32<index_t, 1, at::RestrictPtrTraits>
        unique_indices,
    const int32_t* __restrict__ N_unique,
    const at::PackedTensorAccessor32<int32_t, 1, at::RestrictPtrTraits>
        unique_indices_count,
    at::PackedTensorAccessor64<int64_t, 1, at::RestrictPtrTraits> lfu_state) {
  int32_t n = blockIdx.x * blockDim.x + threadIdx.x;
  if (n >= *N_unique) {
    return;
  }
  auto idx = unique_indices[n];
  lfu_state[idx] += unique_indices_count[n];
}

void lfu_update_counts_cuda(
    Tensor unique_indices,
    Tensor unique_indices_length,
    Tensor unique_indices_count,
    Tensor lfu_state) {
  TENSOR_ON_CUDA_GPU(unique_indices);
  TENSOR_ON_CUDA_GPU(unique_indices_length);
  TENSOR_ON_CUDA_GPU(unique_indices_count);
  TENSOR_ON_CUDA_GPU(lfu_state);

  at::cuda::OptionalCUDAGuard device_guard;
  device_guard.set_index(unique_indices.get_device());

  int32_t N = unique_indices.size(0);
  AT_DISPATCH_INDEX_TYPES(
<<<<<<< HEAD
      unique_indices.scalar_type(), "lfu_update_counts_cuda", [&]() {
=======
      unique_indices.scalar_type(), "lfu_update_counts_cuda", [&] {
>>>>>>> 5219dc42
        lfu_update_counts_kernel<<<
            div_round_up(N, kMaxThreads),
            kMaxThreads,
            0,
            at::cuda::getCurrentCUDAStream()>>>(
            unique_indices
                .packed_accessor32<index_t, 1, at::RestrictPtrTraits>(),
            unique_indices_length.data_ptr<int32_t>(),
            unique_indices_count
                .packed_accessor32<int32_t, 1, at::RestrictPtrTraits>(),
            lfu_state.packed_accessor64<int64_t, 1, at::RestrictPtrTraits>());
      });
  C10_CUDA_KERNEL_LAUNCH_CHECK();
}

constexpr int32_t kCacheSetBits = 24;
constexpr int32_t kLFUCounterBits = 40;
static_assert(kCacheSetBits + kLFUCounterBits == 8 * sizeof(int64_t), "");

template <typename index_t>
__global__ __launch_bounds__(kMaxThreads) void lfu_cache_find_uncached_kernel(
    const at::PackedTensorAccessor32<index_t, 1, at::RestrictPtrTraits>
        unique_indices,
    const int32_t* __restrict__ N_unique,
    int64_t max_indices,
    const at::PackedTensorAccessor32<int64_t, 2, at::RestrictPtrTraits>
        lxu_cache_state,
    uint64_t* __restrict__ cache_sets,
    const at::PackedTensorAccessor64<int64_t, 1, at::RestrictPtrTraits>
        lfu_state) {
  int32_t N = unique_indices.size(0);
  int32_t C = lxu_cache_state.size(0);
  int32_t n = blockIdx.x * blockDim.y + threadIdx.y;
  if (n >= N) {
    return;
  }
  if (n >= *N_unique) {
    if (threadIdx.x == 0) {
      cache_sets[n] =
          (static_cast<uint64_t>(C)
           << kLFUCounterBits); // invalid index, used as sentinel
    }
    return;
  }
  int64_t idx = unique_indices[n];
  if (idx == max_indices) {
    if (threadIdx.x == 0) {
      cache_sets[n] =
          (static_cast<uint64_t>(C)
           << kLFUCounterBits); // invalid index, used as sentinel
    }
    return;
  }
  uint32_t cache_set = cache_slot(idx, C);

  auto slot = threadIdx.x;
  bool found = __ldg((&lxu_cache_state[cache_set][0]) + slot) == idx;
  if (found) {
    // mark it as existing.
    cache_sets[n] =
        (static_cast<uint64_t>(C)
         << kLFUCounterBits); // invalid index, used as sentinel
  }

#ifdef __HIP_PLATFORM_HCC__
  // FIXME: __any_sync with mask isn't supported by HIP yet.
  // See https://fburl.com/fvy7j0lq for the similar context.
  // assert false here with https://fburl.com/pfm7enw2
<<<<<<< HEAD
  if (!__any_sync(0xFFFFFFFFFFFFFFFF, found)) {
=======
  assert(false);
  if (!__any(found)) {
>>>>>>> 5219dc42
#else
  if (!__any_sync(0xFFFFFFFF, found)) {
#endif
    if (threadIdx.x == 0) {
      // sort so the highest LFUs come first in the segment.
      // assume lfu_state[idx] <= 2^40 - 1 and cache_set < 2^24 -1
      cache_sets[n] = ((static_cast<uint64_t>(cache_set) << kLFUCounterBits)) |
          ((static_cast<uint64_t>(1) << kLFUCounterBits) - 1 - lfu_state[idx]);
    }
  }
}

std::pair<Tensor, Tensor> lfu_cache_find_uncached_cuda(
    Tensor unique_indices,
    Tensor unique_indices_length,
    int64_t max_indices,
    Tensor lxu_cache_state,
    Tensor lfu_state) {
  TENSOR_ON_CUDA_GPU(unique_indices);
  TENSOR_ON_CUDA_GPU(unique_indices_length);
  TENSOR_ON_CUDA_GPU(lxu_cache_state);
  TENSOR_ON_CUDA_GPU(lfu_state);

  at::cuda::OptionalCUDAGuard device_guard;
  device_guard.set_index(unique_indices.get_device());

  auto cache_sets =
      empty_like(unique_indices, unique_indices.options().dtype(at::kLong));
  int32_t N = unique_indices.numel();
  auto sorted_cache_sets = empty_like(cache_sets);
  auto cache_set_sorted_unique_indices = empty_like(unique_indices);

  AT_DISPATCH_INDEX_TYPES(
<<<<<<< HEAD
      unique_indices.scalar_type(), "lfu_cache_find_uncached_cuda", [&]() {
=======
      unique_indices.scalar_type(), "lfu_cache_find_uncached_cuda", [&] {
>>>>>>> 5219dc42
        // Find uncached indices
        lfu_cache_find_uncached_kernel<<<
            div_round_up(N, kMaxThreads / kWarpSize),
            dim3(kWarpSize, kMaxThreads / kWarpSize),
            0,
            at::cuda::getCurrentCUDAStream()>>>(
            unique_indices
                .packed_accessor32<index_t, 1, at::RestrictPtrTraits>(),
            unique_indices_length.data_ptr<int32_t>(),
            max_indices,
            lxu_cache_state
                .packed_accessor32<int64_t, 2, at::RestrictPtrTraits>(),
            (uint64_t*)cache_sets.data_ptr<int64_t>(),
            lfu_state.packed_accessor64<int64_t, 1, at::RestrictPtrTraits>());
        C10_CUDA_KERNEL_LAUNCH_CHECK();
        // Sort the cache sets and ids
        size_t temp_storage_bytes = 0;
        AT_CUDA_CHECK(FBGEMM_GPU_CUB_NS_PREFIX cub::DeviceRadixSort::SortPairs(
            nullptr,
            temp_storage_bytes,
            (uint64_t*)cache_sets.data_ptr<int64_t>(),
            (uint64_t*)sorted_cache_sets.data_ptr<int64_t>(),
            unique_indices.data_ptr<index_t>(),
            cache_set_sorted_unique_indices.data_ptr<index_t>(),
            N,
            0,
            int(log2(float(lxu_cache_state.size(0) + 1)) + 1) + kLFUCounterBits,
            at::cuda::getCurrentCUDAStream(),
            false));
        auto temp_storage = at::empty(
            {static_cast<int64_t>(temp_storage_bytes)},
            unique_indices.options().dtype(at::kByte));
        AT_CUDA_CHECK(FBGEMM_GPU_CUB_NS_PREFIX cub::DeviceRadixSort::SortPairs(
            temp_storage.data_ptr(),
            temp_storage_bytes,
            (uint64_t*)cache_sets.data_ptr<int64_t>(),
            (uint64_t*)sorted_cache_sets.data_ptr<int64_t>(),
            unique_indices.data_ptr<index_t>(),
            cache_set_sorted_unique_indices.data_ptr<index_t>(),
            N,
            0,
            int(log2(float(lxu_cache_state.size(0) + 1)) + 1) + kLFUCounterBits,
            at::cuda::getCurrentCUDAStream(),
            false));
      });
  return {sorted_cache_sets, cache_set_sorted_unique_indices};
}

template <typename emb_t, typename cache_t>
__global__ __launch_bounds__(kCacheMaxThreads) void lfu_cache_insert_kernel(
    at::PackedTensorAccessor64<emb_t, 1, at::RestrictPtrTraits> weights,
    const at::PackedTensorAccessor32<int64_t, 1, at::RestrictPtrTraits>
        cache_hash_size_cumsum,
    const at::PackedTensorAccessor64<int32_t, 1, at::RestrictPtrTraits>
        cache_index_table_map,
    const at::PackedTensorAccessor32<int64_t, 1, at::RestrictPtrTraits>
        weights_offsets,
    const at::PackedTensorAccessor32<int32_t, 1, at::RestrictPtrTraits>
        D_offsets,
    const uint64_t* __restrict__ sorted_cache_sets,
    const at::PackedTensorAccessor32<int64_t, 1, at::RestrictPtrTraits>
        cache_set_sorted_indices,
    const int32_t* __restrict__ N_unique,
    at::PackedTensorAccessor32<int64_t, 2, at::RestrictPtrTraits>
        lxu_cache_state,
    at::PackedTensorAccessor64<cache_t, 2, at::RestrictPtrTraits>
        lxu_cache_weights,
    const at::PackedTensorAccessor64<int64_t, 1, at::RestrictPtrTraits>
        lfu_state,
    bool stochastic_rounding,
    at::PhiloxCudaState stochastic_rounding_philox_args) {
  int32_t C = lxu_cache_state.size(0);
  int32_t n = blockIdx.x * blockDim.y + threadIdx.y;
  if (n >= *N_unique) {
    return;
  }
  // check if this warp is responsible for this whole segment.
  bool segment_start =
      (n == 0 ||
       (sorted_cache_sets[n - 1] >> kLFUCounterBits) !=
           (sorted_cache_sets[n] >> kLFUCounterBits));

  if (!segment_start) {
    // don't have *warp* divergence since we launch full warps in blockDim.x,
    // so we can just exit this warp entirely.
    return;
  }
  uint32_t cache_set = (sorted_cache_sets[n] >> kLFUCounterBits);
  if (cache_set == C) {
    // ignore the already-existing elements
    return;
  }

  int32_t SL = 1;
  while (n + SL < *N_unique &&
         (sorted_cache_sets[n + SL] >> kLFUCounterBits) == cache_set) {
    SL += 1;
  }

  // now, we need to insert the (unique!) values in indices[n:n + SL] into
  // our slots.
  int32_t slot = threadIdx.x;
  int64_t current_idx = lxu_cache_state[cache_set][slot];
  int64_t current_lfu_cost =
      (current_idx != static_cast<int64_t>(kCacheStateInvalid))
      ? lfu_state[current_idx]
      : -1;
  int64_t costs[1] = {current_lfu_cost};
  int32_t slots[1] = {slot};

  BitonicSort<int64_t, int32_t, 1, Comparator<int64_t>>::sort(costs, slots);
  int32_t sorted_slot = slots[0];
  int64_t sorted_lfu_cost = costs[0];

  for (int32_t l = 0; l < min(SL, kWarpSize); ++l) {
    int32_t insert_slot = shfl_sync(sorted_slot, l);
    int64_t insert_current_lfu_cost = shfl_sync(sorted_lfu_cost, l);
    int64_t insert_idx = cache_set_sorted_indices[n + l];
    int64_t insert_lfu_cost = lfu_state[insert_idx];

    if (insert_current_lfu_cost > insert_lfu_cost) {
      // don't insert.
      // all subsequent `current_lfu_cost` values are greater, and all
      // subsequent `insert_lfu_cost` values are smaller, so we can exit
      // early here.
      return;
    }
    int32_t t_insert = cache_index_table_map[insert_idx];
    int64_t idx_insert = insert_idx - cache_hash_size_cumsum[t_insert];
    int64_t weights_offset_insert = weights_offsets[t_insert];
    int32_t D_start_insert = D_offsets[t_insert];
    int32_t D_end_insert = D_offsets[t_insert + 1];
    int32_t D_insert = D_end_insert - D_start_insert;

    // not empty
    if (insert_current_lfu_cost != -1) {
      // ensure that threadIdx.x is the only thread reading/writing to
      // lxu_cache_state
      int64_t current_idx =
          threadIdx.x == 0 ? lxu_cache_state[cache_set][insert_slot] : 0;
      current_idx = shfl_sync(current_idx, 0);
      int32_t t_current = cache_index_table_map[current_idx];
      int64_t idx_current = current_idx - cache_hash_size_cumsum[t_current];
      int64_t weights_offset_current = weights_offsets[t_current];
      int32_t D_start_current = D_offsets[t_current];
      int32_t D_end_current = D_offsets[t_current + 1];
      int32_t D_current = D_end_current - D_start_current;

      int32_t D_emb = D_current;
      if (std::is_same<emb_t, uint8_t>::value) {
        D_emb += kINT8QparamsBytes;
      }
      auto weight_row = WeightRow<emb_t, cache_t, cache_t>(
          &weights[weights_offset_current + idx_current * D_emb + 0],
          &lxu_cache_weights[cache_set * kWarpSize + insert_slot][0],
          D_current,
          nullptr);
      if (!std::is_same<emb_t, float>::value && stochastic_rounding) {
        StochasticRoundingRNGState state;
        // different for every *run* and every *thread*.
        auto stochastic_rounding_seeds =
            at::cuda::philox::unpack(stochastic_rounding_philox_args);
        stochastic_rounding_init(
            std::get<0>(stochastic_rounding_seeds) ^
                std::get<1>(stochastic_rounding_seeds),
            (blockIdx.x * blockDim.x * blockDim.y + threadIdx.y * blockDim.x +
             threadIdx.x) *
                    kWarpSize +
                l,
            &state);
        weight_row.set_stoc_state(&state);
      }

      float2 qparams;
      at::acc_type<cache_t, true> local_min =
          std::numeric_limits<at::acc_type<cache_t, true>>::max();
      at::acc_type<cache_t, true> local_max =
          std::numeric_limits<at::acc_type<cache_t, true>>::lowest();
      if (std::is_same<emb_t, uint8_t>::value) {
        for (int32_t d = threadIdx.x; d * 4 < D_current; d += blockDim.x) {
          Vec4T<cache_t> cache_weights_vec =
              weight_row.load(d * 4, qparams); // qparams not used
          local_max = max(local_max, vec4_max(cache_weights_vec));
          local_min = min(local_min, vec4_min(cache_weights_vec));
        }
        qparams = warp_find_qparams(local_min, local_max);
        if (threadIdx.x == 0) {
          weight_row.store_qparams(qparams);
        }
      }
      for (int32_t d = threadIdx.x; d * 4 < D_current; d += blockDim.x) {
        Vec4T<cache_t> cache_weights_vec = weight_row.load(d * 4, qparams);
        weight_row.evict(cache_weights_vec, d * 4, qparams);
      }
    }
    // insert into cache
    int32_t D_emb = D_insert;
    if (std::is_same<emb_t, uint8_t>::value) {
      D_emb += kINT8QparamsBytes;
    }
    auto weight_row_cache = WeightRow<emb_t, cache_t, cache_t>(
        &weights[weights_offset_insert + idx_insert * D_emb + 0],
        &lxu_cache_weights[cache_set * kWarpSize + insert_slot][0],
        D_insert,
        nullptr);

    auto weight_row_emb = WeightRow<emb_t, cache_t, cache_t>(
        &weights[weights_offset_insert + idx_insert * D_emb + 0],
        nullptr,
        D_insert,
        nullptr);

    float2 qparams;
    if (std::is_same<emb_t, uint8_t>::value) {
      qparams = weight_row_emb.load_qparams();
    }
    for (int32_t d = threadIdx.x; d * 4 < D_insert; d += blockDim.x) {
      auto row = weight_row_emb.load(d * 4, qparams);
      weight_row_cache.store(row, d * 4, qparams);
    }
    if (threadIdx.x == 0) {
      lxu_cache_state[cache_set][insert_slot] = insert_idx;
    }
  }
}

void lfu_cache_insert_cuda(
    Tensor weights,
    Tensor cache_hash_size_cumsum,
    Tensor cache_index_table_map,
    Tensor weights_offsets,
    Tensor D_offsets,
    Tensor sorted_cache_sets,
    Tensor cache_set_sorted_unique_indices,
    Tensor unique_indices_length,
    Tensor lxu_cache_state,
    Tensor lxu_cache_weights,
    Tensor lfu_state,
    bool stochastic_rounding) {
  TENSOR_ON_CUDA_GPU(weights);
  TENSOR_ON_CUDA_GPU(cache_hash_size_cumsum);
  TENSOR_ON_CUDA_GPU(cache_index_table_map);
  TENSOR_ON_CUDA_GPU(weights_offsets);
  TENSOR_ON_CUDA_GPU(D_offsets);
  TENSOR_ON_CUDA_GPU(sorted_cache_sets);
  TENSOR_ON_CUDA_GPU(cache_set_sorted_unique_indices);
  TENSOR_ON_CUDA_GPU(unique_indices_length);
  TENSOR_ON_CUDA_GPU(lxu_cache_state);
  TENSOR_ON_CUDA_GPU(lxu_cache_weights);
  TENSOR_ON_CUDA_GPU(lfu_state);

  at::cuda::OptionalCUDAGuard device_guard;
  device_guard.set_index(weights.get_device());

  int32_t N = cache_set_sorted_unique_indices.numel();

  DISPATCH_EMB_CACHE_TYPES(
      weights.type(),
      lxu_cache_weights.type(),
      "lfu_cache_insert_kernel_2",
      ([&] {
        at::PhiloxCudaState rng_engine_inputs;
        if (stochastic_rounding && !std::is_same<emb_t, float>::value) {
          auto gen = at::cuda::detail::getDefaultCUDAGenerator();
          std::lock_guard<std::mutex> lock(gen.mutex());
          rng_engine_inputs = at::check_generator<at::CUDAGeneratorImpl>(gen)
                                  ->philox_cuda_state(4);
        }

        lfu_cache_insert_kernel<emb_t, cache_t>
            <<<div_round_up(N, kCacheMaxThreads / kWarpSize),
               dim3(kWarpSize, kCacheMaxThreads / kWarpSize),
               0,
               at::cuda::getCurrentCUDAStream()>>>(
                weights.packed_accessor64<emb_t, 1, at::RestrictPtrTraits>(),
                cache_hash_size_cumsum
                    .packed_accessor32<int64_t, 1, at::RestrictPtrTraits>(),
                cache_index_table_map
                    .packed_accessor64<int32_t, 1, at::RestrictPtrTraits>(),
                weights_offsets
                    .packed_accessor32<int64_t, 1, at::RestrictPtrTraits>(),
                D_offsets
                    .packed_accessor32<int32_t, 1, at::RestrictPtrTraits>(),
                (uint64_t*)sorted_cache_sets.data_ptr<int64_t>(),
                cache_set_sorted_unique_indices
                    .packed_accessor32<int64_t, 1, at::RestrictPtrTraits>(),
                unique_indices_length.data_ptr<int32_t>(),
                lxu_cache_state
                    .packed_accessor32<int64_t, 2, at::RestrictPtrTraits>(),
                lxu_cache_weights
                    .packed_accessor64<cache_t, 2, at::RestrictPtrTraits>(),
                lfu_state
                    .packed_accessor64<int64_t, 1, at::RestrictPtrTraits>(),
                stochastic_rounding,
                rng_engine_inputs);
      }));
  C10_CUDA_KERNEL_LAUNCH_CHECK();
}

void lfu_cache_populate_cuda(
    Tensor weights,
    Tensor cache_hash_size_cumsum,
    int64_t total_cache_hash_size,
    Tensor cache_index_table_map,
    Tensor weights_offsets,
    Tensor D_offsets,
    Tensor linear_cache_indices,
    Tensor lxu_cache_state,
    Tensor lxu_cache_weights,
    Tensor lfu_state,
    bool stochastic_rounding) {
  TENSOR_ON_CUDA_GPU(weights);
  TENSOR_ON_CUDA_GPU(cache_hash_size_cumsum);
  TENSOR_ON_CUDA_GPU(cache_index_table_map);
  TENSOR_ON_CUDA_GPU(weights_offsets);
  TENSOR_ON_CUDA_GPU(D_offsets);
  TENSOR_ON_CUDA_GPU(linear_cache_indices);
  TENSOR_ON_CUDA_GPU(lxu_cache_state);
  TENSOR_ON_CUDA_GPU(lxu_cache_weights);
  TENSOR_ON_CUDA_GPU(lfu_state);

  at::cuda::OptionalCUDAGuard device_guard;
  device_guard.set_index(weights.get_device());

  TORCH_CHECK(
      linear_cache_indices.numel() < std::numeric_limits<int32_t>::max());
  if (linear_cache_indices.numel() == 0) {
    // nothing to do
    return;
  }

  // get unqiue indices
  Tensor unique_indices;
  Tensor unique_indices_length;
  c10::optional<Tensor> unique_indices_count;
  std::tie(unique_indices, unique_indices_length, unique_indices_count) =
      get_unique_indices_cuda(
          linear_cache_indices, total_cache_hash_size, true);

  // update lfu counts
  lfu_update_counts_cuda(
      unique_indices, unique_indices_length, *unique_indices_count, lfu_state);

  // find uncached indices
  auto cache_sets_and_unique_indices = lfu_cache_find_uncached_cuda(
      unique_indices,
      unique_indices_length,
      total_cache_hash_size,
      lxu_cache_state,
      lfu_state);
  auto sorted_cache_sets = cache_sets_and_unique_indices.first;
  auto cache_set_sorted_unique_indices = cache_sets_and_unique_indices.second;

  // insert caching weights
  lfu_cache_insert_cuda(
      weights,
      cache_hash_size_cumsum,
      cache_index_table_map,
      weights_offsets,
      D_offsets,
      sorted_cache_sets,
      cache_set_sorted_unique_indices,
      unique_indices_length,
      lxu_cache_state,
      lxu_cache_weights,
      lfu_state,
      stochastic_rounding);
}

// In `lfu_cache_insert_kernel`, we use `emb_t` and `cache_t` for the
// high-precision cache implementation, where we can have {FP32, FP16, INT8}
// for embedding precision (data types), and {FP32, FP16} for cache precision
// (data types).
//
// In `lfu_cache_insert_byte_kernel`, we only use uint8_t for the both embedding
// and cache data type (conforming to the inference TBE kernel logics).
// - We pass in `weights_tys` to denote the real data types for the embeddings:
// {FP32, FP16, INT8, INT4, INT2}. For example, FP32 is 4 byte element in the
// byte tensor, and INT4 is half byte element in the byte tensor.
// - We only assume that the embedding and cache have the same precisions (the
// real "precision" is determined by `weights_tys` although the data types are
// uint8_t only). Basically no "high-precision cache" support for now.
// - The insert/evict of embedding row from the cache are done in a byte-by-byte
// manner.
template <typename index_t>
__global__
__launch_bounds__(kCacheMaxThreads) void lfu_cache_insert_byte_kernel(
    at::PackedTensorAccessor64<uint8_t, 1, at::RestrictPtrTraits> weights,
    const at::PackedTensorAccessor32<int64_t, 1, at::RestrictPtrTraits>
        cache_hash_size_cumsum,
    const at::PackedTensorAccessor64<int32_t, 1, at::RestrictPtrTraits>
        cache_index_table_map,
    const at::PackedTensorAccessor32<int64_t, 1, at::RestrictPtrTraits>
        weights_offsets,
    const at::PackedTensorAccessor32<uint8_t, 1, at::RestrictPtrTraits>
        weights_tys,
    const at::PackedTensorAccessor32<int32_t, 1, at::RestrictPtrTraits>
        D_offsets,
    const uint64_t* __restrict__ sorted_cache_sets,
    const at::PackedTensorAccessor32<index_t, 1, at::RestrictPtrTraits>
        cache_set_sorted_indices,
    const int32_t* __restrict__ N_unique,
    at::PackedTensorAccessor32<int64_t, 2, at::RestrictPtrTraits>
        lxu_cache_state,
    at::PackedTensorAccessor64<uint8_t, 2, at::RestrictPtrTraits>
        lxu_cache_weights,
    const at::PackedTensorAccessor64<int64_t, 1, at::RestrictPtrTraits>
        lfu_state) {
  int32_t C = lxu_cache_state.size(0);
  int32_t n = blockIdx.x * blockDim.y + threadIdx.y;
  if (n >= *N_unique) {
    return;
  }
  // check if this warp is responsible for this whole segment.
  bool segment_start =
      (n == 0 ||
       (sorted_cache_sets[n - 1] >> kLFUCounterBits) !=
           (sorted_cache_sets[n] >> kLFUCounterBits));

  if (!segment_start) {
    // don't have *warp* divergence since we launch full warps in blockDim.x,
    // so we can just exit this warp entirely.
    return;
  }
  uint32_t cache_set = (sorted_cache_sets[n] >> kLFUCounterBits);
  if (cache_set == C) {
    // ignore the already-existing elements
    return;
  }

  int32_t SL = 1;
  while (n + SL < *N_unique &&
         (sorted_cache_sets[n + SL] >> kLFUCounterBits) == cache_set) {
    SL += 1;
  }

  // now, we need to insert the (unique!) values in indices[n:n + SL] into
  // our slots.
  int32_t slot = threadIdx.x;
  int64_t current_idx = lxu_cache_state[cache_set][slot];
  int64_t current_lfu_cost =
      (current_idx != static_cast<int64_t>(kCacheStateInvalid))
      ? lfu_state[current_idx]
      : -1;
  int64_t costs[1] = {current_lfu_cost};
  int32_t slots[1] = {slot};

  BitonicSort<int64_t, int32_t, 1, Comparator<int64_t>>::sort(costs, slots);
  int32_t sorted_slot = slots[0];
  int64_t sorted_lfu_cost = costs[0];

  for (int32_t l = 0; l < min(SL, kWarpSize); ++l) {
    int32_t insert_slot = shfl_sync(sorted_slot, l);
    int64_t insert_current_lfu_cost = shfl_sync(sorted_lfu_cost, l);
    index_t insert_idx = cache_set_sorted_indices[n + l];
    int64_t insert_lfu_cost = lfu_state[insert_idx];

    if (insert_current_lfu_cost > insert_lfu_cost) {
      // don't insert.
      // all subsequent `current_lfu_cost` values are greater, and all
      // subsequent `insert_lfu_cost` values are smaller, so we can exit
      // early here.
      return;
    }
    int32_t t_insert = cache_index_table_map[insert_idx];
    SparseType weight_ty_insert =
        static_cast<SparseType>(weights_tys[t_insert]);
    int64_t idx_insert = insert_idx - cache_hash_size_cumsum[t_insert];
    int64_t weights_offset_insert = weights_offsets[t_insert];
    int32_t D_start_insert = D_offsets[t_insert];
    int32_t D_end_insert = D_offsets[t_insert + 1];
    int32_t D_insert = D_end_insert - D_start_insert;

    const int32_t D_insert_bytes =
        padded_row_size_in_bytes(D_insert, weight_ty_insert);

<<<<<<< HEAD
    // not empty
    if (insert_current_lfu_cost != -1) {
      // ensure that threadIdx.x is the only thread reading/writing to
      // lxu_cache_state
      int64_t current_idx =
          threadIdx.x == 0 ? lxu_cache_state[cache_set][insert_slot] : 0;
      current_idx = shfl_sync(current_idx, 0);
      int32_t t_current = cache_index_table_map[current_idx];
      SparseType weight_ty_current =
          static_cast<SparseType>(weights_tys[t_current]);
      int64_t idx_current = current_idx - cache_hash_size_cumsum[t_current];
      int64_t weights_offset_current = weights_offsets[t_current];
      int32_t D_start_current = D_offsets[t_current];
      int32_t D_end_current = D_offsets[t_current + 1];
      int32_t D_current = D_end_current - D_start_current;

      const int32_t D_current_bytes =
          padded_row_size_in_bytes(D_current, weight_ty_current);

      auto row =
          &weights[weights_offset_current + idx_current * D_current_bytes + 0];
      auto cache_row =
          &lxu_cache_weights[cache_set * kWarpSize + insert_slot][0];
      // Evict the cache
      for (int32_t d = threadIdx.x; d < D_current_bytes; d += blockDim.x) {
        row[d] = cache_row[d]; // uint8_t access
      }
    }
=======
>>>>>>> 5219dc42
    // insert into cache
    auto row =
        &weights[weights_offset_insert + idx_insert * D_insert_bytes + 0];
    auto cache_row = &lxu_cache_weights[cache_set * kWarpSize + insert_slot][0];
    for (int32_t d = threadIdx.x; d < D_insert_bytes; d += blockDim.x) {
      cache_row[d] = row[d];
    }
    if (threadIdx.x == 0) {
      lxu_cache_state[cache_set][insert_slot] = insert_idx;
    }
  }
}

void lfu_cache_insert_byte_cuda(
    Tensor weights,
    Tensor cache_hash_size_cumsum,
    Tensor cache_index_table_map,
    Tensor weights_offsets,
    Tensor weights_tys,
    Tensor D_offsets,
    Tensor sorted_cache_sets,
    Tensor cache_set_sorted_unique_indices,
    Tensor unique_indices_length,
    Tensor lxu_cache_state,
    Tensor lxu_cache_weights,
    Tensor lfu_state) {
  TENSOR_ON_CUDA_GPU(weights);
  TENSOR_ON_CUDA_GPU(cache_hash_size_cumsum);
  TENSOR_ON_CUDA_GPU(cache_index_table_map);
  TENSOR_ON_CUDA_GPU(weights_offsets);
  TENSOR_ON_CUDA_GPU(weights_tys)
  TENSOR_ON_CUDA_GPU(D_offsets);
  TENSOR_ON_CUDA_GPU(sorted_cache_sets);
  TENSOR_ON_CUDA_GPU(cache_set_sorted_unique_indices);
  TENSOR_ON_CUDA_GPU(unique_indices_length);
  TENSOR_ON_CUDA_GPU(lxu_cache_state);
  TENSOR_ON_CUDA_GPU(lxu_cache_weights);
  TENSOR_ON_CUDA_GPU(lfu_state);

  at::cuda::OptionalCUDAGuard device_guard;
  device_guard.set_index(weights.get_device());

  int32_t N = cache_set_sorted_unique_indices.numel();

  AT_DISPATCH_INDEX_TYPES(
      cache_set_sorted_unique_indices.scalar_type(),
      "lfu_cache_insert_byte_cuda",
<<<<<<< HEAD
      [&]() {
=======
      [&] {
>>>>>>> 5219dc42
        lfu_cache_insert_byte_kernel<<<
            div_round_up(N, kCacheMaxThreads / kWarpSize),
            dim3(kWarpSize, kCacheMaxThreads / kWarpSize),
            0,
            at::cuda::getCurrentCUDAStream()>>>(
            weights.packed_accessor64<uint8_t, 1, at::RestrictPtrTraits>(),
            cache_hash_size_cumsum
                .packed_accessor32<int64_t, 1, at::RestrictPtrTraits>(),
            cache_index_table_map
                .packed_accessor64<int32_t, 1, at::RestrictPtrTraits>(),
            weights_offsets
                .packed_accessor32<int64_t, 1, at::RestrictPtrTraits>(),
            weights_tys.packed_accessor32<uint8_t, 1, at::RestrictPtrTraits>(),
            D_offsets.packed_accessor32<int32_t, 1, at::RestrictPtrTraits>(),
            (uint64_t*)sorted_cache_sets.data_ptr<int64_t>(),
            cache_set_sorted_unique_indices
                .packed_accessor32<index_t, 1, at::RestrictPtrTraits>(),
            unique_indices_length.data_ptr<int32_t>(),
            lxu_cache_state
                .packed_accessor32<int64_t, 2, at::RestrictPtrTraits>(),
            lxu_cache_weights
                .packed_accessor64<uint8_t, 2, at::RestrictPtrTraits>(),
            lfu_state.packed_accessor64<int64_t, 1, at::RestrictPtrTraits>());
      });

  C10_CUDA_KERNEL_LAUNCH_CHECK();
}

void lfu_cache_populate_byte_cuda(
    Tensor weights,
    Tensor cache_hash_size_cumsum,
    int64_t total_cache_hash_size,
    Tensor cache_index_table_map,
    Tensor weights_offsets,
    Tensor weights_tys,
    Tensor D_offsets,
    Tensor linear_cache_indices,
    Tensor lxu_cache_state,
    Tensor lxu_cache_weights,
    Tensor lfu_state) {
  TENSOR_ON_CUDA_GPU(weights);
  TENSOR_ON_CUDA_GPU(cache_hash_size_cumsum);
  TENSOR_ON_CUDA_GPU(cache_index_table_map);
  TENSOR_ON_CUDA_GPU(weights_offsets);
  TENSOR_ON_CUDA_GPU(weights_tys)
  TENSOR_ON_CUDA_GPU(D_offsets);
  TENSOR_ON_CUDA_GPU(linear_cache_indices);
  TENSOR_ON_CUDA_GPU(lxu_cache_state);
  TENSOR_ON_CUDA_GPU(lxu_cache_weights);
  TENSOR_ON_CUDA_GPU(lfu_state);

  at::cuda::OptionalCUDAGuard device_guard;
  device_guard.set_index(weights.get_device());

  TORCH_CHECK(
      linear_cache_indices.numel() < std::numeric_limits<int32_t>::max());
  if (linear_cache_indices.numel() == 0) {
    // nothing to do
    return;
  }

  // get unqiue indices
  Tensor unique_indices;
  Tensor unique_indices_length;
  c10::optional<Tensor> unique_indices_count;
  std::tie(unique_indices, unique_indices_length, unique_indices_count) =
      get_unique_indices_cuda(
          linear_cache_indices, total_cache_hash_size, true);

  // update lfu counts
  lfu_update_counts_cuda(
      unique_indices, unique_indices_length, *unique_indices_count, lfu_state);

  // find uncached indices
  auto cache_sets_and_unique_indices = lfu_cache_find_uncached_cuda(
      unique_indices,
      unique_indices_length,
      total_cache_hash_size,
      lxu_cache_state,
      lfu_state);
  auto sorted_cache_sets = cache_sets_and_unique_indices.first;
  auto cache_set_sorted_unique_indices = cache_sets_and_unique_indices.second;

  // insert caching weights
  lfu_cache_insert_byte_cuda(
      weights,
      cache_hash_size_cumsum,
      cache_index_table_map,
      weights_offsets,
      weights_tys,
      D_offsets,
      sorted_cache_sets,
      cache_set_sorted_unique_indices,
      unique_indices_length,
      lxu_cache_state,
      lxu_cache_weights,
      lfu_state);
}

template <typename index_t>
__global__ __launch_bounds__(kMaxThreads) void lxu_cache_lookup_kernel(
    const at::PackedTensorAccessor32<index_t, 1, at::RestrictPtrTraits>
        linear_cache_indices,
    const at::PackedTensorAccessor32<int64_t, 2, at::RestrictPtrTraits>
        lxu_cache_state,
    int64_t invalid_index,
    at::PackedTensorAccessor32<int32_t, 1, at::RestrictPtrTraits>
        lxu_cache_locations) {
  const int32_t C = lxu_cache_state.size(0);
  const int32_t N = linear_cache_indices.size(0);
  const int32_t n0 =
      blockIdx.x * blockDim.y * blockDim.x + threadIdx.y * blockDim.x;
  if (n0 >= N) {
    return;
  }
<<<<<<< HEAD
  int64_t idx = linear_cache_indices[n];
  int32_t cache_set = cache_slot(idx, C);
  auto slot = threadIdx.x;
  bool found = (__ldg((&lxu_cache_state[cache_set][0]) + slot) == idx);
  if (found) {
    lxu_cache_locations[n] = cache_set * kWarpSize + slot;
  }
#ifdef __HIP_PLATFORM_HCC__
  // FIXME: __any_sync with mask isn't supported by HIP yet.
  // See https://fburl.com/fvy7j0lq for the similar context.
  // assert false here with https://fburl.com/pfm7enw2
  if (!__any_sync(0xFFFFFFFFFFFFFFFF, found)) {
#else
  if (!__any_sync(0xFFFFFFFF, found)) {
#endif
    if (threadIdx.x == 0) {
      lxu_cache_locations[n] = kCacheLocationMissing;
=======

  int32_t cache_location = kCacheLocationMissing;
  const auto slot = threadIdx.x;
  for (int i = 0; i < blockDim.x; ++i) {
    const int64_t idx = linear_cache_indices[n0 + i];
    if (idx == invalid_index) {
      continue;
>>>>>>> 5219dc42
    }
    const int32_t cache_set = cache_slot(idx, C);
    const bool found = (__ldg((&lxu_cache_state[cache_set][0]) + slot) == idx);
#ifdef __HIP_PLATFORM_HCC__
    // FIXME: __ballot_sync with mask isn't supported by HIP yet.
    // See https://fburl.com/fvy7j0lq for the similar context.
    // assert false here with https://fburl.com/pfm7enw2
    assert(false);
    const auto bitmap = __ballot(found);
    if (bitmap) {
      const auto way = __ffsll(bitmap) - 1;
#else
    const auto bitmap = __ballot_sync(0xFFFFFFFF, found);
    if (bitmap) {
      // LSB == 1 hence we need to subtract one to get lane ID.
      const auto way = __ffs(bitmap) - 1;
#endif
      if (i == threadIdx.x) {
        cache_location = cache_set * kWarpSize + way;
      }
    }
  }

  const int32_t n = n0 + threadIdx.x;
  if (n < N) {
    lxu_cache_locations[n] = cache_location;
  }
}

Tensor lxu_cache_lookup_cuda(
    Tensor linear_cache_indices,
<<<<<<< HEAD
    Tensor lxu_cache_state) {
=======
    Tensor lxu_cache_state,
    int64_t invalid_index) {
>>>>>>> 5219dc42
  TENSOR_ON_CUDA_GPU(linear_cache_indices);
  TENSOR_ON_CUDA_GPU(lxu_cache_state);

  at::cuda::OptionalCUDAGuard device_guard;
  device_guard.set_index(linear_cache_indices.get_device());

  const auto N = linear_cache_indices.numel();
  auto lxu_cache_locations = empty_like(
      linear_cache_indices, linear_cache_indices.options().dtype(at::kInt));
  if (linear_cache_indices.numel() == 0) {
    // nothing to do
    return lxu_cache_locations;
  }

  const dim3 threads(kWarpSize, kMaxThreads / kWarpSize);
<<<<<<< HEAD
  const dim3 blocks(div_round_up(N, kMaxThreads / kWarpSize));

  AT_DISPATCH_INDEX_TYPES(
      linear_cache_indices.scalar_type(), "lxu_cache_lookup_cuda", [&]() {
=======
  const dim3 blocks(div_round_up(N, kMaxThreads));

  AT_DISPATCH_INDEX_TYPES(
      linear_cache_indices.scalar_type(), "lxu_cache_lookup_cuda", [&] {
>>>>>>> 5219dc42
        lxu_cache_lookup_kernel<<<
            blocks,
            threads,
            0,
            at::cuda::getCurrentCUDAStream()>>>(
            linear_cache_indices
                .packed_accessor32<index_t, 1, at::RestrictPtrTraits>(),
            lxu_cache_state
                .packed_accessor32<int64_t, 2, at::RestrictPtrTraits>(),
<<<<<<< HEAD
=======
            invalid_index,
>>>>>>> 5219dc42
            lxu_cache_locations
                .packed_accessor32<int32_t, 1, at::RestrictPtrTraits>());
        C10_CUDA_KERNEL_LAUNCH_CHECK();
      });

  return lxu_cache_locations;
}<|MERGE_RESOLUTION|>--- conflicted
+++ resolved
@@ -15,23 +15,23 @@
 
 #include <ATen/ATen.h>
 #include <ATen/AccumulateType.h>
-<<<<<<< HEAD
 #if !defined(NEW_GENERATOR_PATH)
 #include <ATen/CUDAGeneratorImpl.h>
 #else
 #include <ATen/cuda/CUDAGeneratorImpl.h>
 #endif
-=======
->>>>>>> 5219dc42
 #include <ATen/TensorUtils.h>
 #include <ATen/core/TensorAccessor.h>
 #include <ATen/cuda/CUDAContext.h>
-#include <ATen/cuda/CUDAGeneratorImpl.h>
 #include <c10/cuda/CUDAGuard.h>
 #include <cuda.h>
 #include <cuda_runtime.h>
 #include <curand_kernel.h>
+#if !defined(NEW_ATOMIC_PATH)
+#include <THC/THCAtomics.cuh>
+#else
 #include <ATen/cuda/Atomic.cuh>
+#endif
 #include <ATen/cuda/CUDAGraphsUtils.cuh>
 #include <limits>
 #include <mutex>
@@ -254,34 +254,6 @@
     const at::PackedTensorAccessor32<int64_t, 1, at::RestrictPtrTraits>
         cache_hash_size_cumsum,
     const at::PackedTensorAccessor32<index_t, 1, at::RestrictPtrTraits> indices,
-<<<<<<< HEAD
-    const at::PackedTensorAccessor32<index_t, 1, at::RestrictPtrTraits> offsets,
-    at::PackedTensorAccessor32<index_t, 1, at::RestrictPtrTraits>
-        linear_cache_indices) {
-  int32_t T = cache_hash_size_cumsum.size(0) - 1;
-  int64_t total_cache_hash_size = cache_hash_size_cumsum[T];
-  int32_t B = (offsets.size(0) - 1) / T;
-  int32_t b_t = blockIdx.x * blockDim.x + threadIdx.x;
-  int32_t b = b_t % B;
-  int32_t t = b_t / B;
-  bool valid = t < T;
-
-  int64_t hash_offset = valid ? cache_hash_size_cumsum[t] : -1;
-  auto indices_start = valid ? offsets[t * B + b] : -1;
-  int32_t L = valid ? offsets[t * B + b + 1] - indices_start : 0;
-  int32_t lane_id = threadIdx.x % kWarpSize;
-
-  // hash_offset < 0 for non-caching tables
-  for (int32_t j = 0; j < kWarpSize; ++j) {
-    auto indices_start_warp = shfl_sync(indices_start, j);
-    int32_t L_warp = shfl_sync(L, j);
-    int64_t hash_offset_warp = shfl_sync(hash_offset, j);
-    if (hash_offset_warp >= 0) {
-      for (int32_t i = lane_id; i < L_warp; i += kWarpSize) {
-        auto idx = __ldg(&indices[indices_start_warp + i]);
-        linear_cache_indices[indices_start_warp + i] = hash_offset_warp + idx;
-      }
-=======
     const at::PackedTensorAccessor32<index_t, 1, at::RestrictPtrTraits>
         table_offsets,
     at::PackedTensorAccessor32<index_t, 1, at::RestrictPtrTraits>
@@ -298,7 +270,6 @@
     const int middle = (left + right) >> 1;
     if (table_offsets[middle] <= index) {
       left = middle + 1;
->>>>>>> 5219dc42
     } else {
       right = middle;
     }
@@ -337,31 +308,20 @@
   if (B == 0 || num_indices == 0) {
     return linear_cache_indices;
   }
-<<<<<<< HEAD
-  AT_DISPATCH_INDEX_TYPES(
-      indices.scalar_type(), "linearize_cache_indices_kernel", [&]() {
-        linearize_cache_indices_kernel<<<
-            div_round_up(B * T, kMaxThreads),
-=======
 
   auto table_offsets = offsets.slice(0, B, B * T, B);
   AT_DISPATCH_INDEX_TYPES(
       indices.scalar_type(), "linearize_cache_indices_kernel", [&] {
         linearize_cache_indices_kernel<<<
             div_round_up(num_indices, kMaxThreads),
->>>>>>> 5219dc42
             kMaxThreads,
             0,
             at::cuda::getCurrentCUDAStream()>>>(
             cache_hash_size_cumsum
                 .packed_accessor32<int64_t, 1, at::RestrictPtrTraits>(),
             indices.packed_accessor32<index_t, 1, at::RestrictPtrTraits>(),
-<<<<<<< HEAD
-            offsets.packed_accessor32<index_t, 1, at::RestrictPtrTraits>(),
-=======
             table_offsets
                 .packed_accessor32<index_t, 1, at::RestrictPtrTraits>(),
->>>>>>> 5219dc42
             linear_cache_indices
                 .packed_accessor32<index_t, 1, at::RestrictPtrTraits>());
         C10_CUDA_KERNEL_LAUNCH_CHECK();
@@ -390,11 +350,7 @@
         {linear_indices.numel()}, linear_indices.options().dtype(at::kInt));
   }
   AT_DISPATCH_INDEX_TYPES(
-<<<<<<< HEAD
-      linear_indices.scalar_type(), "get_unique_indices_cuda", [&]() {
-=======
       linear_indices.scalar_type(), "get_unique_indices_cuda", [&] {
->>>>>>> 5219dc42
         // sort indices
         size_t temp_storage_bytes_0 = 0;
         AT_CUDA_CHECK(FBGEMM_GPU_CUB_NS_PREFIX cub::DeviceRadixSort::SortKeys(
@@ -523,12 +479,7 @@
   // FIXME: __any_sync with mask isn't supported by HIP yet.
   // See https://fburl.com/fvy7j0lq for the similar context.
   // assert false here with https://fburl.com/pfm7enw2
-<<<<<<< HEAD
   if (!__any_sync(0xFFFFFFFFFFFFFFFF, found)) {
-=======
-  assert(false);
-  if (!__any(found)) {
->>>>>>> 5219dc42
 #else
   if (!__any_sync(0xFFFFFFFF, found)) {
 #endif
@@ -560,11 +511,7 @@
   auto cache_set_sorted_unique_indices = empty_like(unique_indices);
 
   AT_DISPATCH_INDEX_TYPES(
-<<<<<<< HEAD
-      unique_indices.scalar_type(), "lru_cache_find_uncached_cuda", [&]() {
-=======
       unique_indices.scalar_type(), "lru_cache_find_uncached_cuda", [&] {
->>>>>>> 5219dc42
         // Find uncached indices
         lru_cache_find_uncached_kernel<<<
             div_round_up(N, kMaxThreads / kWarpSize),
@@ -1006,39 +953,6 @@
     const int32_t D_insert_bytes =
         padded_row_size_in_bytes(D_insert, weight_ty_insert);
 
-<<<<<<< HEAD
-    // ensure that threadIdx.x is the only thread reading/writing to
-    // lxu_cache_state
-    int64_t current_idx =
-        threadIdx.x == 0 ? lxu_cache_state[cache_set][insert_slot] : 0;
-    current_idx = shfl_sync(current_idx, 0);
-
-    // not empty
-    if (current_idx != static_cast<int64_t>(kCacheStateInvalid)) {
-      // evict from slot to backing storage
-      int32_t t_current = cache_index_table_map[current_idx];
-      SparseType weight_ty_current =
-          static_cast<SparseType>(weights_tys[t_current]);
-      int64_t idx_current = current_idx - cache_hash_size_cumsum[t_current];
-      int64_t weights_offset_current = weights_offsets[t_current];
-      int32_t D_start_current = D_offsets[t_current];
-      int32_t D_end_current = D_offsets[t_current + 1];
-      int32_t D_current = D_end_current - D_start_current;
-
-      const int32_t D_current_bytes =
-          padded_row_size_in_bytes(D_current, weight_ty_current);
-
-      auto row =
-          &weights[weights_offset_current + idx_current * D_current_bytes + 0];
-      auto cache_row =
-          &lxu_cache_weights[cache_set * kWarpSize + insert_slot][0];
-      // Evict the cache
-      for (int32_t d = threadIdx.x; d < D_current_bytes; d += blockDim.x) {
-        row[d] = cache_row[d]; // uint8_t access
-      }
-    }
-=======
->>>>>>> 5219dc42
     auto row =
         &weights[weights_offset_insert + idx_insert * D_insert_bytes + 0];
     auto cache_row = &lxu_cache_weights[cache_set * kWarpSize + insert_slot][0];
@@ -1088,11 +1002,7 @@
   AT_DISPATCH_INDEX_TYPES(
       cache_set_sorted_unique_indices.scalar_type(),
       "lru_cache_insert_byte_cuda",
-<<<<<<< HEAD
-      [&]() {
-=======
       [&] {
->>>>>>> 5219dc42
         lru_cache_insert_byte_kernel<<<
             div_round_up(N, kMaxThreads / kWarpSize),
             dim3(kWarpSize, kMaxThreads / kWarpSize),
@@ -1223,11 +1133,7 @@
 
   int32_t N = unique_indices.size(0);
   AT_DISPATCH_INDEX_TYPES(
-<<<<<<< HEAD
-      unique_indices.scalar_type(), "lfu_update_counts_cuda", [&]() {
-=======
       unique_indices.scalar_type(), "lfu_update_counts_cuda", [&] {
->>>>>>> 5219dc42
         lfu_update_counts_kernel<<<
             div_round_up(N, kMaxThreads),
             kMaxThreads,
@@ -1296,12 +1202,7 @@
   // FIXME: __any_sync with mask isn't supported by HIP yet.
   // See https://fburl.com/fvy7j0lq for the similar context.
   // assert false here with https://fburl.com/pfm7enw2
-<<<<<<< HEAD
   if (!__any_sync(0xFFFFFFFFFFFFFFFF, found)) {
-=======
-  assert(false);
-  if (!__any(found)) {
->>>>>>> 5219dc42
 #else
   if (!__any_sync(0xFFFFFFFF, found)) {
 #endif
@@ -1335,11 +1236,7 @@
   auto cache_set_sorted_unique_indices = empty_like(unique_indices);
 
   AT_DISPATCH_INDEX_TYPES(
-<<<<<<< HEAD
-      unique_indices.scalar_type(), "lfu_cache_find_uncached_cuda", [&]() {
-=======
       unique_indices.scalar_type(), "lfu_cache_find_uncached_cuda", [&] {
->>>>>>> 5219dc42
         // Find uncached indices
         lfu_cache_find_uncached_kernel<<<
             div_round_up(N, kMaxThreads / kWarpSize),
@@ -1816,37 +1713,6 @@
     const int32_t D_insert_bytes =
         padded_row_size_in_bytes(D_insert, weight_ty_insert);
 
-<<<<<<< HEAD
-    // not empty
-    if (insert_current_lfu_cost != -1) {
-      // ensure that threadIdx.x is the only thread reading/writing to
-      // lxu_cache_state
-      int64_t current_idx =
-          threadIdx.x == 0 ? lxu_cache_state[cache_set][insert_slot] : 0;
-      current_idx = shfl_sync(current_idx, 0);
-      int32_t t_current = cache_index_table_map[current_idx];
-      SparseType weight_ty_current =
-          static_cast<SparseType>(weights_tys[t_current]);
-      int64_t idx_current = current_idx - cache_hash_size_cumsum[t_current];
-      int64_t weights_offset_current = weights_offsets[t_current];
-      int32_t D_start_current = D_offsets[t_current];
-      int32_t D_end_current = D_offsets[t_current + 1];
-      int32_t D_current = D_end_current - D_start_current;
-
-      const int32_t D_current_bytes =
-          padded_row_size_in_bytes(D_current, weight_ty_current);
-
-      auto row =
-          &weights[weights_offset_current + idx_current * D_current_bytes + 0];
-      auto cache_row =
-          &lxu_cache_weights[cache_set * kWarpSize + insert_slot][0];
-      // Evict the cache
-      for (int32_t d = threadIdx.x; d < D_current_bytes; d += blockDim.x) {
-        row[d] = cache_row[d]; // uint8_t access
-      }
-    }
-=======
->>>>>>> 5219dc42
     // insert into cache
     auto row =
         &weights[weights_offset_insert + idx_insert * D_insert_bytes + 0];
@@ -1894,11 +1760,7 @@
   AT_DISPATCH_INDEX_TYPES(
       cache_set_sorted_unique_indices.scalar_type(),
       "lfu_cache_insert_byte_cuda",
-<<<<<<< HEAD
-      [&]() {
-=======
       [&] {
->>>>>>> 5219dc42
         lfu_cache_insert_byte_kernel<<<
             div_round_up(N, kCacheMaxThreads / kWarpSize),
             dim3(kWarpSize, kCacheMaxThreads / kWarpSize),
@@ -2014,25 +1876,6 @@
   if (n0 >= N) {
     return;
   }
-<<<<<<< HEAD
-  int64_t idx = linear_cache_indices[n];
-  int32_t cache_set = cache_slot(idx, C);
-  auto slot = threadIdx.x;
-  bool found = (__ldg((&lxu_cache_state[cache_set][0]) + slot) == idx);
-  if (found) {
-    lxu_cache_locations[n] = cache_set * kWarpSize + slot;
-  }
-#ifdef __HIP_PLATFORM_HCC__
-  // FIXME: __any_sync with mask isn't supported by HIP yet.
-  // See https://fburl.com/fvy7j0lq for the similar context.
-  // assert false here with https://fburl.com/pfm7enw2
-  if (!__any_sync(0xFFFFFFFFFFFFFFFF, found)) {
-#else
-  if (!__any_sync(0xFFFFFFFF, found)) {
-#endif
-    if (threadIdx.x == 0) {
-      lxu_cache_locations[n] = kCacheLocationMissing;
-=======
 
   int32_t cache_location = kCacheLocationMissing;
   const auto slot = threadIdx.x;
@@ -2040,7 +1883,6 @@
     const int64_t idx = linear_cache_indices[n0 + i];
     if (idx == invalid_index) {
       continue;
->>>>>>> 5219dc42
     }
     const int32_t cache_set = cache_slot(idx, C);
     const bool found = (__ldg((&lxu_cache_state[cache_set][0]) + slot) == idx);
@@ -2072,12 +1914,8 @@
 
 Tensor lxu_cache_lookup_cuda(
     Tensor linear_cache_indices,
-<<<<<<< HEAD
-    Tensor lxu_cache_state) {
-=======
     Tensor lxu_cache_state,
     int64_t invalid_index) {
->>>>>>> 5219dc42
   TENSOR_ON_CUDA_GPU(linear_cache_indices);
   TENSOR_ON_CUDA_GPU(lxu_cache_state);
 
@@ -2093,17 +1931,10 @@
   }
 
   const dim3 threads(kWarpSize, kMaxThreads / kWarpSize);
-<<<<<<< HEAD
-  const dim3 blocks(div_round_up(N, kMaxThreads / kWarpSize));
-
-  AT_DISPATCH_INDEX_TYPES(
-      linear_cache_indices.scalar_type(), "lxu_cache_lookup_cuda", [&]() {
-=======
   const dim3 blocks(div_round_up(N, kMaxThreads));
 
   AT_DISPATCH_INDEX_TYPES(
       linear_cache_indices.scalar_type(), "lxu_cache_lookup_cuda", [&] {
->>>>>>> 5219dc42
         lxu_cache_lookup_kernel<<<
             blocks,
             threads,
@@ -2113,10 +1944,7 @@
                 .packed_accessor32<index_t, 1, at::RestrictPtrTraits>(),
             lxu_cache_state
                 .packed_accessor32<int64_t, 2, at::RestrictPtrTraits>(),
-<<<<<<< HEAD
-=======
             invalid_index,
->>>>>>> 5219dc42
             lxu_cache_locations
                 .packed_accessor32<int32_t, 1, at::RestrictPtrTraits>());
         C10_CUDA_KERNEL_LAUNCH_CHECK();
