/*
 * Copyright (c) Meta Platforms, Inc. and affiliates.
 * All rights reserved.
 *
 * This source code is licensed under the BSD-style license found in the
 * LICENSE file in the root directory of this source tree.
 */

#include "common.h"

using Tensor = at::Tensor;
using namespace fbgemm_gpu;

namespace fbgemm_gpu {

DLL_PUBLIC void lfu_cache_populate_byte_cpu(
    Tensor /*weights*/,
    Tensor /*cache_hash_size_cumsum*/,
    int64_t /*total_cache_hash_size*/,
    Tensor /*cache_index_table_map*/,
    Tensor /*weights_offsets*/,
    Tensor /*weights_tys*/,
    Tensor /*D_offsets*/,
    Tensor /*linear_cache_indices*/,
    Tensor /*lxu_cache_state*/,
    Tensor /*lxu_cache_weights*/,
    Tensor /*lfu_state*/,
<<<<<<< HEAD
    int64_t /*row_alignment*/) {
  }
=======
    int64_t /*row_alignment*/) {}
>>>>>>> d338a0e9

} // namespace fbgemm_gpu<|MERGE_RESOLUTION|>--- conflicted
+++ resolved
@@ -25,11 +25,6 @@
     Tensor /*lxu_cache_state*/,
     Tensor /*lxu_cache_weights*/,
     Tensor /*lfu_state*/,
-<<<<<<< HEAD
-    int64_t /*row_alignment*/) {
-  }
-=======
     int64_t /*row_alignment*/) {}
->>>>>>> d338a0e9
 
 } // namespace fbgemm_gpu