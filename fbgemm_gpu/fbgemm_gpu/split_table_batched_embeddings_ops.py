--- conflicted
+++ resolved
@@ -1586,8 +1586,6 @@
         weights_tys: List[SparseType] = [e[3] for e in embedding_specs]
         locations: List[EmbeddingLocation] = [e[4] for e in embedding_specs]
 
-<<<<<<< HEAD
-=======
         if row_alignment is None:
             self.row_alignment: int = 1 if self.use_cpu else 16
         else:
@@ -1598,7 +1596,6 @@
         else:
             self.record_cache_metrics = RecordCacheMetrics(False, False)
 
->>>>>>> 5219dc42
         # mixed D is not supported by no bag kernels
         mixed_D = not all(d == dims[0] for d in dims)
         if mixed_D:
@@ -1663,14 +1660,6 @@
             torch.tensor([0], device=self.current_device, dtype=torch.int64),
         )
 
-<<<<<<< HEAD
-        def align_to_cacheline(a: int) -> int:
-            # align each table to 128b cache line boundary.
-            # TODO: Change cache line boundary for ROCM
-            return round_up(a, 128)
-
-=======
->>>>>>> 5219dc42
         weights_tys_int = [weights_tys[t].as_int() for t in self.feature_table_map]
         self.register_buffer(
             "weights_tys",
@@ -1809,11 +1798,7 @@
         if not self.lxu_cache_weights.numel():
             return
 
-<<<<<<< HEAD
-        linear_cache_indices = torch.ops.fb.linearize_cache_indices(
-=======
         linear_cache_indices = torch.ops.fbgemm.linearize_cache_indices(
->>>>>>> 5219dc42
             self.cache_hash_size_cumsum,
             indices,
             offsets,
