#!/usr/bin/env python3

# pyre-ignore-all-errors[56]

# Copyright (c) Meta Platforms, Inc. and affiliates.
# All rights reserved.
# This source code is licensed under the BSD-style license found in the
# LICENSE file in the root directory of this source tree.

import enum
import logging
from dataclasses import dataclass
from itertools import accumulate
from math import log2
from typing import Dict, List, NamedTuple, Optional, Tuple, Type, Union

import fbgemm_gpu.split_embedding_codegen_lookup_invokers as invokers
import torch
from fbgemm_gpu.split_embedding_configs import EmbOptimType as OptimType
from fbgemm_gpu.split_embedding_configs import SparseType
from torch import Tensor, nn

<<<<<<< HEAD
ASSOC = 32 if torch.version.hip is None else 64
=======
try:
    # pyre-ignore[21]
    from fbgemm_gpu import open_source  # noqa: F401
except Exception:
    torch.ops.load_library(
        "//deeplearning/fbgemm/fbgemm_gpu/fb:embedding_inplace_update"
    )
    torch.ops.load_library(
        "//deeplearning/fbgemm/fbgemm_gpu/fb:embedding_inplace_update_cpu"
    )

ASSOC = 32
>>>>>>> 19c17b32
# Maximum number of times prefetch() can be called without
# a corresponding forward() call
MAX_PREFETCH_DEPTH = 100
INT8_EMB_ROW_DIM_OFFSET = 8


class DoesNotHavePrefix(Exception):
    pass


class EmbeddingLocation(enum.IntEnum):
    DEVICE = 0
    MANAGED = 1
    MANAGED_CACHING = 2
    HOST = 3


class ComputeDevice(enum.IntEnum):
    CPU = 0
    CUDA = 1


class CacheAlgorithm(enum.Enum):
    LRU = 0
    LFU = 1


class PoolingMode(enum.IntEnum):
    SUM = 0
    MEAN = 1
    NONE = 2


class BoundsCheckMode(enum.IntEnum):
    # Raise an exception (CPU) or device-side assert (CUDA)
    FATAL = 0
    # Log the first out-of-bounds instance per kernel, and set to zero.
    WARNING = 1
    # Set to zero.
    IGNORE = 2
    # No bounds checks.
    NONE = 3


class WeightDecayMode(enum.IntEnum):
    L2 = 0
    DECOUPLE = 1


RecordCacheMetrics: NamedTuple = NamedTuple(
    "RecordCacheMetrics",
    [("record_cache_miss_counter", bool), ("record_tablewise_cache_miss", bool)],
)


@dataclass
class SplitState:
    dev_size: int
    host_size: int
    uvm_size: int
    placements: List[EmbeddingLocation]
    offsets: List[int]


def construct_split_state(
    embedding_specs: List[Tuple[int, int, EmbeddingLocation, ComputeDevice]],
    rowwise: bool,
    cacheable: bool,
    precision: SparseType = SparseType.FP32,
    int8_emb_row_dim_offset: int = INT8_EMB_ROW_DIM_OFFSET,
) -> SplitState:
    placements = []
    offsets = []
    dev_size = 0
    host_size = 0
    uvm_size = 0
    for (num_embeddings, embedding_dim, location, _) in embedding_specs:
        assert embedding_dim % 4 == 0, f"{embedding_dim}"
        if precision == SparseType.INT8:
            embedding_dim += int8_emb_row_dim_offset
        state_size = num_embeddings * embedding_dim if not rowwise else num_embeddings
        if location == EmbeddingLocation.HOST:
            placements.append(EmbeddingLocation.HOST)
            offsets.append(host_size)
            host_size += state_size
        # If table is on device, then opimtizer is on device.
        # If table is managed, then if optimizer state is rowwise, optimizer is on device, otherwise optimizer is managed.
        elif location == EmbeddingLocation.DEVICE or rowwise:
            placements.append(EmbeddingLocation.DEVICE)
            offsets.append(dev_size)
            dev_size += state_size
        else:
            if cacheable and location == EmbeddingLocation.MANAGED_CACHING:
                placements.append(EmbeddingLocation.MANAGED_CACHING)
            else:
                placements.append(EmbeddingLocation.MANAGED)
            offsets.append(uvm_size)
            uvm_size += state_size
    assert len(placements) == len(offsets)
    return SplitState(
        dev_size=dev_size,
        host_size=host_size,
        uvm_size=uvm_size,
        placements=placements,
        offsets=offsets,
    )


@dataclass
class CacheState:
    # T + 1 elements and cache_hash_size_cumsum[-1] == total_cache_hash_size
    cache_hash_size_cumsum: List[int]
    cache_index_table_map: List[int]
    total_cache_hash_size: int


def construct_cache_state(
    row_list: List[int],
    location_list: List[EmbeddingLocation],
    feature_table_map: List[int],
) -> CacheState:
    _cache_hash_size_cumsum = [0]
    total_cache_hash_size = 0
    for (num_embeddings, location) in zip(row_list, location_list):
        if location == EmbeddingLocation.MANAGED_CACHING:
            total_cache_hash_size += num_embeddings
        _cache_hash_size_cumsum.append(total_cache_hash_size)
    # [T], -1: non-cached table
    cache_hash_size_cumsum = []
    # [total_cache_hash_size], linear cache index -> table index
    cache_index_table_map = [-1] * total_cache_hash_size
    for t, t_ in enumerate(feature_table_map):
        for i in range(_cache_hash_size_cumsum[t_], _cache_hash_size_cumsum[t_ + 1]):
            cache_index_table_map[i] = t
        location = location_list[t_]
        if location == EmbeddingLocation.MANAGED_CACHING:
            cache_hash_size_cumsum.append(_cache_hash_size_cumsum[t_])
        else:
            cache_hash_size_cumsum.append(-1)
    cache_hash_size_cumsum.append(total_cache_hash_size)
    s = CacheState(
        cache_hash_size_cumsum=cache_hash_size_cumsum,
        cache_index_table_map=cache_index_table_map,
        total_cache_hash_size=total_cache_hash_size,
    )
    return s


class SplitTableBatchedEmbeddingBagsCodegen(nn.Module):
    """
    Multiple sparse features can share one embedding table.
    'feature_table_map' specifies the feature-table mapping.
    T:  number of logical tables
    T_: number of physical tables
    T >= T_
    """

    embedding_specs: List[Tuple[int, int, EmbeddingLocation, ComputeDevice]]
    optimizer_args: invokers.lookup_args.OptimizerArgs
    lxu_cache_locations_list: List[Tensor]
    lxu_cache_locations_empty: Tensor
    timesteps_prefetched: List[int]
    record_cache_metrics: RecordCacheMetrics

    def __init__(  # noqa C901
        self,
        embedding_specs: List[
            Tuple[int, int, EmbeddingLocation, ComputeDevice]
        ],  # tuple of (rows, dims, placements, compute_devices)
        feature_table_map: Optional[List[int]] = None,  # [T]
        cache_algorithm: CacheAlgorithm = CacheAlgorithm.LRU,
        cache_load_factor: float = 0.2,
        cache_sets: int = 0,
        cache_reserved_memory: float = 0.0,
        cache_precision: SparseType = SparseType.FP32,
        weights_precision: SparseType = SparseType.FP32,
        output_dtype: SparseType = SparseType.FP32,
        enforce_hbm: bool = False,  # place all weights/momentums in HBM when using cache
        optimizer: OptimType = OptimType.EXACT_SGD,
        record_cache_metrics: Optional[RecordCacheMetrics] = None,
        # General Optimizer args
        stochastic_rounding: bool = True,
        gradient_clipping: bool = False,
        max_gradient: float = 1.0,
        learning_rate: float = 0.01,
        eps: float = 1.0e-8,  # used by Adagrad, LAMB, and Adam
        momentum: float = 0.9,  # used by LARS-SGD
        weight_decay: float = 0.0,  # used by LARS-SGD, LAMB, ADAM, and Rowwise Adagrad
        # used by Rowwise Adagrad. LARS-SGD, LAMB and ADAM only supports decoupled weight decay
        weight_decay_mode: WeightDecayMode = WeightDecayMode.L2,
        eta: float = 0.001,  # used by LARS-SGD,
        beta1: float = 0.9,  # used by LAMB and ADAM
        beta2: float = 0.999,  # used by LAMB and ADAM
        pooling_mode: PoolingMode = PoolingMode.SUM,
        device: Optional[torch.device] = None,
        bounds_check_mode: BoundsCheckMode = BoundsCheckMode.WARNING,
    ) -> None:
        super(SplitTableBatchedEmbeddingBagsCodegen, self).__init__()

        self.pooling_mode = pooling_mode
        self.bounds_check_mode_int: int = bounds_check_mode.value
        self.weights_precision = weights_precision
        self.output_dtype: int = output_dtype.as_int()

        if record_cache_metrics is not None:
            self.record_cache_metrics = record_cache_metrics
        else:
            self.record_cache_metrics = RecordCacheMetrics(False, False)
        # NOTE: a placeholder to avoid multi-construction and make TorchScript work!
        self.dummy_tensor: Tensor = torch.zeros(0, device=device)

        self.embedding_specs = embedding_specs
        (rows, dims, locations, compute_devices) = zip(*embedding_specs)
        T_ = len(self.embedding_specs)
        self.dims: List[int] = dims
        assert T_ > 0
        # mixed D is not supported by no bag kernels
        mixed_D = False
        D = self.dims[0]
        for d in self.dims:
            if d != D:
                mixed_D = False
        if mixed_D:
            assert (
                self.pooling_mode != PoolingMode.NONE
            ), "Mixed dimension tables only supported for pooling tables."

        assert all(
            cd == compute_devices[0] for cd in compute_devices
        ), "Heterogenous compute_devices are NOT supported!"
        self.use_cpu: bool = all(cd == ComputeDevice.CPU for cd in compute_devices)
        assert not self.use_cpu or all(
            loc == EmbeddingLocation.HOST for loc in locations
        ), "ComputeDevice.CPU is only for EmbeddingLocation.HOST!"
        assert self.use_cpu or all(
            loc != EmbeddingLocation.HOST for loc in locations
        ), "EmbeddingLocation.HOST doesn't work for CUDA device!"
        if self.use_cpu or self.pooling_mode == PoolingMode.NONE:
            assert (
                output_dtype == SparseType.FP32
                or output_dtype == SparseType.FP16
                or output_dtype == SparseType.BF16
            ), "Fused pooled embedding quantization only supported for cuda."

        if device is not None:
            self.current_device: torch.device = device
        else:
            self.current_device: torch.device = (
                torch.device("cpu") if self.use_cpu else torch.cuda.current_device()
            )

        # add placeholder require_grad param tensor to enable autograd with int8 weights
        self.placeholder_autograd_tensor = nn.Parameter(
            torch.zeros(0, device=self.current_device, dtype=torch.float)
        )

        self.int8_emb_row_dim_offset: int = INT8_EMB_ROW_DIM_OFFSET

        self.feature_table_map: List[int] = (
            feature_table_map if feature_table_map is not None else list(range(T_))
        )
        T = len(self.feature_table_map)
        assert T_ <= T
        table_has_feature = [False] * T_
        for t in self.feature_table_map:
            table_has_feature[t] = True
        assert all(table_has_feature), "Each table must have at least one feature!"

        D_offsets = [dims[t] for t in self.feature_table_map]
        D_offsets = [0] + list(accumulate(D_offsets))
        self.total_D: int = D_offsets[-1]
        self.max_D: int = max(dims)
        cached_dims = [
            embedding_spec[1]
            for embedding_spec in embedding_specs
            if embedding_spec[2] == EmbeddingLocation.MANAGED_CACHING
        ]
        self.max_D_cache: int = max(cached_dims) if len(cached_dims) > 0 else 0

        self.register_buffer(
            "D_offsets",
            torch.tensor(D_offsets, device=self.current_device, dtype=torch.int32),
        )

        hash_size_cumsum = [0] + list(accumulate(rows))
        if hash_size_cumsum[-1] == 0:
            self.total_hash_size_bits: int = 0
        else:
            self.total_hash_size_bits: int = int(log2(float(hash_size_cumsum[-1])) + 1)
        # The last element is to easily access # of rows of each table by
        # hash_size_cumsum[t + 1] - hash_size_cumsum[t]
        hash_size_cumsum = [hash_size_cumsum[t] for t in self.feature_table_map] + [
            hash_size_cumsum[-1]
        ]
        self.register_buffer(
            "hash_size_cumsum",
            torch.tensor(
                hash_size_cumsum, device=self.current_device, dtype=torch.int64
            ),
        )

        self.register_buffer(
            "rows_per_table",
            torch.tensor(
                [rows[t] for t in self.feature_table_map],
                device=self.current_device,
                dtype=torch.int64,
            ),
        )
        self.register_buffer(
            "bounds_check_warning",
            torch.tensor([0], device=self.current_device, dtype=torch.int64),
        )

        weight_split = construct_split_state(
            embedding_specs,
            rowwise=False,
            cacheable=True,
            precision=weights_precision,
        )
        table_embedding_dtype = torch.float32
        if weights_precision == SparseType.FP16:
            table_embedding_dtype = torch.float16
        elif weights_precision == SparseType.INT8:
            table_embedding_dtype = torch.uint8

        self._apply_split(
            weight_split,
            prefix="weights",
            # pyre-fixme[6]: Expected `Type[Type[torch._dtype]]` for 3rd param but
            #  got `Type[typing.Union[torch.float16, torch.float32, torch.uint8]]`.
            dtype=table_embedding_dtype,
            enforce_hbm=enforce_hbm,
        )

        if self.use_cpu:
            # Construct optimizer states
            assert optimizer in (
                OptimType.EXACT_ADAGRAD,
                OptimType.EXACT_ROWWISE_ADAGRAD,
                OptimType.EXACT_ROWWISE_WEIGHTED_ADAGRAD,
                OptimType.EXACT_SGD,
                OptimType.ROWWISE_ADAGRAD,
                OptimType.SGD,
            ), f"Optimizer {optimizer} is not supported in cpu mode."
        else:
            assert optimizer in (
                OptimType.ADAM,
                OptimType.EXACT_ADAGRAD,
                OptimType.EXACT_ROWWISE_ADAGRAD,
                OptimType.EXACT_ROWWISE_WEIGHTED_ADAGRAD,
                OptimType.EXACT_SGD,
                OptimType.LAMB,
                OptimType.LARS_SGD,
                OptimType.PARTIAL_ROWWISE_ADAM,
                OptimType.PARTIAL_ROWWISE_LAMB,
                OptimType.SGD,
            ), f"Optimizer {optimizer} is not supported."

        self.stochastic_rounding = stochastic_rounding
        self.optimizer = optimizer

        self.optimizer_args = invokers.lookup_args.OptimizerArgs(
            stochastic_rounding=stochastic_rounding,
            gradient_clipping=gradient_clipping,
            max_gradient=max_gradient,
            learning_rate=learning_rate,
            eps=eps,
            beta1=beta1,
            beta2=beta2,
            weight_decay=weight_decay,
            weight_decay_mode=weight_decay_mode.value,
            eta=eta,
            momentum=momentum,
        )

        if optimizer in (
            OptimType.SGD,
            OptimType.EXACT_SGD,
        ):
            # NOTE: make TorchScript work!
            self.register_buffer(
                "momentum1_dev", torch.tensor([0], dtype=torch.int64), persistent=False
            )
            self.register_buffer(
                "momentum1_host", torch.tensor([0], dtype=torch.int64), persistent=False
            )
            self.register_buffer(
                "momentum1_uvm", torch.tensor([0], dtype=torch.int64), persistent=False
            )
            self.register_buffer(
                "momentum1_placements",
                torch.tensor([0], dtype=torch.int64),
                persistent=False,
            )
            self.register_buffer(
                "momentum1_offsets",
                torch.tensor([0], dtype=torch.int64),
                persistent=False,
            )
        else:
            self._apply_split(
                construct_split_state(
                    embedding_specs,
                    rowwise=optimizer
                    in [
                        OptimType.EXACT_ROWWISE_ADAGRAD,
                        OptimType.ROWWISE_ADAGRAD,
                        OptimType.EXACT_ROWWISE_WEIGHTED_ADAGRAD,
                    ],
                    cacheable=False,
                ),
                prefix="momentum1",
                # pyre-fixme[6]: Expected `Type[Type[torch._dtype]]` for 3rd param
                #  but got `Type[torch.float32]`.
                dtype=torch.float32,
                enforce_hbm=enforce_hbm,
            )
        if optimizer in (
            OptimType.ADAM,
            OptimType.PARTIAL_ROWWISE_ADAM,
            OptimType.LAMB,
            OptimType.PARTIAL_ROWWISE_LAMB,
        ):
            self._apply_split(
                construct_split_state(
                    embedding_specs,
                    rowwise=optimizer
                    in (OptimType.PARTIAL_ROWWISE_ADAM, OptimType.PARTIAL_ROWWISE_LAMB),
                    cacheable=False,
                ),
                prefix="momentum2",
                # pyre-fixme[6]: Expected `Type[Type[torch._dtype]]` for 3rd param
                #  but got `Type[torch.float32]`.
                dtype=torch.float32,
            )
        else:
            # NOTE: make TorchScript work!
            self.register_buffer(
                "momentum2_dev",
                torch.zeros(1, dtype=torch.int64, device=self.current_device),
                persistent=False,
            )
            self.register_buffer(
                "momentum2_host",
                torch.zeros(1, dtype=torch.int64, device=self.current_device),
                persistent=False,
            )
            self.register_buffer(
                "momentum2_uvm",
                torch.zeros(1, dtype=torch.int64, device=self.current_device),
                persistent=False,
            )
            self.register_buffer(
                "momentum2_placements",
                torch.zeros(1, dtype=torch.int64, device=self.current_device),
                persistent=False,
            )
            self.register_buffer(
                "momentum2_offsets",
                torch.zeros(1, dtype=torch.int64, device=self.current_device),
                persistent=False,
            )
        if optimizer in (
            OptimType.ADAM,
            OptimType.EXACT_ROWWISE_WEIGHTED_ADAGRAD,
            OptimType.LAMB,
            OptimType.PARTIAL_ROWWISE_ADAM,
            OptimType.PARTIAL_ROWWISE_LAMB,
        ):
            self.register_buffer(
                "iter", torch.zeros(1, dtype=torch.int64, device=self.current_device)
            )
        else:
            self.register_buffer(
                "iter",
                torch.zeros(1, dtype=torch.int64, device=self.current_device),
                persistent=False,
            )

        cache_state = construct_cache_state(rows, locations, self.feature_table_map)

        # Add table-wise cache miss counter
        if self.record_cache_metrics.record_tablewise_cache_miss:
            num_tables = len(cache_state.cache_hash_size_cumsum) - 1
            self.register_buffer(
                "table_wise_cache_miss",
                torch.zeros(
                    num_tables,
                    device=self.current_device,
                    dtype=torch.int64,
                ),
            )
        # NOTE: make TorchScript work!
        else:
            self.register_buffer(
                "table_wise_cache_miss",
                torch.zeros(
                    0,
                    device=self.current_device,
                    dtype=torch.int64,
                ),
            )

        if cache_precision == SparseType.FP32:
            cache_embedding_dtype = torch.float32
        elif cache_precision == SparseType.FP16:
            cache_embedding_dtype = torch.float16
        else:
            raise AssertionError(f"cache_precision {cache_precision} not supported!")

        self._apply_cache_state(
            cache_state,
            cache_algorithm,
            cache_load_factor,
            cache_sets,
            cache_reserved_memory,
            dtype=cache_embedding_dtype,
        )

        logging.info(
            f"Using fused {optimizer} with optimizer_args={self.optimizer_args}"
        )

        self.step = 0

    def get_states(self, prefix: str) -> Tuple[Tensor, Tensor, Tensor, Tensor, Tensor]:
        if not hasattr(self, f"{prefix}_physical_placements"):
            raise DoesNotHavePrefix()
        dev_param = getattr(self, f"{prefix}_dev")
        host_param = getattr(self, f"{prefix}_host")
        uvm_param = getattr(self, f"{prefix}_uvm")
        placements = getattr(self, f"{prefix}_physical_placements")
        offsets = getattr(self, f"{prefix}_physical_offsets")
        return (
            dev_param,
            host_param,
            uvm_param,
            torch.tensor(placements, dtype=torch.int32),
            torch.tensor(offsets, dtype=torch.int64),
        )

    def get_all_states(self) -> List[Tuple[Tensor, Tensor, Tensor, Tensor, Tensor]]:
        all_states = []
        for prefix in ["weights", "momentum1", "momentum2"]:
            try:
                all_states.append(self.get_states(prefix))
            except DoesNotHavePrefix:
                pass
        return all_states

    @torch.jit.export
    def get_cache_miss_counter(self) -> Tensor:
        # cache_miss_counter contains two items:
        # The first one is cache_miss_forward_count which records the total number of forwards which has at least one cache miss
        # The second one is the unique_cache_miss_count which records to total number of unique (dedup) cache misses

        # pyre-fixme[7]: Expected `Tensor` but got `typing.Union[Tensor,
        # nn.Module]`.
        return self.cache_miss_counter

    @torch.jit.export
    def get_table_wise_cache_miss(self) -> Tensor:
        # table_wise_cache_miss contains all the cache miss count for each table in this embedding table object:

        return self.table_wise_cache_miss

    def forward(
        self,
        indices: Tensor,
        offsets: Tensor,
        per_sample_weights: Optional[Tensor] = None,
        feature_requires_grad: Optional[Tensor] = None,
    ) -> Tensor:
        (indices, offsets) = indices.long(), offsets.long()
        if self.bounds_check_mode_int != BoundsCheckMode.NONE.value:
            torch.ops.fbgemm.bounds_check_indices(
                self.rows_per_table,
                indices,
                offsets,
                self.bounds_check_mode_int,
                self.bounds_check_warning,
            )
        self.step += 1
        if len(self.timesteps_prefetched) == 0:
            self.prefetch(indices, offsets)

        self.timesteps_prefetched.pop(0)
        lxu_cache_locations = (
            self.lxu_cache_locations_empty
            if len(self.lxu_cache_locations_list) == 0
            else self.lxu_cache_locations_list.pop(0)
        )
        common_args = invokers.lookup_args.CommonArgs(
            placeholder_autograd_tensor=self.placeholder_autograd_tensor,
            # pyre-fixme[6]: Expected `Tensor` for 2nd param but got `Union[Tensor,
            #  nn.Module]`.
            dev_weights=self.weights_dev,
            # pyre-fixme[6]: Expected `Tensor` for 3rd param but got `Union[Tensor,
            #  nn.Module]`.
            host_weights=self.weights_host,
            # pyre-fixme[6]: Expected `Tensor` for 4th param but got `Union[Tensor,
            #  nn.Module]`.
            uvm_weights=self.weights_uvm,
            # pyre-fixme[6]: Expected `Tensor` for 5th param but got `Union[Tensor,
            #  nn.Module]`.
            lxu_cache_weights=self.lxu_cache_weights,
            # pyre-fixme[6]: Expected `Tensor` for 6th param but got `Union[Tensor,
            #  nn.Module]`.
            weights_placements=self.weights_placements,
            # pyre-fixme[6]: Expected `Tensor` for 7th param but got `Union[Tensor,
            #  nn.Module]`.
            weights_offsets=self.weights_offsets,
            D_offsets=self.D_offsets,
            total_D=self.total_D,
            max_D=self.max_D,
            hash_size_cumsum=self.hash_size_cumsum,
            total_hash_size_bits=self.total_hash_size_bits,
            indices=indices,
            offsets=offsets,
            pooling_mode=self.pooling_mode,
            indice_weights=per_sample_weights,
            feature_requires_grad=feature_requires_grad,
            lxu_cache_locations=lxu_cache_locations,
            output_dtype=self.output_dtype,
        )

        if self.optimizer == OptimType.EXACT_SGD:
            return invokers.lookup_sgd.invoke(common_args, self.optimizer_args)
        elif self.optimizer == OptimType.SGD:
            assert self.use_cpu, "Approx SGD is only supported in CPU mode"
            return invokers.lookup_approx_sgd.invoke(common_args, self.optimizer_args)

        momentum1 = invokers.lookup_args.Momentum(
            dev=self.momentum1_dev,
            host=self.momentum1_host,
            uvm=self.momentum1_uvm,
            offsets=self.momentum1_offsets,
            placements=self.momentum1_placements,
        )

        if self.optimizer == OptimType.LARS_SGD:
            return invokers.lookup_lars_sgd.invoke(
                common_args, self.optimizer_args, momentum1
            )
        if self.optimizer == OptimType.EXACT_ADAGRAD:
            return invokers.lookup_adagrad.invoke(
                common_args, self.optimizer_args, momentum1
            )
        if self.optimizer == OptimType.EXACT_ROWWISE_ADAGRAD:
            return invokers.lookup_rowwise_adagrad_with_weight_decay.invoke(
                common_args, self.optimizer_args, momentum1
            )
        if self.optimizer == OptimType.ROWWISE_ADAGRAD:
            assert self.use_cpu, "Approx rowwise AdaGrad is only supported in CPU mode"
            return invokers.lookup_approx_rowwise_adagrad_with_weight_decay.invoke(
                common_args, self.optimizer_args, momentum1
            )

        momentum2 = invokers.lookup_args.Momentum(
            dev=self.momentum2_dev,
            host=self.momentum2_host,
            uvm=self.momentum2_uvm,
            offsets=self.momentum2_offsets,
            placements=self.momentum2_placements,
        )
        # Ensure iter is always on CPU so the increment doesn't synchronize.
        if self.iter.is_cuda:
            self.iter = self.iter.cpu()
        self.iter[0] += 1

        if self.optimizer == OptimType.EXACT_ROWWISE_WEIGHTED_ADAGRAD:
            return invokers.lookup_rowwise_weighted_adagrad.invoke(
                common_args,
                self.optimizer_args,
                momentum1,
                # pyre-fixme[6]: Expected `int` for 4th param but got `Union[float,
                #  int]`.
                self.iter.item(),
            )
        if self.optimizer == OptimType.ADAM:
            return invokers.lookup_adam.invoke(
                common_args,
                self.optimizer_args,
                momentum1,
                momentum2,
                # pyre-fixme[6]: Expected `int` for 5th param but got `Union[float,
                #  int]`.
                self.iter.item(),
            )
        if self.optimizer == OptimType.PARTIAL_ROWWISE_ADAM:
            return invokers.lookup_partial_rowwise_adam.invoke(
                common_args,
                self.optimizer_args,
                momentum1,
                momentum2,
                # pyre-fixme[6]: Expected `int` for 5th param but got `Union[float,
                #  int]`.
                self.iter.item(),
            )
        if self.optimizer == OptimType.LAMB:
            return invokers.lookup_lamb.invoke(
                common_args,
                self.optimizer_args,
                momentum1,
                momentum2,
                # pyre-fixme[6]: Expected `int` for 5th param but got `Union[float,
                #  int]`.
                self.iter.item(),
            )
        if self.optimizer == OptimType.PARTIAL_ROWWISE_LAMB:
            return invokers.lookup_partial_rowwise_lamb.invoke(
                common_args,
                self.optimizer_args,
                momentum1,
                momentum2,
                # pyre-fixme[6]: Expected `int` for 5th param but got `Union[float,
                #  int]`.
                self.iter.item(),
            )

        raise ValueError(f"Invalid OptimType: {self.optimizer}")

    def prefetch(self, indices: Tensor, offsets: Tensor) -> None:
        self.timestep += 1
        self.timesteps_prefetched.append(self.timestep)
        # pyre-fixme[29]:
        #  `Union[BoundMethod[typing.Callable(Tensor.numel)[[Named(self, Tensor)],
        #  int], Tensor], Tensor, nn.Module]` is not a function.
        if not self.lxu_cache_weights.numel():
            return

        (indices, offsets) = indices.long(), offsets.long()
        linear_cache_indices = torch.ops.fbgemm.linearize_cache_indices(
            self.cache_hash_size_cumsum,
            indices,
            offsets,
        )

        if (
            self.record_cache_metrics.record_cache_miss_counter
            or self.record_cache_metrics.record_tablewise_cache_miss
        ):
            lxu_cache_locations = torch.ops.fbgemm.lxu_cache_lookup(
                linear_cache_indices,
                self.lxu_cache_state,
                self.total_cache_hash_size,
            )
            if self.record_cache_metrics.record_cache_miss_counter:
                self._update_cache_miss_counter(
                    lxu_cache_locations, linear_cache_indices
                )
            if self.record_cache_metrics.record_tablewise_cache_miss:
                self._update_tablewise_cache_miss(
                    lxu_cache_locations, linear_cache_indices, offsets
                )

        if self.cache_algorithm == CacheAlgorithm.LRU:
            torch.ops.fbgemm.lru_cache_populate(
                self.weights_uvm,
                self.cache_hash_size_cumsum,
                self.total_cache_hash_size,
                self.cache_index_table_map,
                self.weights_offsets,
                self.D_offsets,
                linear_cache_indices,
                self.lxu_cache_state,
                self.lxu_cache_weights,
                self.timestep,
                self.lxu_state,
                self.stochastic_rounding,
            )
        elif self.cache_algorithm == CacheAlgorithm.LFU:
            torch.ops.fbgemm.lfu_cache_populate(
                self.weights_uvm,
                self.cache_hash_size_cumsum,
                self.total_cache_hash_size,
                self.cache_index_table_map,
                self.weights_offsets,
                self.D_offsets,
                linear_cache_indices,
                self.lxu_cache_state,
                self.lxu_cache_weights,
                self.lxu_state,
                self.stochastic_rounding,
            )

        assert (
            len(self.lxu_cache_locations_list) < self.max_prefetch_depth
        ), f"self.lxu_cache_locations_list has grown to size: {len(self.lxu_cache_locations_list)}, this exceeds the maximum: {self.max_prefetch_depth}. This probably indicates an error in logic where prefetch() is being called more frequently than forward()"
        self.lxu_cache_locations_list.append(
            torch.ops.fbgemm.lxu_cache_lookup(
                linear_cache_indices,
                self.lxu_cache_state,
                self.total_cache_hash_size,
            )
        )

    def _update_cache_miss_counter(
        self,
        lxu_cache_locations: Tensor,
        linear_cache_indices: Tensor,
    ) -> None:
        CACHE_MISS = -1
        CACHE_HIT = -2

        cache_missed_locations = torch.where(
            lxu_cache_locations == CACHE_MISS, linear_cache_indices, CACHE_HIT
        )
        unique_ids_list = torch.unique(cache_missed_locations)
        unique_ids_count_list = torch.where(unique_ids_list == CACHE_HIT, 0, 1)

        miss_count = torch.sum(unique_ids_count_list)

        # pyre-fixme[29]:
        #  `Union[BoundMethod[typing.Callable(Tensor.__getitem__)[[Named(self,
        #  Tensor), Named(item, typing.Any)], typing.Any], Tensor], Tensor,
        #  nn.Module]` is not a function.
        self.cache_miss_counter[0] += (miss_count > 0).to(torch.int64)

        # pyre-fixme[29]:
        #  `Union[BoundMethod[typing.Callable(Tensor.__getitem__)[[Named(self,
        #  Tensor), Named(item, typing.Any)], typing.Any], Tensor], Tensor,
        #  nn.Module]` is not a function.
        self.cache_miss_counter[1] += miss_count

    def _update_tablewise_cache_miss(
        self,
        lxu_cache_locations: Tensor,
        linear_cache_indices: Tensor,
        offsets: Tensor,
    ) -> None:
        CACHE_MISS = -1
        CACHE_HIT = -2

        # pyre-ignore[6]:
        # Incompatible parameter type [6]: Expected `typing.Sized` for 1st
        # positional only parameter to call `len` but got `typing.Union[Tensor, nn.Module]`.
        num_tables = len(self.cache_hash_size_cumsum) - 1
        num_offsets_per_table = (len(offsets) - 1) // num_tables
        cache_missed_locations = torch.where(
            lxu_cache_locations == CACHE_MISS, linear_cache_indices, CACHE_HIT
        )

        for i in range(num_tables):
            start = offsets[i * num_offsets_per_table]
            end = offsets[(i + 1) * num_offsets_per_table]

            current_cache_missed_locations = cache_missed_locations[start:end]
            unique_ids_list = torch.unique(current_cache_missed_locations)
            unique_ids_count_list = torch.where(unique_ids_list == CACHE_HIT, 0, 1)

            miss_count = torch.sum(unique_ids_count_list)

            self.table_wise_cache_miss[i] += miss_count

    def init_embedding_weights_uniform(self, min_val: float, max_val: float) -> None:
        splits = self.split_embedding_weights()
        if self.weights_precision == SparseType.INT8:
            # TODO: add in-place FloatToFused8BitRowwiseQuantized conversion
            for emb in splits:
                assert (
                    len(emb.shape) == 2
                ), "Int8 embedding only supported for 2D weight tensors."
                shape = [emb.shape[0], emb.shape[1] - self.int8_emb_row_dim_offset]
                tmp_emb = torch.zeros(shape, device=self.current_device)
                tmp_emb.uniform_(min_val, max_val)
                tmp_emb_i8 = torch.ops.fbgemm.FloatToFused8BitRowwiseQuantized(tmp_emb)
                emb.data.copy_(tmp_emb_i8)
        else:
            for param in splits:
                param.uniform_(min_val, max_val)

    @torch.jit.ignore
    def split_embedding_weights(self) -> List[Tensor]:
        """
        Returns a list of weights, split by table
        """
        splits = []
        for t, (rows, dim, _, _) in enumerate(self.embedding_specs):
            if self.weights_precision == SparseType.INT8:
                dim += self.int8_emb_row_dim_offset
            # pyre-fixme[29]:
            #  `Union[BoundMethod[typing.Callable(Tensor.__getitem__)[[Named(self,
            #  Tensor), Named(item, typing.Any)], typing.Any], Tensor], Tensor,
            #  nn.Module]` is not a function.
            placement = self.weights_physical_placements[t]
            # pyre-fixme[29]:
            #  `Union[BoundMethod[typing.Callable(Tensor.__getitem__)[[Named(self,
            #  Tensor), Named(item, typing.Any)], typing.Any], Tensor], Tensor,
            #  nn.Module]` is not a function.
            offset = self.weights_physical_offsets[t]
            if placement == EmbeddingLocation.DEVICE.value:
                weights = self.weights_dev
            elif placement == EmbeddingLocation.HOST.value:
                weights = self.weights_host
            else:
                weights = self.weights_uvm
            splits.append(
                # pyre-fixme[29]:
                #  `Union[BoundMethod[typing.Callable(Tensor.detach)[[Named(self,
                #  Tensor)], Tensor], Tensor], Tensor, nn.Module]` is not a function.
                weights.detach()[offset : offset + rows * dim].view(rows, dim)
            )
        return splits

    @torch.jit.ignore
    def get_optimizer_buffer(self, state: str) -> torch.Tensor:
        for name, buffer in self.named_buffers():
            if name == state:
                return buffer
        return torch.tensor(0)

    @torch.jit.export
    def get_optimizer_state(self) -> List[Dict[str, torch.Tensor]]:
        r"""
        Get the optimizer state dict that matches the OSS Pytorch optims
        TODO: populate the supported list of optimizers
        """
        if (
            self.optimizer == OptimType.EXACT_ROWWISE_ADAGRAD
            or self.optimizer == OptimType.ROWWISE_ADAGRAD
            or self.optimizer == OptimType.EXACT_ROWWISE_WEIGHTED_ADAGRAD
        ):
            list_of_state_dict = [
                {"sum": _sum[0]} for _sum in self.split_optimizer_states()
            ]
        else:
            raise NotImplementedError(
                f"Getting optimizer state {self.optimizer} is not implmeneted"
            )

        return list_of_state_dict

    @torch.jit.ignore
    def split_optimizer_states(self) -> List[Tuple[torch.Tensor]]:
        """
        Returns a list of states, split by table
        """

        def get_optimizer_states(
            state_dev: Tensor,
            state_host: Tensor,
            state_uvm: Tensor,
            state_offsets: Tensor,
            state_placements: Tensor,
            rowwise: bool,
        ) -> List[torch.Tensor]:
            splits = []
            for t, (rows, dim, _, _) in enumerate(self.embedding_specs):
                offset = state_offsets[t]
                placement = state_placements[t]
                if placement == EmbeddingLocation.DEVICE:
                    state = state_dev
                elif placement == EmbeddingLocation.HOST:
                    state = state_host
                else:
                    state = state_uvm
                if not rowwise:
                    splits.append(
                        state.detach()[offset : offset + rows * dim].view(rows, dim)
                    )
                else:
                    splits.append(state.detach()[offset : offset + rows].view(rows))
            return splits

        states: List[List[torch.Tensor]] = []
        if self.optimizer not in (
            OptimType.SGD,
            OptimType.EXACT_SGD,
        ):
            states.append(
                get_optimizer_states(
                    self.momentum1_dev,
                    self.momentum1_host,
                    self.momentum1_uvm,
                    # pyre-fixme[6]: Expected `Tensor` for 4th param but got
                    #  `Union[Tensor, nn.Module]`.
                    self.momentum1_physical_offsets,
                    # pyre-fixme[6]: Expected `Tensor` for 5th param but got
                    #  `Union[Tensor, nn.Module]`.
                    self.momentum1_physical_placements,
                    rowwise=self.optimizer
                    in [
                        OptimType.EXACT_ROWWISE_ADAGRAD,
                        OptimType.ROWWISE_ADAGRAD,
                        OptimType.EXACT_ROWWISE_WEIGHTED_ADAGRAD,
                    ],
                )
            )
        if self.optimizer in (
            OptimType.ADAM,
            OptimType.PARTIAL_ROWWISE_ADAM,
            OptimType.LAMB,
            OptimType.PARTIAL_ROWWISE_LAMB,
        ):
            states.append(
                get_optimizer_states(
                    self.momentum2_dev,
                    self.momentum2_host,
                    self.momentum2_uvm,
                    # pyre-fixme[6]: Expected `Tensor` for 4th param but got
                    #  `Union[Tensor, nn.Module]`.
                    self.momentum2_physical_offsets,
                    # pyre-fixme[6]: Expected `Tensor` for 5th param but got
                    #  `Union[Tensor, nn.Module]`.
                    self.momentum2_physical_placements,
                    rowwise=self.optimizer
                    in (OptimType.PARTIAL_ROWWISE_ADAM, OptimType.PARTIAL_ROWWISE_LAMB),
                )
            )
        return list(zip(*states))

    @torch.jit.export
    def set_learning_rate(self, lr: float) -> None:
        """
        Sets the learning rate.
        """
        self._set_learning_rate(lr)

    @torch.jit.ignore
    def _set_learning_rate(self, lr: float) -> float:
        """
        Helper function to script `set_learning_rate`.
        Note that returning None does not work.
        """
        self.optimizer_args = self.optimizer_args._replace(learning_rate=lr)
        return 0.0

    @torch.jit.export
    def set_optimizer_step(self, step: int) -> None:
        """
        Sets the optimizer step.
        """
        self.iter[0] = step

    @torch.jit.export
    def flush(self) -> None:
        # pyre-fixme[29]:
        #  `Union[BoundMethod[typing.Callable(Tensor.numel)[[Named(self, Tensor)],
        #  int], Tensor], Tensor, nn.Module]` is not a function.
        if not self.lxu_cache_weights.numel():
            return
        torch.ops.fbgemm.lxu_cache_flush(
            self.weights_uvm,
            self.cache_hash_size_cumsum,
            self.cache_index_table_map,
            self.weights_offsets,
            self.D_offsets,
            self.total_D,
            self.lxu_cache_state,
            self.lxu_cache_weights,
            self.stochastic_rounding,
        )

    def _apply_split(
        self,
        split: SplitState,
        prefix: str,
        dtype: Type[torch.dtype],
        enforce_hbm: bool = False,
    ) -> None:
        setattr(self, f"{prefix}_physical_placements", split.placements)
        setattr(self, f"{prefix}_physical_offsets", split.offsets)

        offsets = [split.offsets[t] for t in self.feature_table_map]
        placements = [split.placements[t] for t in self.feature_table_map]
        self.register_buffer(
            f"{prefix}_offsets",
            torch.tensor(offsets, device=self.current_device, dtype=torch.int64),
        )
        self.register_buffer(
            f"{prefix}_placements",
            torch.tensor(placements, device=self.current_device, dtype=torch.int32),
        )
        if split.dev_size > 0:
            self.register_buffer(
                f"{prefix}_dev",
                # pyre-fixme[6]: Expected `Optional[Type[torch._dtype]]` for 3rd
                #  param but got `Type[Type[torch._dtype]]`.
                torch.zeros(split.dev_size, device=self.current_device, dtype=dtype),
            )
        else:
            self.register_buffer(
                f"{prefix}_dev",
                torch.empty(0, device=self.current_device, dtype=dtype),
            )
        if split.host_size > 0:
            if dtype == torch.uint8:
                self.register_buffer(
                    f"{prefix}_host",
                    torch.zeros(
                        split.host_size,
                        device=self.current_device,
                        # pyre-fixme[6]: Expected `Optional[Type[torch._dtype]]` for
                        #  3rd param but got `Type[Type[torch._dtype]]`.
                        dtype=dtype,
                    ),
                )
            else:
                setattr(
                    self,
                    f"{prefix}_host",
                    nn.Parameter(
                        torch.zeros(
                            split.host_size,
                            device=self.current_device,
                            # pyre-fixme[6]: Expected `Optional[Type[torch._dtype]]`
                            #  for 3rd param but got `Type[Type[torch._dtype]]`.
                            dtype=dtype,
                        )
                    ),
                )
        else:
            self.register_buffer(
                f"{prefix}_host",
                torch.empty(0, device=self.current_device, dtype=dtype),
            )
        if split.uvm_size > 0:
            assert not self.use_cpu
            if enforce_hbm:
                logging.info("Enforce hbm for the cache location")
                self.register_buffer(
                    f"{prefix}_uvm",
                    torch.zeros(
                        split.uvm_size,
                        device=self.current_device,
                        # pyre-fixme[6]: Expected `Optional[Type[torch._dtype]]` for
                        #  3rd param but got `Type[Type[torch._dtype]]`.
                        dtype=dtype,
                    ),
                )
            else:
                self.register_buffer(
                    f"{prefix}_uvm",
                    torch.zeros(
                        split.uvm_size,
                        out=torch.ops.fbgemm.new_managed_tensor(
                            # pyre-fixme[6]: Expected `Optional[Type[torch._dtype]]`
                            #  for 3rd param but got `Type[Type[torch._dtype]]`.
                            torch.zeros(1, device=self.current_device, dtype=dtype),
                            [split.uvm_size],
                        ),
                    ),
                )
        else:
            self.register_buffer(
                f"{prefix}_uvm",
                torch.empty(0, device=self.current_device, dtype=dtype),
            )

    def _apply_cache_state(
        self,
        cache_state: CacheState,
        cache_algorithm: CacheAlgorithm,
        cache_load_factor: float,
        cache_sets: int,
        cache_reserved_memory: float,
        dtype: torch.dtype,
    ) -> None:
        self.cache_algorithm = cache_algorithm
        self.timestep = 1
        self.timesteps_prefetched = []

        self.max_prefetch_depth = MAX_PREFETCH_DEPTH
        self.lxu_cache_locations_list = []
        self.lxu_cache_locations_empty = torch.empty(
            0, device=self.current_device, dtype=torch.int32
        ).fill_(-1)

        # NOTE: no cache for CPU mode!
        if cache_state.total_cache_hash_size == 0 or self.use_cpu:
            self.register_buffer(
                "lxu_cache_weights",
                torch.zeros(0, 0, device=self.current_device, dtype=dtype),
            )
            # NOTE: make TorchScript work!
            self.register_buffer(
                "cache_hash_size_cumsum",
                torch.zeros(1, dtype=torch.int64, device=self.current_device),
                persistent=False,
            )
            self.register_buffer(
                "total_cache_hash_size",
                torch.zeros(1, dtype=torch.int64, device=self.current_device),
                persistent=False,
            )
            self.register_buffer(
                "cache_index_table_map",
                torch.zeros(1, dtype=torch.int64, device=self.current_device),
                persistent=False,
            )
            self.register_buffer(
                "lxu_cache_state",
                torch.zeros(1, dtype=torch.int64, device=self.current_device),
                persistent=False,
            )
            self.register_buffer(
                "lxu_state",
                torch.zeros(1, dtype=torch.int64, device=self.current_device),
                persistent=False,
            )
            self.register_buffer(
                "cache_miss_counter",
                torch.tensor([0, 0], dtype=torch.int64),
                persistent=False,
            )
            return

        assert cache_load_factor > 0
        element_size = 2 if dtype == torch.float16 else 4
        if cache_sets <= 0:
            total_memory = torch.cuda.get_device_properties(
                self.current_device
            ).total_memory
            free_memory = (
                total_memory
                - torch.cuda.memory_reserved(self.current_device)
                - int(cache_reserved_memory)
            )
            assert free_memory > 0
            cache_sets = (
                int(cache_state.total_cache_hash_size * cache_load_factor) + ASSOC - 1
            ) // ASSOC
            cache_sets = 1 if cache_sets == 0 else cache_sets
            cache_size = cache_sets * ASSOC * element_size * self.max_D_cache
            if cache_size > free_memory:
                cache_sets = (
                    int(1.0 * free_memory / self.max_D_cache / element_size) + ASSOC - 1
                ) // ASSOC
        cache_load_factor = (
            1.0 * cache_sets * ASSOC / int(cache_state.total_cache_hash_size)
        )
        assert cache_sets > 0
        if cache_algorithm == CacheAlgorithm.LFU:
            assert cache_sets < 2 ** 24 - 1
        cache_size = cache_sets * ASSOC * element_size * self.max_D_cache
        logging.info(
            f"Using on-device cache with admission algorithm "
            f"{cache_algorithm}, {cache_sets} sets, "
            f"load_factor: {cache_load_factor : .3f}, "
            f"{cache_size / 1024.0 / 1024.0 / 1024.0 : .2f}GB"
        )

        self.total_cache_hash_size = cache_state.total_cache_hash_size
        self.register_buffer(
            "cache_hash_size_cumsum",
            torch.tensor(
                cache_state.cache_hash_size_cumsum,
                device=self.current_device,
                dtype=torch.int64,
            ),
        )
        self.register_buffer(
            "cache_index_table_map",
            torch.tensor(
                cache_state.cache_index_table_map,
                device=self.current_device,
                dtype=torch.int32,
            ),
        )
        self.register_buffer(
            "lxu_cache_state",
            torch.zeros(
                cache_sets, ASSOC, device=self.current_device, dtype=torch.int64
            ).fill_(-1),
        )
        self.register_buffer(
            "lxu_cache_weights",
            torch.zeros(
                cache_sets * ASSOC,
                self.max_D_cache,
                device=self.current_device,
                dtype=dtype,
            ),
        )
        self.register_buffer(
            "lxu_state",
            # pyre-fixme[28]: Unexpected keyword argument `size`.
            torch.zeros(
                size=(self.total_cache_hash_size + 1,)
                if cache_algorithm == CacheAlgorithm.LFU
                else (cache_sets, ASSOC),
                device=self.current_device,
                dtype=torch.int64,
            ),
        )
        self.register_buffer(
            "cache_miss_counter",
            torch.tensor([0, 0], device=self.current_device, dtype=torch.int64),
        )
        if cache_algorithm not in (CacheAlgorithm.LFU, CacheAlgorithm.LRU):
            raise ValueError(
                f"cache_algorithm must be {CacheAlgorithm.LRU} "
                f"or {CacheAlgorithm.LFU}"
            )

    def reset_cache_states(self) -> None:
        # pyre-fixme[29]:
        #  `Union[BoundMethod[typing.Callable(Tensor.numel)[[Named(self, Tensor)],
        #  int], Tensor], Tensor, nn.Module]` is not a function.
        if not self.lxu_cache_weights.numel():
            return
        self.lxu_cache_state.fill_(-1)
        self.lxu_state.fill_(0)
        self.timestep = 1


class DenseTableBatchedEmbeddingBagsCodegen(nn.Module):
    """
    Table-batched version of nn.EmbeddingBag(sparse=False)
    """

    weights: Tensor
    weights_offsets: Tensor
    D_offsets: Tensor
    total_D: int
    max_D: int
    hash_size_cumsum: Tensor
    total_hash_size_bits: int
    embedding_specs: List[Tuple[int, int]]

    def __init__(
        self,
        embedding_specs: List[Tuple[int, int]],  # tuple of (rows, dims)
        feature_table_map: Optional[List[int]] = None,  # [T]
        pooling_mode: PoolingMode = PoolingMode.SUM,
        use_cpu: bool = False,
    ) -> None:  # noqa C901  # tuple of (rows, dims,)
        super(DenseTableBatchedEmbeddingBagsCodegen, self).__init__()

        self.pooling_mode = pooling_mode

        self.use_cpu = use_cpu
        self.current_device: torch.device = (
            torch.device("cpu") if self.use_cpu else torch.cuda.current_device()
        )

        self.embedding_specs = embedding_specs
        (rows, dims) = zip(*embedding_specs)
        T_ = len(self.embedding_specs)
        assert T_ > 0

        feature_table_map = (
            feature_table_map if feature_table_map is not None else list(range(T_))
        )
        T = len(feature_table_map)
        assert T_ <= T
        D_offsets = [dims[t] for t in feature_table_map]
        D_offsets = [0] + list(accumulate(D_offsets))
        self.total_D = D_offsets[-1]
        self.max_D = max(dims)
        self.register_buffer(
            "D_offsets",
            torch.tensor(D_offsets, device=self.current_device, dtype=torch.int32),
        )
        assert self.D_offsets.numel() == T + 1

        hash_size_cumsum = [0] + list(accumulate(rows))
        if hash_size_cumsum[-1] == 0:
            self.total_hash_size_bits: int = 0
        else:
            self.total_hash_size_bits: int = int(log2(float(hash_size_cumsum[-1])) + 1)
        # The last element is to easily access # of rows of each table by
        # hash_size_cumsum[t + 1] - hash_size_cumsum[t]
        hash_size_cumsum = [hash_size_cumsum[t] for t in feature_table_map] + [
            hash_size_cumsum[-1]
        ]
        self.register_buffer(
            "hash_size_cumsum",
            torch.tensor(
                hash_size_cumsum, device=self.current_device, dtype=torch.int64
            ),
        )
        weights_offsets = [0] + list(
            accumulate([row * dim for (row, dim) in embedding_specs])
        )
        self.weights = nn.Parameter(
            torch.randn(
                weights_offsets[-1],
                device=self.current_device,
            )
        )
        for feature in range(T):
            t = feature_table_map[feature]
            row, dim = embedding_specs[t]
            if (
                self.weights[weights_offsets[t] : weights_offsets[t + 1]].numel()
                != row * dim
            ):
                logging.info(
                    f"row {row} dim {dim} feature {feature} t {t} {self.weights[weights_offsets[t] : weights_offsets[t + 1]].numel()}"
                )
            assert (
                self.weights[weights_offsets[t] : weights_offsets[t + 1]].numel()
                == row * dim
            )
            assert self.hash_size_cumsum[feature] == sum(
                row for (row, _) in embedding_specs[:t]
            )

        self.weights_physical_offsets: List[int] = weights_offsets
        weights_offsets = [weights_offsets[t] for t in feature_table_map]
        self.register_buffer(
            "weights_offsets",
            torch.tensor(
                weights_offsets, device=self.current_device, dtype=torch.int64
            ),
        )

    def forward(
        self,
        indices: Tensor,
        offsets: Tensor,
        per_sample_weights: Optional[Tensor] = None,
        feature_requires_grad: Optional[Tensor] = None,
    ) -> Tensor:
        (indices, offsets) = indices.long(), offsets.long()
        return torch.ops.fbgemm.dense_embedding_codegen_lookup_function(
            dev_weights=self.weights,
            weights_offsets=self.weights_offsets,
            D_offsets=self.D_offsets,
            total_D=self.total_D,
            max_D=self.max_D,
            hash_size_cumsum=self.hash_size_cumsum,
            total_hash_size_bits=self.total_hash_size_bits,
            indices=indices,
            offsets=offsets,
            pooling_mode=self.pooling_mode,
            indice_weights=per_sample_weights,
            feature_requires_grad=feature_requires_grad,
        )

    @torch.jit.export
    def split_embedding_weights(self) -> List[Tensor]:
        """
        Returns a list of weights, split by table
        """
        splits = []
        for t, (rows, dim) in enumerate(self.embedding_specs):
            offset = self.weights_physical_offsets[t]
            splits.append(
                self.weights.detach()[offset : offset + rows * dim].view(rows, dim)
            )
        return splits

    def init_embedding_weights_uniform(self, min_val: float, max_val: float) -> None:
        splits = self.split_embedding_weights()
        for param in splits:
            param.uniform_(min_val, max_val)


def round_up(a: int, b: int) -> int:
    return int((a + b - 1) // b) * b


def rounded_row_size_in_bytes(
    dim: int, weight_ty: SparseType, row_alignment: int
) -> int:
    r = unpadded_row_size_in_bytes(dim, weight_ty)
    # align each row to 16-byte boundaries.
    return round_up(r, row_alignment)


def unpadded_row_size_in_bytes(dim: int, weight_ty: SparseType) -> int:
    r = {
        SparseType.FP32.value: dim * 4,
        SparseType.FP16.value: dim * 2,
        SparseType.INT8.value: dim + 4,
        SparseType.INT4.value: dim // 2 + 4,
        SparseType.INT2.value: dim // 4 + 4,
    }[weight_ty.value]
    return r


def align_to_cacheline(a: int) -> int:
    # align each table to 128b cache line boundary.
    return round_up(a, 128)


def nbit_construct_split_state(
    embedding_specs: List[Tuple[str, int, int, SparseType, EmbeddingLocation]],
    cacheable: bool,
    row_alignment: int,
) -> SplitState:
    placements = []
    offsets = []
    dev_size = 0
    host_size = 0
    uvm_size = 0
    for (_, num_embeddings, embedding_dim, weight_ty, location) in embedding_specs:
        embedding_dim = rounded_row_size_in_bytes(
            embedding_dim, weight_ty, row_alignment
        )
        state_size = align_to_cacheline(num_embeddings * embedding_dim)
        if location == EmbeddingLocation.HOST:
            placements.append(EmbeddingLocation.HOST)
            offsets.append(host_size)
            host_size += state_size
        elif location == EmbeddingLocation.DEVICE:
            placements.append(EmbeddingLocation.DEVICE)
            offsets.append(dev_size)
            dev_size += state_size
        else:
            if cacheable and location == EmbeddingLocation.MANAGED_CACHING:
                placements.append(EmbeddingLocation.MANAGED_CACHING)
            else:
                placements.append(EmbeddingLocation.MANAGED)
            offsets.append(uvm_size)
            uvm_size += state_size
    assert len(placements) == len(offsets)
    return SplitState(
        dev_size=dev_size,
        host_size=host_size,
        uvm_size=uvm_size,
        placements=placements,
        offsets=offsets,
    )


class IntNBitTableBatchedEmbeddingBagsCodegen(nn.Module):
    """
    Table-batched version of nn.EmbeddingBag(sparse=False)
    Inference version, with FP16/INT8/INT4/INT2 supports
    """

    embedding_specs: List[Tuple[str, int, int, SparseType, EmbeddingLocation]]
    record_cache_metrics: RecordCacheMetrics

    def __init__(
        self,
        embedding_specs: List[
            Tuple[str, int, int, SparseType, EmbeddingLocation]
        ],  # tuple of (feature_names, rows, dims, SparseType, EmbeddingLocation/placement)
        feature_table_map: Optional[List[int]] = None,  # [T]
        index_remapping: Optional[List[Tensor]] = None,
        pooling_mode: PoolingMode = PoolingMode.SUM,
        device: Optional[Union[str, int, torch.device]] = None,
        bounds_check_mode: BoundsCheckMode = BoundsCheckMode.WARNING,
        weight_lists: Optional[List[Tuple[Tensor, Tensor]]] = None,
        load_factor: float = 0.5,
        use_array_for_index_remapping: bool = True,
        output_dtype: SparseType = SparseType.FP16,
        cache_algorithm: CacheAlgorithm = CacheAlgorithm.LRU,
        cache_load_factor: float = 0.2,
        cache_sets: int = 0,
        cache_reserved_memory: float = 0.0,
        enforce_hbm: bool = False,  # place all weights/momentums in HBM when using cache
        record_cache_metrics: Optional[RecordCacheMetrics] = None,
        row_alignment: Optional[int] = None,
    ) -> None:  # noqa C901  # tuple of (rows, dims,)
        super(IntNBitTableBatchedEmbeddingBagsCodegen, self).__init__()

        if device is None:
            self.current_device: torch.device = torch.device(
                torch.cuda.current_device()
            )
        elif isinstance(device, torch.device):
            self.current_device = device
        else:
            # pyre-ignore [6]
            self.current_device = torch.device(device)
        self.use_cpu: bool = self.current_device.type == "cpu"

        self.pooling_mode = pooling_mode
        self.bounds_check_mode_int: int = bounds_check_mode.value
        self.embedding_specs = embedding_specs
        self.output_dtype: int = output_dtype.as_int()
        # (feature_names, rows, dims, weights_tys, locations) = zip(*embedding_specs)
        # Pyre workaround
        self.feature_names: List[str] = [e[0] for e in embedding_specs]
        rows: List[int] = [e[1] for e in embedding_specs]
        dims: List[int] = [e[2] for e in embedding_specs]
        weights_tys: List[SparseType] = [e[3] for e in embedding_specs]
        locations: List[EmbeddingLocation] = [e[4] for e in embedding_specs]

        if row_alignment is None:
            self.row_alignment: int = 1 if self.use_cpu else 16
        else:
            self.row_alignment = row_alignment

        if record_cache_metrics is not None:
            self.record_cache_metrics = record_cache_metrics
        else:
            self.record_cache_metrics = RecordCacheMetrics(False, False)

        # mixed D is not supported by no bag kernels
        mixed_D = not all(d == dims[0] for d in dims)
        if mixed_D:
            assert (
                self.pooling_mode != PoolingMode.NONE
            ), "Mixed dimension tables are only supported for pooling tables."

        assert not self.use_cpu or all(
            loc == EmbeddingLocation.HOST for loc in locations
        ), "CPU device requires EmbeddingLocation.HOST for location!"
        assert self.use_cpu or all(
            loc != EmbeddingLocation.HOST for loc in locations
        ), "EmbeddingLocation.HOST doesn't work for CUDA device!"

        T_ = len(self.embedding_specs)
        assert T_ > 0

        self.feature_table_map: List[int] = (
            feature_table_map if feature_table_map is not None else list(range(T_))
        )
        T = len(self.feature_table_map)
        assert T_ <= T

        table_has_feature = [False] * T_
        for t in self.feature_table_map:
            table_has_feature[t] = True
        assert all(table_has_feature), "Each table must have at least one feature!"
        D_offsets = [dims[t] for t in self.feature_table_map]
        D_offsets = [0] + list(accumulate(D_offsets))
        self.total_D: int = D_offsets[-1]
        for dim, weight_ty in zip(dims, weights_tys):
            if not weight_ty.is_float():
                assert (
                    dim % (8 / weight_ty.bit_rate()) == 0
                ), "For quantized types we need to at least pack at byte granularity"

        def max_ty_D(ty: SparseType) -> int:
            return max(
                [dim for dim, weight_ty in zip(dims, weights_tys) if weight_ty == ty],
                default=0,
            )

        self.max_int2_D: int = max_ty_D(SparseType.INT2)
        self.max_int4_D: int = max_ty_D(SparseType.INT4)
        self.max_int8_D: int = max_ty_D(SparseType.INT8)
        self.max_float16_D: int = max_ty_D(SparseType.FP16)
        self.max_float32_D: int = max_ty_D(SparseType.FP32)

        self.register_buffer(
            "D_offsets",
            torch.tensor(D_offsets, device=self.current_device, dtype=torch.int32),
        )
        assert self.D_offsets.numel() == T + 1

        self.register_buffer(
            "rows_per_table",
            torch.tensor(
                [rows[t] for t in self.feature_table_map],
                device=self.current_device,
                dtype=torch.int64,
            ),
        )
        self.register_buffer(
            "bounds_check_warning",
            torch.tensor([0], device=self.current_device, dtype=torch.int64),
        )

        weights_tys_int = [weights_tys[t].as_int() for t in self.feature_table_map]
        self.register_buffer(
            "weights_tys",
            torch.tensor(
                weights_tys_int, device=self.current_device, dtype=torch.uint8
            ),
        )
        self.weight_initialized: bool = False

        self.weights_dev: torch.Tensor = torch.zeros(
            0,
            device=self.current_device,
            dtype=torch.uint8,
        )

        self.weights_host: torch.Tensor = torch.zeros(
            0, device=self.current_device, dtype=torch.uint8
        )

        self.weights_uvm: torch.Tensor = torch.empty(
            0, device=self.current_device, dtype=torch.uint8
        )

        cached_dims = [
            rounded_row_size_in_bytes(embedding_spec[2], embedding_spec[3], 16)
            for embedding_spec in self.embedding_specs
            if embedding_spec[4] == EmbeddingLocation.MANAGED_CACHING
        ]
        self.max_D_cache: int = max(cached_dims) if len(cached_dims) > 0 else 0

        weight_split: SplitState = nbit_construct_split_state(
            self.embedding_specs, cacheable=True, row_alignment=self.row_alignment
        )

        self.weights_physical_placements: List[int] = [
            t.value for t in weight_split.placements
        ]
        self.weights_physical_offsets: List[int] = weight_split.offsets
        self.host_size: int = weight_split.host_size
        self.dev_size: int = weight_split.dev_size
        self.uvm_size: int = weight_split.uvm_size
        self.enforce_hbm: bool = enforce_hbm

        # Assign weights after weights and weights_offsets are initialized.
        if weight_lists:
            self._apply_split(
                self.dev_size,
                self.host_size,
                self.uvm_size,
                self.weights_physical_placements,
                self.weights_physical_offsets,
                self.enforce_hbm,
            )
            self.assign_embedding_weights(weight_lists)  # type: ignore

        # Handle index remapping for embedding pruning.
        self.register_buffer(
            "index_remappings_array_offsets",
            torch.empty(0, device=self.current_device, dtype=torch.int64),
        )
        self.register_buffer(
            "index_remappings_array",
            torch.empty(0, device=self.current_device, dtype=torch.int32),
        )
        self.register_buffer(
            "index_remapping_hash_table_offsets",
            torch.empty(0, device=self.current_device, dtype=torch.int64),
        )
        self.register_buffer(
            "index_remapping_hash_table",
            torch.empty(0, device=self.current_device, dtype=torch.int32),
        )
        # pyre-fixme[4]: Attribute must be annotated.
        self.index_remapping_hash_table_cpu = None

        if index_remapping:
            self.set_index_remappings(
                index_remapping, load_factor, use_array_for_index_remapping
            )

        # Currently only support cache_precision == embedding_precision.
        # Both are represented as uint8_t
        cache_state = construct_cache_state(rows, locations, self.feature_table_map)

        if self.record_cache_metrics.record_tablewise_cache_miss:
            num_tables = len(cache_state.cache_hash_size_cumsum) - 1
            self.register_buffer(
                "table_wise_cache_miss",
                torch.zeros(
                    num_tables,
                    device=self.current_device,
                    dtype=torch.int64,
                ),
            )
        # NOTE: make TorchScript work!
        else:
            self.register_buffer(
                "table_wise_cache_miss",
                torch.zeros(
                    0,
                    device=self.current_device,
                    dtype=torch.int64,
                ),
            )

        self._apply_cache_state(
            cache_state,
            cache_algorithm,
            cache_load_factor,
            cache_sets,
            cache_reserved_memory,
        )

    @torch.jit.export
    def get_cache_miss_counter(self) -> Tensor:
        # cache_miss_counter[0]: cache_miss_forward_count which records the total number of forwards which has at least one cache miss
        # cache_miss_counter[1]: unique_cache_miss_count which records to total number of unique (dedup) cache misses

        # pyre-fixme[7]: Expected `Tensor` but got `typing.Union[Tensor,
        # nn.Module]`.
        return self.cache_miss_counter

    @torch.jit.export
    def get_table_wise_cache_miss(self) -> Tensor:
        # table_wise_cache_miss contains all the cache miss count for each table in this embedding table object:

        return self.table_wise_cache_miss

    @torch.jit.export
    def prefetch(self, indices: Tensor, offsets: Tensor) -> None:
        self.timestep_counter.increment()
        self.timestep_prefetch_size.increment()
        # pyre-fixme[29]:
        #  `Union[BoundMethod[typing.Callable(Tensor.numel)[[Named(self, Tensor)],
        #  int], Tensor], Tensor, nn.Module]` is not a function.
        if not self.lxu_cache_weights.numel():
            return

        linear_cache_indices = torch.ops.fbgemm.linearize_cache_indices(
            self.cache_hash_size_cumsum,
            indices,
            offsets,
        )

        if (
            self.record_cache_metrics.record_cache_miss_counter
            or self.record_cache_metrics.record_tablewise_cache_miss
        ):
            lxu_cache_locations = torch.ops.fbgemm.lxu_cache_lookup(
                linear_cache_indices,
                self.lxu_cache_state,
                self.total_cache_hash_size,
            )
            if self.record_cache_metrics.record_cache_miss_counter:
                self._update_cache_miss_counter(
                    lxu_cache_locations, linear_cache_indices
                )
            if self.record_cache_metrics.record_tablewise_cache_miss:
                self._update_tablewise_cache_miss(
                    lxu_cache_locations, linear_cache_indices, offsets
                )

        if self.cache_algorithm == CacheAlgorithm.LRU:
            torch.ops.fbgemm.lru_cache_populate_byte(
                self.weights_uvm,
                self.cache_hash_size_cumsum,
                self.total_cache_hash_size,
                self.cache_index_table_map,
                self.weights_offsets,
                self.weights_tys,
                self.D_offsets,
                linear_cache_indices,
                self.lxu_cache_state,
                self.lxu_cache_weights,
                self.timestep_counter.get(),
                self.lxu_state,
            )
        elif self.cache_algorithm == CacheAlgorithm.LFU:
            torch.ops.fbgemm.lfu_cache_populate_byte(
                self.weights_uvm,
                self.cache_hash_size_cumsum,
                self.total_cache_hash_size,
                self.cache_index_table_map,
                self.weights_offsets,
                self.weights_tys,
                self.D_offsets,
                linear_cache_indices,
                self.lxu_cache_state,
                self.lxu_cache_weights,
                self.lxu_state,
            )

        assert (
            self.lxu_cache_locations_list.size() < self.max_prefetch_depth
        ), f"self.lxu_cache_locations_list has grown to size: {self.lxu_cache_locations_list.size()}, this exceeds the maximum: {self.max_prefetch_depth}. This probably indicates an error in logic where prefetch() is being called more frequently than forward()"
        self.lxu_cache_locations_list.push(
            torch.ops.fbgemm.lxu_cache_lookup(
                linear_cache_indices,
                self.lxu_cache_state,
                self.total_cache_hash_size,
            )
        )

    def _update_cache_miss_counter(
        self,
        lxu_cache_locations: Tensor,
        linear_cache_indices: Tensor,
    ) -> None:
        CACHE_MISS = torch.tensor([-1], device=self.current_device, dtype=torch.int32)
        CACHE_HIT = torch.tensor([-2], device=self.current_device, dtype=torch.int32)

        cache_missed_locations = torch.where(
            lxu_cache_locations == CACHE_MISS, linear_cache_indices, CACHE_HIT
        )
        unique_ids_list = torch.unique(cache_missed_locations)
        unique_ids_count_list = torch.where(unique_ids_list == CACHE_HIT, 0, 1)

        miss_count = torch.sum(unique_ids_count_list)

        # pyre-fixme[29]:
        #  `Union[BoundMethod[typing.Callable(Tensor.__getitem__)[[Named(self,
        #  Tensor), Named(item, typing.Any)], typing.Any], Tensor], Tensor,
        #  nn.Module]` is not a function.
        self.cache_miss_counter[0] += (miss_count > 0).to(torch.int64)

        # pyre-fixme[29]:
        #  `Union[BoundMethod[typing.Callable(Tensor.__getitem__)[[Named(self,
        #  Tensor), Named(item, typing.Any)], typing.Any], Tensor], Tensor,
        #  nn.Module]` is not a function.
        self.cache_miss_counter[1] += miss_count

    def _update_tablewise_cache_miss(
        self,
        lxu_cache_locations: Tensor,
        linear_cache_indices: Tensor,
        offsets: Tensor,
    ) -> None:
        CACHE_MISS = torch.tensor([-1], device=self.current_device, dtype=torch.int32)
        CACHE_HIT = torch.tensor([-2], device=self.current_device, dtype=torch.int32)

        # pyre-ignore[6]:
        # Incompatible parameter type [6]: Expected `typing.Sized` for 1st
        # positional only parameter to call `len` but got `typing.Union[Tensor, nn.Module]`.
        num_tables = len(self.cache_hash_size_cumsum) - 1
        num_offsets_per_table = (len(offsets) - 1) // num_tables
        cache_missed_locations = torch.where(
            lxu_cache_locations == CACHE_MISS, linear_cache_indices, CACHE_HIT
        )

        for i in range(num_tables):
            start = offsets[i * num_offsets_per_table]
            end = offsets[(i + 1) * num_offsets_per_table]

            current_cache_missed_locations = cache_missed_locations[start:end]
            unique_ids_list = torch.unique(current_cache_missed_locations)
            unique_ids_count_list = torch.where(unique_ids_list == CACHE_HIT, 0, 1)

            miss_count = torch.sum(unique_ids_count_list)

            self.table_wise_cache_miss[i] += miss_count

    def forward(
        self,
        indices: Tensor,
        offsets: Tensor,
        per_sample_weights: Optional[Tensor] = None,
    ) -> Tensor:
        if self.timestep_prefetch_size.get() <= 0:
            self.prefetch(indices, offsets)
        self.timestep_prefetch_size.decrement()

        lxu_cache_locations = self.lxu_cache_locations_list.pop()

        assert (
            self.weight_initialized
        ), "weight needs to be initialized before forward function"
        if self.index_remapping_hash_table_cpu is not None:
            indices = self.index_remapping_hash_table_cpu.lookup(indices, offsets)
        elif self.index_remapping_hash_table.numel() > 0:
            # Convert from raw indices to pruned indices
            indices = torch.ops.fbgemm.pruned_hashmap_lookup(
                indices,
                offsets,
                self.index_remapping_hash_table,
                self.index_remapping_hash_table_offsets,
            )
        elif self.index_remappings_array.numel() > 0:
            indices = torch.ops.fbgemm.pruned_array_lookup(
                indices,
                offsets,
                self.index_remappings_array,
                self.index_remappings_array_offsets,
            )

        # We cast to int as a TorchScript workaround.
        if self.bounds_check_mode_int != BoundsCheckMode.NONE.value:
            torch.ops.fbgemm.bounds_check_indices(
                self.rows_per_table,
                indices,
                offsets,
                self.bounds_check_mode_int,
                self.bounds_check_warning,
            )
        # Note: CPU and CUDA ops use the same interface to facilitate JIT IR
        # generation for CUDA/CPU. For CPU op, we don't need weights_uvm and
        # weights_placements
        return torch.ops.fbgemm.int_nbit_split_embedding_codegen_lookup_function(
            dev_weights=self.weights_host if self.host_size > 0 else self.weights_dev,
            uvm_weights=self.weights_uvm,
            weights_placements=self.weights_placements,
            weights_offsets=self.weights_offsets,
            weights_tys=self.weights_tys,
            D_offsets=self.D_offsets,
            total_D=self.total_D,
            max_int2_D=self.max_int2_D,
            max_int4_D=self.max_int4_D,
            max_int8_D=self.max_int8_D,
            max_float16_D=self.max_float16_D,
            max_float32_D=self.max_float32_D,
            indices=indices,
            offsets=offsets,
            pooling_mode=self.pooling_mode,
            indice_weights=per_sample_weights,
            output_dtype=self.output_dtype,
            lxu_cache_weights=self.lxu_cache_weights,
            lxu_cache_locations=lxu_cache_locations,
            row_alignment=self.row_alignment,
        )

    def _apply_split(
        self,
        dev_size: int,
        host_size: int,
        uvm_size: int,
        placements: List[int],
        offsets: List[int],
        enforce_hbm: bool,
    ) -> None:
        assert not self.weight_initialized, "Weights have already been initialized."
        self.weight_initialized = True
        self.weights_physical_placements = placements
        self.weights_physical_offsets = offsets

        self.host_size = host_size
        self.dev_size = dev_size
        self.uvm_size = uvm_size

        offsets = [offsets[t] for t in self.feature_table_map]
        placements = [placements[t] for t in self.feature_table_map]
        self.weights_offsets = torch.tensor(
            offsets, device=self.current_device, dtype=torch.int64
        )
        self.weights_placements = torch.tensor(
            placements, device=self.current_device, dtype=torch.int32
        )

        if dev_size > 0:
            self.weights_dev = torch.zeros(
                dev_size,
                device=self.current_device,
                dtype=torch.uint8,
            )

        if host_size > 0:
            self.weights_host = torch.zeros(
                host_size, device=self.current_device, dtype=torch.uint8
            )

        if uvm_size > 0:
            assert not self.use_cpu
            if enforce_hbm:
                logging.info("Enforce hbm for the cache location")
                self.weights_uvm = torch.zeros(
                    uvm_size,
                    device=self.current_device,
                    dtype=torch.uint8,
                )
            else:
                self.weights_uvm = torch.zeros(
                    uvm_size,
                    out=torch.ops.fbgemm.new_managed_tensor(
                        torch.zeros(1, device=self.D_offsets.device, dtype=torch.uint8),
                        [uvm_size],
                    ),
                )

    def _apply_cache_state(
        self,
        cache_state: CacheState,
        cache_algorithm: CacheAlgorithm,
        cache_load_factor: float,
        cache_sets: int,
        cache_reserved_memory: float,
    ) -> None:
        self.cache_algorithm = cache_algorithm
        self.timestep_counter = torch.classes.fbgemm.AtomicCounter()
        self.timestep_prefetch_size = torch.classes.fbgemm.AtomicCounter()

        self.max_prefetch_depth = MAX_PREFETCH_DEPTH

        if self.current_device.type == "meta":
            # To reslove "Cannot copy out of meta tensor; no data!" error
            lxu_cache_locations_empty = torch.empty(0, dtype=torch.int32).fill_(-1)
        else:
            lxu_cache_locations_empty = torch.empty(
                0, device=self.current_device, dtype=torch.int32
            ).fill_(-1)
        self.lxu_cache_locations_list = torch.classes.fbgemm.TensorQueue(
            lxu_cache_locations_empty
        )

        # NOTE: no cache for CPU mode!
        if cache_state.total_cache_hash_size == 0 or self.use_cpu:
            self.register_buffer(
                "lxu_cache_weights",
                torch.zeros(0, 0, device=self.current_device, dtype=torch.uint8),
            )
            # NOTE: make TorchScript work!
            self.register_buffer(
                "cache_hash_size_cumsum",
                torch.zeros(1, dtype=torch.int64, device=self.current_device),
                persistent=False,
            )
            self.register_buffer(
                "total_cache_hash_size",
                torch.zeros(1, dtype=torch.int64, device=self.current_device),
                persistent=False,
            )
            self.register_buffer(
                "cache_index_table_map",
                torch.zeros(1, dtype=torch.int64, device=self.current_device),
                persistent=False,
            )
            self.register_buffer(
                "lxu_cache_state",
                torch.zeros(1, dtype=torch.int64, device=self.current_device),
                persistent=False,
            )
            self.register_buffer(
                "lxu_state",
                torch.zeros(1, dtype=torch.int64, device=self.current_device),
                persistent=False,
            )
            self.register_buffer(
                "cache_miss_counter",
                torch.tensor([0, 0], dtype=torch.int64),
                persistent=False,
            )
            return

        assert cache_load_factor > 0
        if cache_sets <= 0:
            total_memory = torch.cuda.get_device_properties(
                self.current_device
            ).total_memory
            free_memory = (
                total_memory
                - torch.cuda.memory_reserved(self.current_device)
                - int(cache_reserved_memory)
            )
            assert free_memory > 0
            cache_sets = (
                int(cache_state.total_cache_hash_size * cache_load_factor) + ASSOC - 1
            ) // ASSOC
            # Note that element_size has been included in max_D_cache (in Bytes)
            cache_size = cache_sets * ASSOC * self.max_D_cache
            if cache_size > free_memory:
                cache_sets = (
                    int(1.0 * free_memory / self.max_D_cache) + ASSOC - 1
                ) // ASSOC
            cache_sets = 1 if cache_sets == 0 else cache_sets
        cache_load_factor = (
            1.0 * cache_sets * ASSOC / int(cache_state.total_cache_hash_size)
        )
        assert cache_sets > 0
        if cache_algorithm == CacheAlgorithm.LFU:
            assert cache_sets < 2 ** 24 - 1
        cache_size = cache_sets * ASSOC * self.max_D_cache
        logging.info(
            f"Using on-device cache with admission algorithm "
            f"{cache_algorithm}, {cache_sets} sets, "
            f"load_factor: {cache_load_factor : .3f}, "
            f"{cache_size / 1024.0 / 1024.0 / 1024.0 : .2f}GB"
        )

        self.total_cache_hash_size = cache_state.total_cache_hash_size
        self.register_buffer(
            "cache_hash_size_cumsum",
            torch.tensor(
                cache_state.cache_hash_size_cumsum,
                device=self.current_device,
                dtype=torch.int64,
            ),
        )
        self.register_buffer(
            "cache_index_table_map",
            torch.tensor(
                cache_state.cache_index_table_map,
                device=self.current_device,
                dtype=torch.int32,
            ),
        )
        self.register_buffer(
            "lxu_cache_state",
            torch.zeros(
                cache_sets, ASSOC, device=self.current_device, dtype=torch.int64
            ).fill_(-1),
        )
        self.register_buffer(
            "lxu_cache_weights",
            torch.zeros(
                cache_sets * ASSOC,
                self.max_D_cache,
                device=self.current_device,
                dtype=torch.uint8,
            ),
        )
        self.register_buffer(
            "lxu_state",
            # pyre-fixme[28]: Unexpected keyword argument `size`.
            torch.zeros(
                size=(self.total_cache_hash_size + 1,)
                if cache_algorithm == CacheAlgorithm.LFU
                else (cache_sets, ASSOC),
                device=self.current_device,
                dtype=torch.int64,
            ),
        )
        self.register_buffer(
            "cache_miss_counter",
            torch.tensor([0, 0], device=self.current_device, dtype=torch.int64),
        )
        if cache_algorithm not in (CacheAlgorithm.LFU, CacheAlgorithm.LRU):
            raise ValueError(
                f"cache_algorithm must be {CacheAlgorithm.LRU} "
                f"or {CacheAlgorithm.LFU}"
            )

    def reset_cache_states(self) -> None:
        # pyre-fixme[29]:
        #  `Union[BoundMethod[typing.Callable(Tensor.numel)[[Named(self, Tensor)],
        #  int], Tensor], Tensor, nn.Module]` is not a function.
        if not self.lxu_cache_weights.numel():
            return
        self.lxu_cache_state.fill_(-1)
        self.lxu_state.fill_(0)
        self.timestep_counter.reset()

    @torch.jit.export
    def split_embedding_weights(
        self, split_scale_shifts: bool = True
    ) -> List[Tuple[Tensor, Optional[Tensor]]]:
        """
        Returns a list of weights, split by table
        """
        assert self.weight_initialized
        splits: List[Tuple[Tensor, Optional[Tensor]]] = []
        for t, (_, rows, dim, weight_ty, _) in enumerate(self.embedding_specs):
            placement = self.weights_physical_placements[t]
            if placement == EmbeddingLocation.DEVICE.value:
                weights = self.weights_dev
            elif placement == EmbeddingLocation.HOST.value:
                weights = self.weights_host
            else:
                weights = self.weights_uvm
            offset = self.weights_physical_offsets[t]
            weights_shifts = weights.detach()[
                offset : offset
                + rows * rounded_row_size_in_bytes(dim, weight_ty, self.row_alignment)
            ].view(rows, rounded_row_size_in_bytes(dim, weight_ty, self.row_alignment))

            if split_scale_shifts:
                # remove the padding at the end of each row.
                weights_shifts = weights_shifts[
                    :, : unpadded_row_size_in_bytes(dim, weight_ty)
                ]
                if (
                    weight_ty == SparseType.INT8
                    or weight_ty == SparseType.INT4
                    or weight_ty == SparseType.INT2
                ):
                    splits.append(
                        (
                            weights_shifts[:, 4:],
                            weights_shifts[:, :4],
                        )
                    )
                else:
                    assert weight_ty == SparseType.FP16 or weight_ty == SparseType.FP32
                    splits.append(
                        (
                            weights_shifts,
                            None,
                        )
                    )
            else:
                splits.append((weights_shifts, None))

        return splits

    def initialize_weights(self) -> None:
        if not self.weight_initialized:
            self._apply_split(
                self.dev_size,
                self.host_size,
                self.uvm_size,
                self.weights_physical_placements,
                self.weights_physical_offsets,
                self.enforce_hbm,
            )
            self.weight_initialized: bool = True

    def fill_random_weights(self) -> None:
        """
        Fill the buffer with random weights, table by table
        FIXME: make it in-place fill.
        """
        self.initialize_weights()
        weights = self.split_embedding_weights()
        for dest_weight in weights:
            dest_weight[0].copy_(
                torch.randint(
                    0,
                    255,
                    size=dest_weight[0].shape,
                    dtype=torch.uint8,
                    device=self.current_device,
                )
            )

    def assign_embedding_weights(
        self, q_weight_list: List[Tuple[Tensor, Optional[Tensor]]]
    ) -> None:
        """
        Assigns self.split_embedding_weights() with values from the input list of weights and scale_shifts.
        """
        weights = self.split_embedding_weights()
        assert len(q_weight_list) == len(weights)

        for (dest_weight, input_weight) in zip(weights, q_weight_list):
            dest_weight[0].copy_(input_weight[0])
            if input_weight[1] is not None:
                assert dest_weight[1] is not None
                dest_weight[1].copy_(input_weight[1])
            else:
                assert dest_weight[1] is None

    def set_index_remappings(
        self,
        index_remapping: List[Tensor],
        load_factor: float = 0.5,
        use_array_for_index_remapping: bool = True,
    ) -> None:
        rows: List[int] = [e[1] for e in self.embedding_specs]
        T = len(self.embedding_specs)
        if not use_array_for_index_remapping:
            capacities = [
                round_up(int(row * 1.0 / load_factor), 32)
                if index_remap is not None
                else 0
                for (index_remap, row) in zip(index_remapping, rows)
            ]
            hash_table = torch.empty(
                (sum(capacities), 2),
                dtype=torch.int32,
            )
            hash_table[:, :] = -1
            hash_table_offsets = torch.tensor([0] + list(accumulate(capacities))).long()

            merged_index_remappings = [
                mapping if mapping is not None else Tensor(list(range(spec[1])))
                for (mapping, spec) in zip(index_remapping, self.embedding_specs)
            ]
            original_feature_rows = [
                mapping.numel() for mapping in merged_index_remappings
            ]
            dense_indices = torch.cat(merged_index_remappings, dim=0).int()
            indices = torch.cat(
                [torch.arange(row) for row in original_feature_rows], dim=0
            ).int()
            offsets = torch.tensor([0] + list(accumulate(original_feature_rows))).int()

            if self.use_cpu:
                self.index_remapping_hash_table_cpu = torch.classes.fb.PrunedMapCPU()
                self.index_remapping_hash_table_cpu.insert(
                    indices, dense_indices, offsets, T
                )
            else:
                torch.ops.fbgemm.pruned_hashmap_insert(
                    indices, dense_indices, offsets, hash_table, hash_table_offsets
                )
                self.index_remapping_hash_table = hash_table.to(self.current_device)
                self.index_remapping_hash_table_offsets = hash_table_offsets.to(
                    self.current_device
                )
                self.index_remapping_hash_table_cpu = None
        else:
            index_remappings_array_offsets = [0]
            last_offset = 0
            for mapping in index_remapping:
                if mapping is not None:
                    last_offset += mapping.numel()
                index_remappings_array_offsets.append(last_offset)

            self.index_remappings_array_offsets = torch.tensor(
                index_remappings_array_offsets,
                device=self.current_device,
                dtype=torch.int64,
            )
            self.index_remappings_array = (
                torch.empty(0, dtype=torch.int32, device=self.current_device)
                if self.index_remappings_array_offsets[-1] == 0
                else torch.cat(
                    [mapping for mapping in index_remapping if mapping is not None]
                ).to(self.current_device)
            )

    def _embedding_inplace_update_per_table(
        self,
        update_table_idx: int,
        update_row_indices: List[int],
        update_weights: Tensor,
    ) -> None:
        row_size = len(update_row_indices)
        if row_size == 0:
            return
        update_row_indices = torch.tensor(
            update_row_indices,
            device=self.current_device,
            dtype=torch.int64,
        )
        table_values = self.split_embedding_weights(split_scale_shifts=False)[
            update_table_idx
        ]
        table_values[0].scatter_(
            dim=0,
            index=update_row_indices.view(row_size, 1).expand_as(update_weights),
            src=update_weights,
        )

    @torch.jit.export
    def embedding_inplace_update(
        self,
        update_table_indices: List[int],
        update_row_indices: List[List[int]],
        update_weights: List[Tensor],
    ) -> None:
        for i in range(len(update_table_indices)):
            self._embedding_inplace_update_per_table(
                update_table_indices[i],
                update_row_indices[i],
                update_weights[i],
            )

    def embedding_inplace_update_internal(
        self,
        update_table_indices: List[int],
        update_row_indices: List[int],
        update_weights: Tensor,
    ) -> None:
        assert len(update_table_indices) == len(update_row_indices)
        update_offsets = []
        update_offset = 0
        for table_idx in update_table_indices:
            D_bytes = rounded_row_size_in_bytes(
                self.embedding_specs[table_idx][2],
                self.embedding_specs[table_idx][3],
                self.row_alignment,
            )
            update_offsets.append(update_offset)
            update_offset += D_bytes
        update_offsets.append(update_offset)

        update_table_indices = torch.tensor(
            update_table_indices,
            device=self.current_device,
            dtype=torch.int32,
        )
        update_row_indices = torch.tensor(
            update_row_indices,
            device=self.current_device,
            dtype=torch.int32,
        )
        update_offsets = torch.tensor(
            update_offsets,
            device=self.current_device,
            dtype=torch.int64,
        )
        # Internal function for now
        torch.ops.fbgemm.emb_inplace_update(
            dev_weights=self.weights_host if self.host_size > 0 else self.weights_dev,
            uvm_weights=self.weights_uvm,
            weights_placements=self.weights_placements,
            weights_offsets=self.weights_offsets,
            weights_tys=self.weights_tys,
            D_offsets=self.D_offsets,
            update_weights=update_weights,
            update_table_indices=update_table_indices,
            update_row_indices=update_row_indices,
            update_offsets=update_offsets,
            row_alignment=self.row_alignment,
        )<|MERGE_RESOLUTION|>--- conflicted
+++ resolved
@@ -20,9 +20,7 @@
 from fbgemm_gpu.split_embedding_configs import SparseType
 from torch import Tensor, nn
 
-<<<<<<< HEAD
 ASSOC = 32 if torch.version.hip is None else 64
-=======
 try:
     # pyre-ignore[21]
     from fbgemm_gpu import open_source  # noqa: F401
@@ -34,8 +32,6 @@
         "//deeplearning/fbgemm/fbgemm_gpu/fb:embedding_inplace_update_cpu"
     )
 
-ASSOC = 32
->>>>>>> 19c17b32
 # Maximum number of times prefetch() can be called without
 # a corresponding forward() call
 MAX_PREFETCH_DEPTH = 100
