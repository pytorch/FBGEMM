--- conflicted
+++ resolved
@@ -58,20 +58,8 @@
     }
   }
 
-<<<<<<< HEAD
-  if (fbgemmHasAvx512Support() || fbgemmHasAvx2Support()) {
-    if (isA()) {
-      return MCB * KCB;
-    } else {
-      int rowBlock = KCB;
-      int colBlock = NCB;
-      return (((rows + rowBlock - 1) / rowBlock) * rowBlock) *
-          (((cols + colBlock - 1) / colBlock) * colBlock);
-    }
-=======
   if (isA()) {
     return MCB * KCB;
->>>>>>> f712cb23
   } else {
     int rowBlock = KCB;
     int colBlock = NCB;
