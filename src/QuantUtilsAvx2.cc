/*
 * Copyright (c) Facebook, Inc. and its affiliates.
 * All rights reserved.
 * This source code is licensed under the BSD-style license found in the
 * LICENSE file in the root directory of this source tree.
 */

#include "fbgemm/QuantUtilsAvx2.h"
#include <immintrin.h>
#include <algorithm> //for std::min/std::max
#include <cmath> //for nearbyint
#include <limits> //for numeric_limits
#include "fbgemm/Fbgemm.h" //for ReQuantizeOutput

namespace fbgemm {

using namespace std;
////////////////////////////////////////////////////////////////////////////////
// Utility functions

template <typename T>
void QuantizeAvx2(
    const float* src,
    T* dst,
    int len,
    const TensorQuantizationParams& qparams) {
  // original compile condition - #if defined(__AVX2__) && (defined(__FMA__) || defined(_MSC_VER))
  if (fbgemm::fbgemmHasAvx2Support()) {
    constexpr int VLEN = 8;
    constexpr float min_val = std::numeric_limits<T>::min();
    constexpr float max_val = std::numeric_limits<T>::max();
    std::size_t i = 0;
    __m256 inverse_scale_v = _mm256_set1_ps(1.f / qparams.scale);
    __m256i shuffle_mask_v = _mm256_set_epi8(
      0xff,
      0xff,
      0xff,
      0xff,
      0xff,
      0xff,
      0xff,
      0xff,
      0xff,
      0xff,
      0xff,
      0xff,
      0x0c,
      0x08,
      0x04,
      0x00,
      0xff,
      0xff,
      0xff,
      0xff,
      0xff,
      0xff,
      0xff,
      0xff,
      0xff,
      0xff,
      0xff,
      0xff,
      0x0c,
      0x08,
      0x04,
      0x00);
    __m256i permute_mask_v =
      _mm256_set_epi32(0x00, 0x00, 0x00, 0x00, 0x00, 0x00, 0x04, 0x00);
    for (; i < len / VLEN * VLEN; i += VLEN) {
      __m256 src_v = _mm256_loadu_ps(src + i);
      __m256 transformed_v = _mm256_fmadd_ps(
        src_v, inverse_scale_v, _mm256_set1_ps(qparams.zero_point));
      __m256 clipped_v = _mm256_min_ps(
        _mm256_max_ps(transformed_v, _mm256_set1_ps(min_val)),
        _mm256_set1_ps(max_val));
      __m256i rounded_v = _mm256_cvtps_epi32(clipped_v);

      // An instruction sequence to save 8 32-bit integers as 8 8-bit integers
      rounded_v = _mm256_shuffle_epi8(rounded_v, shuffle_mask_v);
      rounded_v = _mm256_permutevar8x32_epi32(rounded_v, permute_mask_v);
      _mm_storel_epi64(
        reinterpret_cast<__m128i*>(dst + i), _mm256_castsi256_si128(rounded_v));
    }

    for (; i < len; ++i) {
      float transformed = qparams.zero_point + src[i] / qparams.scale;
      float clipped = std::min(std::max(transformed, min_val), max_val);
      // Not exactly the same behavior as the vectorized code.
      // The vectorized code above always rounds to even in halfway cases
      // (https://software.intel.com/en-us/node/523819), but std::nearbyint
      // does the same only when the current rounding mode is FE_TONEAREST.
      // However, in practice, this should not be a problem because most cases
      // use the default rounding mode FE_TONEAREST.
      // Note that we cannot implement the same behavior as the vectorized code
      // using std::round because it does rounding away from zero in halfway
      // cases.
      dst[i] = nearbyint(clipped);
    }
  }
}

// Instantiate QuantizeAvx2 for known datatypes
template
void QuantizeAvx2<uint8_t>(
    const float* src,
    uint8_t* dst,
    int len,
    const TensorQuantizationParams& qparams);
template
void QuantizeAvx2<int8_t>(
    const float* src,
    int8_t* dst,
    int len,
    const TensorQuantizationParams& qparams);


void FindMinMax(const float* a, float* min, float* max, int len) {
  if (len <= 0) {
    *min = 0.0f;
    *max = 0.0f;
    return;
  }

  float temp_min = *a, temp_max = *a;
  int i = 0;

  if (fbgemm::fbgemmHasAvx2Support()) {
    __m256 min_v = _mm256_set1_ps(*a), max_v = _mm256_set1_ps(*a);
    constexpr int VLEN = 8;
    if (len >= VLEN) {
      for (; i < len / VLEN * VLEN; i += VLEN) {
        min_v = _mm256_min_ps(min_v, _mm256_loadu_ps(a + i));
        max_v = _mm256_max_ps(max_v, _mm256_loadu_ps(a + i));
      }

      float min_buf[VLEN], max_buf[VLEN];
      _mm256_storeu_ps(min_buf, min_v);
      _mm256_storeu_ps(max_buf, max_v);
      for (int j = 0; j < VLEN; ++j) {
        temp_min = std::min(temp_min, min_buf[j]);
        temp_max = std::max(temp_max, max_buf[j]);
      }
    }
  }

  for (; i < len; i++) {
    temp_min = std::min(temp_min, a[i]);
    temp_max = std::max(temp_max, a[i]);
  }
  *min = temp_min;
  *max = temp_max;
}

////////////////////////////////////////////////////////////////////////////////
// Requantization (with floats)

void RequantizeAvx2(
    const int32_t* src,
    uint8_t* dst,
    int len,
    const RequantizationParams& params) {
  if (fbgemm::fbgemmHasAvx2Support()) {
    DoNothing<> doNothingObj{};
    int32_t Bq_zero_point[] = { 0 };
    ReQuantizeOutput<false /* FUSE_RELU */> requantizeObj(
      doNothingObj,
      &params.real_multiplier,
      params.target_qparams.zero_point,
      0, // Aq_zero_point
      Bq_zero_point, // Bq_zero_point
      nullptr, // row_offsets
      nullptr, // col_offsets
      nullptr, // bias
      len); // ncol
    requantizeObj.f<inst_set_t::avx2>(dst, src, { 0, 1, 0, len }, 0, 0);
  }
}

void RequantizeFixedPointAvx2(
    const int32_t* src,
    uint8_t* dst,
    int len,
    const RequantizationParams& params) {
  if (fbgemm::fbgemmHasAvx2Support())
  {
    constexpr int VLEN = 8;

    __m256i b = _mm256_set1_epi32(params.multiplier);

    // AVX2 doesn't support arithmetic right shift.
    // As a work around, we convert 64-bit multiplied results to uint64_t by
    // adding 0x8000000000000000ULL, logical right shift, and subtract by
    // (0x8000000000000000ULL >> right_shift).
    __m256i pre_shift_nudge = _mm256_set1_epi64x(
      (1ll << (params.right_shift - 1)) + 0x8000000000000000ULL);
    __m256i post_shift_nudge = _mm256_set1_epi64x(
      params.target_qparams.zero_point -
      (0x8000000000000000ULL >> params.right_shift));

    __m256i min_v = _mm256_set1_epi32(numeric_limits<uint8_t>::min());
    __m256i max_v = _mm256_set1_epi32(numeric_limits<uint8_t>::max());

    __m256i shuffle_mask_v = _mm256_set_epi8(
      0xff,
      0xff,
      0xff,
      0xff,
      0xff,
      0xff,
      0xff,
      0xff,
      0xff,
      0xff,
      0xff,
      0xff,
      0x0c,
      0x08,
      0x04,
      0x00,
      0xff,
      0xff,
      0xff,
      0xff,
      0xff,
      0xff,
      0xff,
      0xff,
      0xff,
      0xff,
      0xff,
      0xff,
      0x0c,
      0x08,
      0x04,
      0x00);
    __m256i permute_mask_v =
      _mm256_set_epi32(0x00, 0x00, 0x00, 0x00, 0x00, 0x00, 0x04, 0x00);

    int i = 0;
    for (; i < len / VLEN * VLEN; i += VLEN) {
      __m256i a_v = _mm256_loadu_si256((const __m256i*)(src + i));

      // a = a0 | a1 | a2 | a3 | a4 | a5 | a6 | a7
      // b = b0 | b1 | b3 | b3 | b4 | b5 | b6 | b7
      __m256i a_even_v = a_v;
      __m256i a_odd_v = _mm256_srli_si256(a_v, 4);

      __m256i ab_even_v = _mm256_mul_epi32(a_even_v, b);
      __m256i ab_odd_v = _mm256_mul_epi32(a_odd_v, b);

      __m256i even_rounded_v = _mm256_add_epi64(ab_even_v, pre_shift_nudge);
      __m256i odd_rounded_v = _mm256_add_epi64(ab_odd_v, pre_shift_nudge);

      __m256i even_result_v = _mm256_add_epi64(
        _mm256_srli_epi64(even_rounded_v, params.right_shift),
        post_shift_nudge);
      __m256i odd_result_v = _mm256_add_epi64(
        _mm256_srli_epi64(odd_rounded_v, params.right_shift), post_shift_nudge);
      odd_result_v = _mm256_slli_si256(odd_result_v, 4);

      // even_result_v has numbers we want in its even 32-bit SIMD lanes, and
      // odd_result_v has numbers we want in its odd 32-bit SIMD lanes.
      // Use blend to combine them.
      __m256i result_v = _mm256_blend_epi32(even_result_v, odd_result_v, 0xaa);
      __m256i clipped_v =
        _mm256_max_epi32(min_v, _mm256_min_epi32(max_v, result_v));

      clipped_v = _mm256_shuffle_epi8(clipped_v, shuffle_mask_v);
      clipped_v = _mm256_permutevar8x32_epi32(clipped_v, permute_mask_v);
      *(int64_t*)(dst + i) = _mm256_extract_epi64(clipped_v, 0);
    }

    for (; i < len; ++i) {
      int64_t ab_64 =
        static_cast<int64_t>(src[i]) * static_cast<int64_t>(params.multiplier);
      int64_t nudge = 1ll << std::max(0, params.right_shift - 1);
      int64_t quantized_down = params.target_qparams.zero_point +
        ((ab_64 + nudge) >> params.right_shift);
      dst[i] = std::min<int64_t>(std::max<int64_t>(quantized_down, 0l), 255l);
    }
  }
}
<<<<<<< HEAD
=======
#else
// dummy implementations to avoid link errors
void RequantizeAvx2(const int32_t* src, uint8_t* dst, int len, const RequantizationParams& params) {
    assert(false && "RequantizeAvx2() was called unexpectedly in non-AVX2 build");
}
void RequantizeFixedPointAvx2(const int32_t* src, uint8_t* dst, int len, const RequantizationParams& params) {
    assert(false && "RequantizeFixedPointAvx2() was called unexpectedly in non-AVX2 build");
}
#endif
>>>>>>> f0b35432

template <
    bool A_SYMMETRIC,
    bool B_SYMMETRIC,
    QuantizationGranularity Q_GRAN,
    bool HAS_BIAS,
    bool FUSE_RELU,
    typename BIAS_TYPE>
void requantizeOutputProcessingAvx2(
    uint8_t* out,
    const int32_t* inp,
    const block_type_t& block,
    int ld_out,
    int ld_in,
    const requantizationParams_t<BIAS_TYPE>& r) {
  // Adoption of implementation at QNNPACK/src/requantization/fp32-sse2.c
  // using AVX2 instructions
  int quant_param_idx = 0;
  if (Q_GRAN == QuantizationGranularity::GROUP) {
    int ncol_per_group = r.ncols / r.groups;
    int g = block.col_start / ncol_per_group;
    quant_param_idx = g;
  }
  __m256 multiplier_v = _mm256_set1_ps(r.C_multiplier[quant_param_idx]);

  // Broadcasted reciprocal of act_times_w_scale
  __m256 act_times_w_rcp_v;
  if (!(Q_GRAN == QuantizationGranularity::OUT_CHANNEL)) {
    if (is_same<BIAS_TYPE, float>::value) {
      act_times_w_rcp_v =
          _mm256_set1_ps(1.0 / r.act_times_w_scale[quant_param_idx]);
    }
  }

  __m256i min_v = _mm256_set1_epi8(static_cast<uint8_t>(0));
  __m256i max_v = _mm256_set1_epi8(static_cast<uint8_t>(255));

  assert(
      (A_SYMMETRIC == (r.A_zero_point == 0)) &&
      "A_SYMMETRIC == true if and only if A_zero_point == 0");
  assert(
      (B_SYMMETRIC ==
       ((Q_GRAN == QuantizationGranularity::TENSOR && r.B_zero_point[0] == 0) ||
        r.row_offsets == nullptr)) &&
      "B_SYMMETRIC == true if and only if B_zero_point == 0 "
      "or r.row_offsets == nullptr");
  assert(
      (HAS_BIAS == (r.bias != nullptr)) &&
      "HAS_BIAS == true if and only if bias != nullptr");

  __m256i A_zero_point_v = _mm256_set1_epi32(r.A_zero_point);
  __m256i C_zero_point_epi16_v = _mm256_set1_epi16(r.C_zero_point);
  __m256i C_zero_point_epi8_v = _mm256_set1_epi8(r.C_zero_point);

  __m256i permute_mask_v =
      _mm256_set_epi32(0x07, 0x03, 0x06, 0x02, 0x05, 0x01, 0x04, 0x00);

  constexpr int VLEN = 8;
  for (int i = block.row_start; i < block.row_start + block.row_size; ++i) {
    // Scale row_offset with Bq_zero_point
    int32_t row_offset = 0;
    if (B_SYMMETRIC) {
      row_offset = 0;
    } else if (
        Q_GRAN == QuantizationGranularity::TENSOR ||
        Q_GRAN == QuantizationGranularity::GROUP) {
      row_offset =
          r.row_offsets[i - block.row_start] * r.B_zero_point[quant_param_idx];
    } else {
      assert(
          Q_GRAN == QuantizationGranularity::OUT_CHANNEL &&
          "unknown quantization granularity");
    }
    __m256i row_offset_v = _mm256_set1_epi32(row_offset);

    int j = block.col_start;
    for (; j < block.col_start + (block.col_size / (VLEN * 4) * (VLEN * 4));
         j += (VLEN * 4)) {
      __m256i x_v = _mm256_loadu_si256(reinterpret_cast<const __m256i*>(
          inp + (i - block.row_start) * ld_in + (j - block.col_start)));
      __m256i y_v = _mm256_loadu_si256(reinterpret_cast<const __m256i*>(
          inp + (i - block.row_start) * ld_in + (j - block.col_start) +
          1 * VLEN));
      __m256i z_v = _mm256_loadu_si256(reinterpret_cast<const __m256i*>(
          inp + (i - block.row_start) * ld_in + (j - block.col_start) +
          2 * VLEN));
      __m256i w_v = _mm256_loadu_si256(reinterpret_cast<const __m256i*>(
          inp + (i - block.row_start) * ld_in + (j - block.col_start) +
          3 * VLEN));

      if (!A_SYMMETRIC) {
        __m256i col_off_v = _mm256_mullo_epi32(
            A_zero_point_v,
            _mm256_loadu_si256(
                reinterpret_cast<const __m256i*>(r.col_offsets + j)));
        x_v = _mm256_sub_epi32(x_v, col_off_v);
        col_off_v = _mm256_mullo_epi32(
            A_zero_point_v,
            _mm256_loadu_si256(
                reinterpret_cast<const __m256i*>(r.col_offsets + j + VLEN)));
        y_v = _mm256_sub_epi32(y_v, col_off_v);
        col_off_v = _mm256_mullo_epi32(
            A_zero_point_v,
            _mm256_loadu_si256(reinterpret_cast<const __m256i*>(
                r.col_offsets + j + 2 * VLEN)));
        z_v = _mm256_sub_epi32(z_v, col_off_v);
        col_off_v = _mm256_mullo_epi32(
            A_zero_point_v,
            _mm256_loadu_si256(reinterpret_cast<const __m256i*>(
                r.col_offsets + j + 3 * VLEN)));
        w_v = _mm256_sub_epi32(w_v, col_off_v);
      }

      if (!B_SYMMETRIC) {
        if (Q_GRAN == QuantizationGranularity::OUT_CHANNEL) {
          row_offset_v = _mm256_mullo_epi32(
              _mm256_set1_epi32(r.row_offsets[i - block.row_start]),
              _mm256_loadu_si256(
                  reinterpret_cast<const __m256i*>(r.B_zero_point + j)));
        }
        x_v = _mm256_sub_epi32(x_v, row_offset_v);
        if (Q_GRAN == QuantizationGranularity::OUT_CHANNEL) {
          row_offset_v = _mm256_mullo_epi32(
              _mm256_set1_epi32(r.row_offsets[i - block.row_start]),
              _mm256_loadu_si256(
                  reinterpret_cast<const __m256i*>(r.B_zero_point + j + VLEN)));
        }
        y_v = _mm256_sub_epi32(y_v, row_offset_v);
        if (Q_GRAN == QuantizationGranularity::OUT_CHANNEL) {
          row_offset_v = _mm256_mullo_epi32(
              _mm256_set1_epi32(r.row_offsets[i - block.row_start]),
              _mm256_loadu_si256(reinterpret_cast<const __m256i*>(
                  r.B_zero_point + j + 2 * VLEN)));
        }
        z_v = _mm256_sub_epi32(z_v, row_offset_v);
        if (Q_GRAN == QuantizationGranularity::OUT_CHANNEL) {
          row_offset_v = _mm256_mullo_epi32(
              _mm256_set1_epi32(r.row_offsets[i - block.row_start]),
              _mm256_loadu_si256(reinterpret_cast<const __m256i*>(
                  r.B_zero_point + j + 3 * VLEN)));
        }
        w_v = _mm256_sub_epi32(w_v, row_offset_v);
      }
      __m256 xf_v, yf_v, zf_v, wf_v;
      if (HAS_BIAS) {
        if (is_same<BIAS_TYPE, float>::value) {
          __m256 x_bias_v, y_bias_v, z_bias_v, w_bias_v;
          if (Q_GRAN == QuantizationGranularity::OUT_CHANNEL) {
            x_bias_v = _mm256_div_ps(
                _mm256_loadu_ps(
                    reinterpret_cast<const float*>(r.bias + j + 0 * VLEN)),
                _mm256_loadu_ps(r.act_times_w_scale + j + 0 * VLEN));
            y_bias_v = _mm256_div_ps(
                _mm256_loadu_ps(
                    reinterpret_cast<const float*>(r.bias + j + 1 * VLEN)),
                _mm256_loadu_ps(r.act_times_w_scale + j + 1 * VLEN));
            z_bias_v = _mm256_div_ps(
                _mm256_loadu_ps(
                    reinterpret_cast<const float*>(r.bias + j + 2 * VLEN)),
                _mm256_loadu_ps(r.act_times_w_scale + j + 2 * VLEN));
            w_bias_v = _mm256_div_ps(
                _mm256_loadu_ps(
                    reinterpret_cast<const float*>(r.bias + j + 3 * VLEN)),
                _mm256_loadu_ps(r.act_times_w_scale + j + 3 * VLEN));
          } else {
            x_bias_v = _mm256_mul_ps(
                _mm256_loadu_ps(
                    reinterpret_cast<const float*>(r.bias + j + 0 * VLEN)),
                act_times_w_rcp_v);
            y_bias_v = _mm256_mul_ps(
                _mm256_loadu_ps(
                    reinterpret_cast<const float*>(r.bias + j + 1 * VLEN)),
                act_times_w_rcp_v);
            z_bias_v = _mm256_mul_ps(
                _mm256_loadu_ps(
                    reinterpret_cast<const float*>(r.bias + j + 2 * VLEN)),
                act_times_w_rcp_v);
            w_bias_v = _mm256_mul_ps(
                _mm256_loadu_ps(
                    reinterpret_cast<const float*>(r.bias + j + 3 * VLEN)),
                act_times_w_rcp_v);
          }
          xf_v = _mm256_add_ps(_mm256_cvtepi32_ps(x_v), x_bias_v);
          yf_v = _mm256_add_ps(_mm256_cvtepi32_ps(y_v), y_bias_v);
          zf_v = _mm256_add_ps(_mm256_cvtepi32_ps(z_v), z_bias_v);
          wf_v = _mm256_add_ps(_mm256_cvtepi32_ps(w_v), w_bias_v);
        } else {
          x_v = _mm256_add_epi32(
              x_v,
              _mm256_loadu_si256(
                  reinterpret_cast<const __m256i*>(r.bias + j + 0 * VLEN)));
          y_v = _mm256_add_epi32(
              y_v,
              _mm256_loadu_si256(
                  reinterpret_cast<const __m256i*>(r.bias + j + 1 * VLEN)));
          z_v = _mm256_add_epi32(
              z_v,
              _mm256_loadu_si256(
                  reinterpret_cast<const __m256i*>(r.bias + j + 2 * VLEN)));
          w_v = _mm256_add_epi32(
              w_v,
              _mm256_loadu_si256(
                  reinterpret_cast<const __m256i*>(r.bias + j + 3 * VLEN)));
          xf_v = _mm256_cvtepi32_ps(x_v);
          yf_v = _mm256_cvtepi32_ps(y_v);
          zf_v = _mm256_cvtepi32_ps(z_v);
          wf_v = _mm256_cvtepi32_ps(w_v);
        }
      } else {
        xf_v = _mm256_cvtepi32_ps(x_v);
        yf_v = _mm256_cvtepi32_ps(y_v);
        zf_v = _mm256_cvtepi32_ps(z_v);
        wf_v = _mm256_cvtepi32_ps(w_v);
      }

      /*
       * Convert int32_t input to FP32 and multiply by FP32 scale.
       * Both operations involve statistically unbiased roundings (with
       * default MXCSR rounding mode):
       * - Large int32_t values can't be exactly represented as FP32.
       * CVTDQ2PS instruction on x86 would round it according to nearest
       * FP32 value with ties to even (assuming default MXCSR rounding
       * mode).
       * - Product of two FP32 values is generally not exactly
       * representation as an FP32 value, and will be rounded to nearest
       * FP32 value with ties to even with default MXCSR rounding mode.
       */
      __m256 x_scaled_v, y_scaled_v, z_scaled_v, w_scaled_v;
      if (Q_GRAN == QuantizationGranularity::OUT_CHANNEL) {
        x_scaled_v =
            _mm256_mul_ps(xf_v, _mm256_loadu_ps(r.C_multiplier + j + 0 * VLEN));
        y_scaled_v =
            _mm256_mul_ps(yf_v, _mm256_loadu_ps(r.C_multiplier + j + 1 * VLEN));
        z_scaled_v =
            _mm256_mul_ps(zf_v, _mm256_loadu_ps(r.C_multiplier + j + 2 * VLEN));
        w_scaled_v =
            _mm256_mul_ps(wf_v, _mm256_loadu_ps(r.C_multiplier + j + 3 * VLEN));
      } else {
        x_scaled_v = _mm256_mul_ps(xf_v, multiplier_v);
        y_scaled_v = _mm256_mul_ps(yf_v, multiplier_v);
        z_scaled_v = _mm256_mul_ps(zf_v, multiplier_v);
        w_scaled_v = _mm256_mul_ps(wf_v, multiplier_v);
      }

      /*
       * Convert scaled FP32 result to int32_t using CVTPS2DQ instruction.
       * CVTPS2DQ instruction rounds result according to nearest FP32 value
       * with ties to even (assuming default MXCSR rounding mode). However,
       * when conversion overflows, it produces INT32_MIN as a result. For
       * large positive inputs the result of conversion can become negative,
       * which affects the final requantization result. Note that on x86
       * SSE2 we have e.g. int32_t(float(INT32_MAX)) == INT32_MIN! This
       * happens because float(INT32_MAX) rounds to 2**31, which overflows
       * int32_t when it is converted back to integer.
       *
       * Thankfully, we can prove that overflow never happens in this
       * requantization scheme. The largest positive input is INT32_MAX
       * (2**31 - 1), which turns into 2**31 when converted to float. The
       * largest scale value is 0x1.FFFFFEp-1. When multiplied together, the
       * result is 2147483520 (compare to INT32_MAX = 2147483647), which
       * fits into int32_t without overflow.
       */
      __m256i x_rounded_v = _mm256_cvtps_epi32(x_scaled_v);
      __m256i y_rounded_v = _mm256_cvtps_epi32(y_scaled_v);
      __m256i z_rounded_v = _mm256_cvtps_epi32(z_scaled_v);
      __m256i w_rounded_v = _mm256_cvtps_epi32(w_scaled_v);

      /*
       * Standard final sequence on x86 AVX2:
       * - Pack to int16_t and saturate
       * - Add zero point
       * - Pack to uint8_t and saturate
       * - Clamp between qmin and qmax
       */
      __m256i xy_packed_v = _mm256_adds_epi16(
          _mm256_packs_epi32(x_rounded_v, y_rounded_v), C_zero_point_epi16_v);
      __m256i zw_packed_v = _mm256_adds_epi16(
          _mm256_packs_epi32(z_rounded_v, w_rounded_v), C_zero_point_epi16_v);
      __m256i xyzw_packed_v = _mm256_packus_epi16(xy_packed_v, zw_packed_v);
      __m256i xyzw_clamped_v = _mm256_max_epu8(
          FUSE_RELU ? C_zero_point_epi8_v : min_v,
          _mm256_min_epu8(xyzw_packed_v, max_v));

      /*
       * xyzw_clamped_v has results in the following layout so we need to
       * permute: x0-3 y0-3 z0-3 w0-3 x4-7 y4-7 z4-7 w4-7
       */
      xyzw_clamped_v =
          _mm256_permutevar8x32_epi32(xyzw_clamped_v, permute_mask_v);

      /*
       * 4x CVTDQ2PS
       * 4x MULPS
       * 4x CVTPS2DQ
       * 2x PACKSSDW
       * 1x PACKUSWB
       * 2x PADDW
       * 1x PMAXUB
       * 1x PMINUB
       * 1x PERMD
       * ---------------------
       * 20 instructions total
       */
      _mm256_storeu_si256(
          reinterpret_cast<__m256i*>(out + i * ld_out + j), xyzw_clamped_v);
    } // j loop vectorized and unrolled 4x

    for (; j < block.col_start + (block.col_size / VLEN * VLEN); j += VLEN) {
      __m256i x_v = _mm256_loadu_si256(reinterpret_cast<const __m256i*>(
          inp + (i - block.row_start) * ld_in + (j - block.col_start)));

      if (!A_SYMMETRIC) {
        __m256i col_off_v = _mm256_mullo_epi32(
            A_zero_point_v,
            _mm256_loadu_si256(
                reinterpret_cast<const __m256i*>(r.col_offsets + j)));
        x_v = _mm256_sub_epi32(x_v, col_off_v);
      }

      if (!B_SYMMETRIC) {
        if (Q_GRAN == QuantizationGranularity::OUT_CHANNEL) {
          row_offset_v = _mm256_mullo_epi32(
              _mm256_set1_epi32(r.row_offsets[i - block.row_start]),
              _mm256_loadu_si256(
                  reinterpret_cast<const __m256i*>(r.B_zero_point + j)));
        }
        x_v = _mm256_sub_epi32(x_v, row_offset_v);
      }
      __m256 xf_v;
      if (HAS_BIAS) {
        if (is_same<BIAS_TYPE, float>::value) {
          __m256 x_bias_v;
          if (Q_GRAN == QuantizationGranularity::OUT_CHANNEL) {
            x_bias_v = _mm256_div_ps(
                _mm256_loadu_ps(reinterpret_cast<const float*>(r.bias + j)),
                _mm256_loadu_ps(r.act_times_w_scale + j));
          } else {
            x_bias_v = _mm256_mul_ps(
                _mm256_loadu_ps(reinterpret_cast<const float*>(r.bias + j)),
                act_times_w_rcp_v);
          }
          xf_v = _mm256_add_ps(_mm256_cvtepi32_ps(x_v), x_bias_v);
        } else {
          x_v = _mm256_add_epi32(
              x_v,
              _mm256_loadu_si256(reinterpret_cast<const __m256i*>(r.bias + j)));
          xf_v = _mm256_cvtepi32_ps(x_v);
        }
      } else {
        xf_v = _mm256_cvtepi32_ps(x_v);
      }

      __m256 x_scaled_v;
      if (Q_GRAN == QuantizationGranularity::OUT_CHANNEL) {
        x_scaled_v = _mm256_mul_ps(xf_v, _mm256_loadu_ps(r.C_multiplier + j));
      } else {
        x_scaled_v = _mm256_mul_ps(xf_v, multiplier_v);
      }
      __m256i x_rounded_v = _mm256_cvtps_epi32(x_scaled_v);

      __m256i x_packed_v = _mm256_adds_epi16(
          _mm256_packs_epi32(x_rounded_v, _mm256_setzero_si256()),
          C_zero_point_epi16_v);
      x_packed_v = _mm256_packus_epi16(x_packed_v, _mm256_setzero_si256());
      __m256i x_clamped_v = _mm256_max_epu8(
          FUSE_RELU ? C_zero_point_epi8_v : min_v,
          _mm256_min_epu8(x_packed_v, max_v));

      /*
       * x_clamped_v has results in the following layout so we need to
       * permute: x0-3 garbage0-11 x4-7 garbage12-23
       */
      x_clamped_v = _mm256_permutevar8x32_epi32(x_clamped_v, permute_mask_v);

      /*
       * 1x CVTDQ2PS
       * 1x MULPS
       * 1x CVTPS2DQ
       * 1x PACKSSDW
       * 1x PACKUSWB
       * 1x PADDW
       * 1x PMAXUB
       * 1x PMINUB
       * 1x PERMD
       * ---------------------
       * 9 instructions total
       */
      _mm_storel_epi64(
          reinterpret_cast<__m128i*>(out + i * ld_out + j),
          _mm256_castsi256_si128(x_clamped_v));
    } // j loop vectorized

    int remainder = block.col_start + block.col_size - j;
    if (remainder > 0) {
      // clang-format off
      alignas(64) const int masks[8][8] = {
        // NOTE: clang-format wants to use a different formatting but the
        // current formatting should be easier to read.
        {  0,  0,  0,  0,  0,  0,  0,  0,  },
        { -1,  0,  0,  0,  0,  0,  0,  0,  },
        { -1, -1,  0,  0,  0,  0,  0,  0,  },
        { -1, -1, -1,  0,  0,  0,  0,  0,  },
        { -1, -1, -1, -1,  0,  0,  0,  0,  },
        { -1, -1, -1, -1, -1,  0,  0,  0,  },
        { -1, -1, -1, -1, -1, -1,  0,  0,  },
        { -1, -1, -1, -1, -1, -1, -1,  0,  },
      };
      // clang-format on
      __m256i mask_v = _mm256_load_si256(
          reinterpret_cast<const __m256i*>(masks[remainder]));

      __m256i x_v = _mm256_maskload_epi32(
          inp + (i - block.row_start) * ld_in + (j - block.col_start),
          mask_v);

      if (!A_SYMMETRIC) {
         __m256i col_off_v = _mm256_mullo_epi32(
            A_zero_point_v, _mm256_maskload_epi32(r.col_offsets + j, mask_v));
        x_v = _mm256_sub_epi32(x_v, col_off_v);
      }

      if (!B_SYMMETRIC) {
        if (Q_GRAN == QuantizationGranularity::OUT_CHANNEL) {
          row_offset_v = _mm256_mullo_epi32(
              _mm256_set1_epi32(r.row_offsets[i - block.row_start]),
              _mm256_maskload_epi32(r.B_zero_point + j, mask_v));
        }
        x_v = _mm256_sub_epi32(x_v, row_offset_v);
      }

      __m256 xf_v;
      if (HAS_BIAS) {
        if (is_same<BIAS_TYPE, float>::value) {
          __m256 x_bias_v;
          if (Q_GRAN == QuantizationGranularity::OUT_CHANNEL) {
            x_bias_v = _mm256_div_ps(
                _mm256_maskload_ps(
                    reinterpret_cast<const float*>(r.bias + j), mask_v),
                _mm256_maskload_ps(r.act_times_w_scale + j, mask_v));
          } else {
            x_bias_v = _mm256_mul_ps(
                _mm256_maskload_ps(
                    reinterpret_cast<const float*>(r.bias + j), mask_v),
                act_times_w_rcp_v);
          }
          xf_v = _mm256_add_ps(_mm256_cvtepi32_ps(x_v), x_bias_v);
        } else {
          x_v = _mm256_add_epi32(
              x_v,
              _mm256_maskload_epi32(
                  reinterpret_cast<const int*>(r.bias + j), mask_v));
          xf_v = _mm256_cvtepi32_ps(x_v);
        }
      } else {
        xf_v = _mm256_cvtepi32_ps(x_v);
      }

      __m256 x_scaled_v;
      if (Q_GRAN == QuantizationGranularity::OUT_CHANNEL) {
        x_scaled_v =
            _mm256_mul_ps(xf_v, _mm256_maskload_ps(r.C_multiplier + j, mask_v));
      } else {
        x_scaled_v = _mm256_mul_ps(xf_v, multiplier_v);
      }
      __m256i x_rounded_v = _mm256_cvtps_epi32(x_scaled_v);

      __m256i x_packed_v = _mm256_adds_epi16(
          _mm256_packs_epi32(x_rounded_v, _mm256_setzero_si256()),
          C_zero_point_epi16_v);
      x_packed_v = _mm256_packus_epi16(x_packed_v, _mm256_setzero_si256());
      __m256i x_clamped_v = _mm256_max_epu8(
          FUSE_RELU ? C_zero_point_epi8_v : min_v,
          _mm256_min_epu8(x_packed_v, max_v));

      /*
       * x_clamped_v has results in the following layout so we need to
       * permute: x0-3 garbage0-11 x4-7 garbage12-23
       */
      x_clamped_v = _mm256_permutevar8x32_epi32(x_clamped_v, permute_mask_v);

      /*
       * 1x CVTDQ2PS
       * 1x MULPS
       * 1x CVTPS2DQ
       * 1x PACKSSDW
       * 1x PACKUSWB
       * 1x PADDW
       * 1x PMAXUB
       * 1x PMINUB
       * 1x PERMD
       * ---------------------
       * 9 instructions total
       */
      alignas(64) uint8_t x_clamped_buffer[32];
      _mm256_store_si256(
          reinterpret_cast<__m256i*>(x_clamped_buffer), x_clamped_v);
      for (int k = 0; k < remainder; ++k) {
        out[i * ld_out + j + k] = x_clamped_buffer[k];
      }
    } // j loop remainder
  } // i loop
}

template <
    bool A_SYMMETRIC,
    bool B_SYMMETRIC,
    QuantizationGranularity Q_GRAN,
    bool HAS_BIAS,
    bool FUSE_RELU>
void requantizeForFloatAvx2(
    float* out,
    const int32_t* inp,
    const block_type_t& block,
    int ld_out,
    int ld_in,
    const requantizationForFloatParams_t& r) {
  // Adoption of implementation at QNNPACK/src/requantization/fp32-sse2.c
  // using AVX2 instructions
  int quant_param_idx = 0;
  if (Q_GRAN == QuantizationGranularity::GROUP) {
    int ncol_per_group = r.ncols / r.groups;
    int g = block.col_start / ncol_per_group;
    quant_param_idx = g;
  }
  __m256 multiplier_v = _mm256_set1_ps(r.A_scale * r.B_scale[quant_param_idx]);

  assert(
      (A_SYMMETRIC == (r.A_zero_point == 0)) &&
      "A_SYMMETRIC == true if and only if A_zero_point == 0");
  assert(
      (B_SYMMETRIC ==
       ((Q_GRAN == QuantizationGranularity::TENSOR && r.B_zero_point[0] == 0) ||
        r.row_offsets == nullptr)) &&
      "B_SYMMETRIC == true if and only if B_zero_point == 0 "
      "or r.row_offsets == nullptr");
  assert(
      (HAS_BIAS == (r.bias != nullptr)) &&
      "HAS_BIAS == true if and only if bias != nullptr");

  __m256i A_zero_point_v = _mm256_set1_epi32(r.A_zero_point);

  constexpr int VLEN = 8;
  for (int i = block.row_start; i < block.row_start + block.row_size; ++i) {
    // Scale row_offset with Bq_zero_point
    int32_t row_offset = 0;
    if (B_SYMMETRIC) {
      row_offset = 0;
    } else if (
        Q_GRAN == QuantizationGranularity::TENSOR ||
        Q_GRAN == QuantizationGranularity::GROUP) {
      row_offset =
          r.row_offsets[i - block.row_start] * r.B_zero_point[quant_param_idx];
    } else {
      assert(
          Q_GRAN == QuantizationGranularity::OUT_CHANNEL &&
          "unknown quantization granularity");
    }
    __m256i row_offset_v = _mm256_set1_epi32(row_offset);

    int j = block.col_start;
    for (; j < block.col_start + (block.col_size / VLEN * VLEN); j += VLEN) {
      __m256i x_v = _mm256_loadu_si256(reinterpret_cast<const __m256i*>(
          inp + (i - block.row_start) * ld_in + (j - block.col_start)));

      if (!A_SYMMETRIC) {
        __m256i col_off_v = _mm256_mullo_epi32(
            A_zero_point_v,
            _mm256_loadu_si256(
                reinterpret_cast<const __m256i*>(r.col_offsets + j)));
        x_v = _mm256_sub_epi32(x_v, col_off_v);
      }

      if (!B_SYMMETRIC) {
        if (Q_GRAN == QuantizationGranularity::OUT_CHANNEL) {
          row_offset_v = _mm256_mullo_epi32(
              _mm256_set1_epi32(r.row_offsets[i - block.row_start]),
              _mm256_loadu_si256(
                  reinterpret_cast<const __m256i*>(r.B_zero_point + j)));
        }
        x_v = _mm256_sub_epi32(x_v, row_offset_v);
      }

      __m256 x_scaled_v;
      if (Q_GRAN == QuantizationGranularity::OUT_CHANNEL) {
        x_scaled_v = _mm256_mul_ps(
            _mm256_cvtepi32_ps(x_v),
            _mm256_mul_ps(
                _mm256_set1_ps(r.A_scale), _mm256_loadu_ps(r.B_scale + j)));
      } else {
        x_scaled_v = _mm256_mul_ps(_mm256_cvtepi32_ps(x_v), multiplier_v);
      }

      if (HAS_BIAS) {
        x_scaled_v = _mm256_add_ps(x_scaled_v, _mm256_loadu_ps(r.bias + j));
      }
      if (FUSE_RELU) {
        x_scaled_v = _mm256_max_ps(_mm256_setzero_ps(), x_scaled_v);
      }

      _mm256_storeu_ps(out + i * ld_out + j, x_scaled_v);
    } // j loop vectorized

    int remainder = block.col_start + block.col_size - j;
    if (remainder > 0) {
      // clang-format off
      alignas(64) const int masks[8][8] = {
        // NOTE: clang-format wants to use a different formatting but the
        // current formatting should be easier to read.
        {  0,  0,  0,  0,  0,  0,  0,  0,  },
        { -1,  0,  0,  0,  0,  0,  0,  0,  },
        { -1, -1,  0,  0,  0,  0,  0,  0,  },
        { -1, -1, -1,  0,  0,  0,  0,  0,  },
        { -1, -1, -1, -1,  0,  0,  0,  0,  },
        { -1, -1, -1, -1, -1,  0,  0,  0,  },
        { -1, -1, -1, -1, -1, -1,  0,  0,  },
        { -1, -1, -1, -1, -1, -1, -1,  0,  },
      };
      // clang-format on
      __m256i mask_v = _mm256_load_si256(
          reinterpret_cast<const __m256i*>(masks[remainder]));

      __m256i x_v = _mm256_maskload_epi32(
          inp + (i - block.row_start) * ld_in + (j - block.col_start),
          mask_v);

      if (!A_SYMMETRIC) {
         __m256i col_off_v = _mm256_mullo_epi32(
            A_zero_point_v, _mm256_maskload_epi32(r.col_offsets + j, mask_v));
        x_v = _mm256_sub_epi32(x_v, col_off_v);
      }

      if (!B_SYMMETRIC) {
        if (Q_GRAN == QuantizationGranularity::OUT_CHANNEL) {
          row_offset_v = _mm256_mullo_epi32(
              _mm256_set1_epi32(r.row_offsets[i - block.row_start]),
              _mm256_maskload_epi32(r.B_zero_point + j, mask_v));
        }
        x_v = _mm256_sub_epi32(x_v, row_offset_v);
      }

      __m256 x_scaled_v;
      if (Q_GRAN == QuantizationGranularity::OUT_CHANNEL) {
        x_scaled_v = _mm256_mul_ps(
            _mm256_cvtepi32_ps(x_v),
            _mm256_mul_ps(
                _mm256_set1_ps(r.A_scale),
                _mm256_maskload_ps(r.B_scale + j, mask_v)));
      } else {
        x_scaled_v = _mm256_mul_ps(_mm256_cvtepi32_ps(x_v), multiplier_v);
      }

      if (HAS_BIAS) {
        x_scaled_v =
            _mm256_add_ps(x_scaled_v, _mm256_maskload_ps(r.bias + j, mask_v));
      }
      if (FUSE_RELU) {
        x_scaled_v = _mm256_max_ps(_mm256_setzero_ps(), x_scaled_v);
      }

      _mm256_maskstore_ps(out + i * ld_out + j, mask_v, x_scaled_v);
    } // j loop remainder
  } // i loop
}

template <
    bool A_SYMMETRIC,
    bool B_SYMMETRIC,
    QuantizationGranularity Q_GRAN,
    bool HAS_BIAS,
    bool FUSE_RELU,
    int C_PER_G,
    typename BIAS_TYPE>
void requantizeOutputProcessingGConvAvx2(
    uint8_t* out,
    const int32_t* inp,
    const block_type_t& block,
    int ld_out,
    int ld_in,
    const requantizationParams_t<BIAS_TYPE>& r) {
  // Adoption of implementation at QNNPACK/src/requantization/fp32-sse2.c
  // using AVX2 instructions
  int quant_param_idx = 0;
  if (Q_GRAN == QuantizationGranularity::GROUP) {
    int ncol_per_group = r.ncols / r.groups;
    int g = block.col_start / ncol_per_group;
    quant_param_idx = g;
  }
  __m256 multiplier_v = _mm256_set1_ps(r.C_multiplier[quant_param_idx]);

  // Broadcasted reciprocal of act_times_w_scale
  __m256 act_times_w_rcp_v;
  if (!(Q_GRAN == QuantizationGranularity::OUT_CHANNEL)) {
    if (is_same<BIAS_TYPE, float>::value) {
      act_times_w_rcp_v =
          _mm256_set1_ps(1.0 / r.act_times_w_scale[quant_param_idx]);
    }
  }
  __m256i min_v = _mm256_set1_epi8(static_cast<uint8_t>(0));
  __m256i max_v = _mm256_set1_epi8(static_cast<uint8_t>(255));

  assert(
      (A_SYMMETRIC == (r.A_zero_point == 0)) &&
      "A_SYMMETRIC == true if and only if A_zero_point == 0");
  assert(
      (B_SYMMETRIC ==
       ((Q_GRAN == QuantizationGranularity::TENSOR && r.B_zero_point[0] == 0) ||
        r.row_offsets == nullptr)) &&
      "B_SYMMETRIC == true if and only if B_zero_point == 0 "
      "or r.row_offsets == nullptr");
  assert(
      (HAS_BIAS == (r.bias != nullptr)) &&
      "HAS_BIAS == true if and only if bias != nullptr");

  __m256i A_zero_point_v = _mm256_set1_epi32(r.A_zero_point);
  __m256i C_zero_point_epi16_v = _mm256_set1_epi16(r.C_zero_point);
  __m256i C_zero_point_epi8_v = _mm256_set1_epi8(r.C_zero_point);

  __m256i permute_mask_v =
      _mm256_set_epi32(0x07, 0x03, 0x06, 0x02, 0x05, 0x01, 0x04, 0x00);

  constexpr int VLEN = 8;
  for (int i = block.row_start; i < block.row_start + block.row_size; ++i) {
    int j = block.col_start;
    for (; j < block.col_start + (block.col_size / (VLEN * 4) * (VLEN * 4));
         j += (VLEN * 4)) {
      __m256i x_v = _mm256_loadu_si256(reinterpret_cast<const __m256i*>(
          inp + (i - block.row_start) * ld_in + (j - block.col_start)));
      __m256i y_v = _mm256_loadu_si256(reinterpret_cast<const __m256i*>(
          inp + (i - block.row_start) * ld_in + (j - block.col_start) +
          1 * VLEN));
      __m256i z_v = _mm256_loadu_si256(reinterpret_cast<const __m256i*>(
          inp + (i - block.row_start) * ld_in + (j - block.col_start) +
          2 * VLEN));
      __m256i w_v = _mm256_loadu_si256(reinterpret_cast<const __m256i*>(
          inp + (i - block.row_start) * ld_in + (j - block.col_start) +
          3 * VLEN));

      if (!A_SYMMETRIC) {
        __m256i col_off_v = _mm256_mullo_epi32(
            A_zero_point_v,
            _mm256_loadu_si256(
                reinterpret_cast<const __m256i*>(r.col_offsets + j)));
        x_v = _mm256_sub_epi32(x_v, col_off_v);
        col_off_v = _mm256_mullo_epi32(
            A_zero_point_v,
            _mm256_loadu_si256(
                reinterpret_cast<const __m256i*>(r.col_offsets + j + VLEN)));
        y_v = _mm256_sub_epi32(y_v, col_off_v);
        col_off_v = _mm256_mullo_epi32(
            A_zero_point_v,
            _mm256_loadu_si256(reinterpret_cast<const __m256i*>(
                r.col_offsets + j + 2 * VLEN)));
        z_v = _mm256_sub_epi32(z_v, col_off_v);
        col_off_v = _mm256_mullo_epi32(
            A_zero_point_v,
            _mm256_loadu_si256(reinterpret_cast<const __m256i*>(
                r.col_offsets + j + 3 * VLEN)));
        w_v = _mm256_sub_epi32(w_v, col_off_v);
      }

      if (!B_SYMMETRIC) {
        __m256i row_offset_v;

        // When C_PER_G == 4, we need to handle 2 groups at a time to fully
        // utilize 32B AVX2 vector register (C_PER_G * 2 * sizeof(int32_t) ==
        // 32B)
        // When C_PER_G == 8, we just need 1 group at a time on the other hand.

        // Groups 0 and 1 when C_PER_G == 4
        // Group 0 when C_PER_G == 8
        if (C_PER_G == 4) {
          // Load row_offsets for 2 groups and broadcast by 4 times each because
          // we have 4 channels per group.
          // groups 0 and 1
          row_offset_v = _mm256_insertf128_si256(
              _mm256_castsi128_si256(
                  _mm_set1_epi32(r.row_offsets[(i - block.row_start) * 8 + 0])),
              _mm_set1_epi32(r.row_offsets[(i - block.row_start) * 8 + 1]),
              1);
        } else if (C_PER_G == 8) {
          row_offset_v =
              _mm256_set1_epi32(r.row_offsets
                                    [(i - block.row_start) * 8 +
                                     (j - block.col_start) / (VLEN * 4) * 4]);
        } else {
          assert(C_PER_G == 16);
          row_offset_v =
              _mm256_set1_epi32(r.row_offsets
                                    [(i - block.row_start) * 8 +
                                     (j - block.col_start) / (VLEN * 4) * 2]);
        }
        __m256i B_zero_point_v = _mm256_set1_epi32(r.B_zero_point[0]);
        if (Q_GRAN == QuantizationGranularity::OUT_CHANNEL) {
          B_zero_point_v = _mm256_loadu_si256(
              reinterpret_cast<const __m256i*>(r.B_zero_point + j));
        } else if (Q_GRAN == QuantizationGranularity::GROUP) {
          if (C_PER_G == 4) {
            B_zero_point_v = _mm256_insertf128_si256(
                _mm256_castsi128_si256(
                    _mm_set1_epi32(r.B_zero_point[quant_param_idx])),
                _mm_set1_epi32(r.B_zero_point[quant_param_idx + 1]),
                1);
          } else if (C_PER_G == 8) {
            B_zero_point_v = _mm256_set1_epi32(
                r.B_zero_point
                    [quant_param_idx + (j - block.col_start) / (VLEN * 4) * 4]);
          } else {
            B_zero_point_v = _mm256_set1_epi32(
                r.B_zero_point
                    [quant_param_idx + (j - block.col_start) / (VLEN * 4) * 2]);
          }
        }
        row_offset_v = _mm256_mullo_epi32(row_offset_v, B_zero_point_v);
        x_v = _mm256_sub_epi32(x_v, row_offset_v);

        // Groups 2 and 3 when C_PER_G == 4
        // Group 1 when C_PER_G == 8
        if (C_PER_G == 4) {
          // + 2 and + 3 here are for groups 2 and 3
          row_offset_v = _mm256_insertf128_si256(
              _mm256_castsi128_si256(
                  _mm_set1_epi32(r.row_offsets[(i - block.row_start) * 8 + 2])),
              _mm_set1_epi32(r.row_offsets[(i - block.row_start) * 8 + 3]),
              1);
        } else if (C_PER_G == 8) {
          // + 1 here is for group 1
          row_offset_v = _mm256_set1_epi32(
              r.row_offsets
                  [(i - block.row_start) * 8 +
                   (j - block.col_start) / (VLEN * 4) * 4 + 1]);
        } else if (Q_GRAN == QuantizationGranularity::OUT_CHANNEL) {
          row_offset_v =
              _mm256_set1_epi32(r.row_offsets
                                    [(i - block.row_start) * 8 +
                                     (j - block.col_start) / (VLEN * 4) * 2]);
        }
        if (Q_GRAN == QuantizationGranularity::OUT_CHANNEL) {
          B_zero_point_v = _mm256_loadu_si256(
              reinterpret_cast<const __m256i*>(r.B_zero_point + j + VLEN));
        } else if (Q_GRAN == QuantizationGranularity::GROUP) {
          if (C_PER_G == 4) {
            B_zero_point_v = _mm256_insertf128_si256(
                _mm256_castsi128_si256(
                    _mm_set1_epi32(r.B_zero_point[quant_param_idx + 2])),
                _mm_set1_epi32(r.B_zero_point[quant_param_idx + 3]),
                1);
          } else if (C_PER_G == 8) {
            B_zero_point_v = _mm256_set1_epi32(
                r.B_zero_point
                    [quant_param_idx + (j - block.col_start) / (VLEN * 4) * 4 +
                     1]);
          }
        }
        if (C_PER_G != 16 || Q_GRAN == QuantizationGranularity::OUT_CHANNEL) {
          row_offset_v = _mm256_mullo_epi32(row_offset_v, B_zero_point_v);
        }
        y_v = _mm256_sub_epi32(y_v, row_offset_v);

        // Groups 4 and 5 when C_PER_G == 4
        // Group 2 when C_PER_G == 8
        if (C_PER_G == 4) {
          row_offset_v = _mm256_insertf128_si256(
              _mm256_castsi128_si256(
                  _mm_set1_epi32(r.row_offsets[(i - block.row_start) * 8 + 4])),
              _mm_set1_epi32(r.row_offsets[(i - block.row_start) * 8 + 5]),
              1);
        } else if (C_PER_G == 8) {
          row_offset_v = _mm256_set1_epi32(
              r.row_offsets
                  [(i - block.row_start) * 8 +
                   (j - block.col_start) / (VLEN * 4) * 4 + 2]);
        } else {
          row_offset_v = _mm256_set1_epi32(
              r.row_offsets
                  [(i - block.row_start) * 8 +
                   (j - block.col_start) / (VLEN * 4) * 2 + 1]);
        }
        if (Q_GRAN == QuantizationGranularity::OUT_CHANNEL) {
          B_zero_point_v = _mm256_loadu_si256(
              reinterpret_cast<const __m256i*>(r.B_zero_point + j + 2 * VLEN));
        } else if (Q_GRAN == QuantizationGranularity::GROUP) {
          if (C_PER_G == 4) {
            B_zero_point_v = _mm256_insertf128_si256(
                _mm256_castsi128_si256(
                    _mm_set1_epi32(r.B_zero_point[quant_param_idx + 4])),
                _mm_set1_epi32(r.B_zero_point[quant_param_idx + 5]),
                1);
          } else if (C_PER_G == 8) {
            B_zero_point_v = _mm256_set1_epi32(
                r.B_zero_point
                    [quant_param_idx + (j - block.col_start) / (VLEN * 4) * 4 +
                     2]);
          } else {
            B_zero_point_v = _mm256_set1_epi32(
                r.B_zero_point
                    [quant_param_idx + (j - block.col_start) / (VLEN * 4) * 2 +
                     1]);
          }
        }
        row_offset_v = _mm256_mullo_epi32(row_offset_v, B_zero_point_v);
        z_v = _mm256_sub_epi32(z_v, row_offset_v);

        // Groups 6 and 7 when C_PER_G == 4
        // Group 3 when C_PER_G == 8
        if (C_PER_G == 4) {
          row_offset_v = _mm256_insertf128_si256(
              _mm256_castsi128_si256(
                  _mm_set1_epi32(r.row_offsets[(i - block.row_start) * 8 + 6])),
              _mm_set1_epi32(r.row_offsets[(i - block.row_start) * 8 + 7]),
              1);
        } else if (C_PER_G == 8) {
          row_offset_v = _mm256_set1_epi32(
              r.row_offsets
                  [(i - block.row_start) * 8 +
                   (j - block.col_start) / (VLEN * 4) * 4 + 3]);
        } else if (Q_GRAN == QuantizationGranularity::OUT_CHANNEL) {
          row_offset_v = _mm256_set1_epi32(
              r.row_offsets
                  [(i - block.row_start) * 8 +
                   (j - block.col_start) / (VLEN * 4) * 2 + 1]);
        }
        if (Q_GRAN == QuantizationGranularity::OUT_CHANNEL) {
          B_zero_point_v = _mm256_loadu_si256(
              reinterpret_cast<const __m256i*>(r.B_zero_point + j + 3 * VLEN));
        } else if (Q_GRAN == QuantizationGranularity::GROUP) {
          if (C_PER_G == 4) {
            B_zero_point_v = _mm256_insertf128_si256(
                _mm256_castsi128_si256(
                    _mm_set1_epi32(r.B_zero_point[quant_param_idx + 6])),
                _mm_set1_epi32(r.B_zero_point[quant_param_idx + 7]),
                1);
          } else if (C_PER_G == 8) {
            B_zero_point_v = _mm256_set1_epi32(
                r.B_zero_point
                    [quant_param_idx + (j - block.col_start) / (VLEN * 4) * 4 +
                     3]);
          }
        }
        if (C_PER_G != 16 || Q_GRAN == QuantizationGranularity::OUT_CHANNEL) {
          row_offset_v = _mm256_mullo_epi32(row_offset_v, B_zero_point_v);
        }
        w_v = _mm256_sub_epi32(w_v, row_offset_v);
      }
      __m256 xf_v, yf_v, zf_v, wf_v;
      if (HAS_BIAS) {
        if (is_same<BIAS_TYPE, float>::value) {
          __m256 x_bias_v = _mm256_loadu_ps(
              reinterpret_cast<const float*>(r.bias + j + 0 * VLEN));
          __m256 y_bias_v = _mm256_loadu_ps(
              reinterpret_cast<const float*>(r.bias + j + 1 * VLEN));
          __m256 z_bias_v = _mm256_loadu_ps(
              reinterpret_cast<const float*>(r.bias + j + 2 * VLEN));
          __m256 w_bias_v = _mm256_loadu_ps(
              reinterpret_cast<const float*>(r.bias + j + 3 * VLEN));
          if (Q_GRAN == QuantizationGranularity::OUT_CHANNEL) {
            x_bias_v = _mm256_div_ps(
                x_bias_v, _mm256_loadu_ps(r.act_times_w_scale + j + 0 * VLEN));
            y_bias_v = _mm256_div_ps(
                y_bias_v, _mm256_loadu_ps(r.act_times_w_scale + j + 1 * VLEN));
            z_bias_v = _mm256_div_ps(
                z_bias_v, _mm256_loadu_ps(r.act_times_w_scale + j + 2 * VLEN));
            w_bias_v = _mm256_div_ps(
                w_bias_v, _mm256_loadu_ps(r.act_times_w_scale + j + 3 * VLEN));
          } else if (Q_GRAN == QuantizationGranularity::GROUP) {
            __m256 diviser_v;
            if (C_PER_G == 4) {
              diviser_v = _mm256_insertf128_ps(
                  _mm256_castps128_ps256(
                      _mm_set1_ps(r.act_times_w_scale[quant_param_idx + 0])),
                  _mm_set1_ps(r.act_times_w_scale[quant_param_idx + 1]),
                  1);
              x_bias_v = _mm256_div_ps(x_bias_v, diviser_v);

              diviser_v = _mm256_insertf128_ps(
                  _mm256_castps128_ps256(
                      _mm_set1_ps(r.act_times_w_scale[quant_param_idx + 2])),
                  _mm_set1_ps(r.act_times_w_scale[quant_param_idx + 3]),
                  1);
              y_bias_v = _mm256_div_ps(y_bias_v, diviser_v);

              diviser_v = _mm256_insertf128_ps(
                  _mm256_castps128_ps256(
                      _mm_set1_ps(r.act_times_w_scale[quant_param_idx + 4])),
                  _mm_set1_ps(r.act_times_w_scale[quant_param_idx + 5]),
                  1);
              z_bias_v = _mm256_div_ps(z_bias_v, diviser_v);

              diviser_v = _mm256_insertf128_ps(
                  _mm256_castps128_ps256(
                      _mm_set1_ps(r.act_times_w_scale[quant_param_idx + 6])),
                  _mm_set1_ps(r.act_times_w_scale[quant_param_idx + 7]),
                  1);
              w_bias_v = _mm256_div_ps(w_bias_v, diviser_v);

            } else if (C_PER_G == 8) {
              diviser_v = _mm256_set1_ps(
                  r.act_times_w_scale
                      [quant_param_idx +
                       (j - block.col_start) / (VLEN * 4) * 4 + 0]);
              x_bias_v = _mm256_div_ps(x_bias_v, diviser_v);

              diviser_v = _mm256_set1_ps(
                  r.act_times_w_scale
                      [quant_param_idx +
                       (j - block.col_start) / (VLEN * 4) * 4 + 1]);
              y_bias_v = _mm256_div_ps(y_bias_v, diviser_v);

              diviser_v = _mm256_set1_ps(
                  r.act_times_w_scale
                      [quant_param_idx +
                       (j - block.col_start) / (VLEN * 4) * 4 + 2]);
              z_bias_v = _mm256_div_ps(z_bias_v, diviser_v);

              diviser_v = _mm256_set1_ps(
                  r.act_times_w_scale
                      [quant_param_idx +
                       (j - block.col_start) / (VLEN * 4) * 4 + 3]);
              w_bias_v = _mm256_div_ps(w_bias_v, diviser_v);

            } else {
              assert(C_PER_G == 16);
              diviser_v = _mm256_set1_ps(
                  r.act_times_w_scale
                      [quant_param_idx +
                       (j - block.col_start) / (VLEN * 4) * 2 + 0]);
              x_bias_v = _mm256_div_ps(x_bias_v, diviser_v);
              y_bias_v = _mm256_div_ps(y_bias_v, diviser_v);

              diviser_v = _mm256_set1_ps(
                  r.act_times_w_scale
                      [quant_param_idx +
                       (j - block.col_start) / (VLEN * 4) * 2 + 1]);
              z_bias_v = _mm256_div_ps(z_bias_v, diviser_v);
              w_bias_v = _mm256_div_ps(w_bias_v, diviser_v);
            }
          } else {
            x_bias_v = _mm256_mul_ps(x_bias_v, act_times_w_rcp_v);
            y_bias_v = _mm256_mul_ps(y_bias_v, act_times_w_rcp_v);
            z_bias_v = _mm256_mul_ps(z_bias_v, act_times_w_rcp_v);
            w_bias_v = _mm256_mul_ps(w_bias_v, act_times_w_rcp_v);
          }
          xf_v = _mm256_add_ps(_mm256_cvtepi32_ps(x_v), x_bias_v);
          yf_v = _mm256_add_ps(_mm256_cvtepi32_ps(y_v), y_bias_v);
          zf_v = _mm256_add_ps(_mm256_cvtepi32_ps(z_v), z_bias_v);
          wf_v = _mm256_add_ps(_mm256_cvtepi32_ps(w_v), w_bias_v);
        } else {
          x_v = _mm256_add_epi32(
              x_v,
              _mm256_loadu_si256(
                  reinterpret_cast<const __m256i*>(r.bias + j + 0 * VLEN)));
          y_v = _mm256_add_epi32(
              y_v,
              _mm256_loadu_si256(
                  reinterpret_cast<const __m256i*>(r.bias + j + 1 * VLEN)));
          z_v = _mm256_add_epi32(
              z_v,
              _mm256_loadu_si256(
                  reinterpret_cast<const __m256i*>(r.bias + j + 2 * VLEN)));
          w_v = _mm256_add_epi32(
              w_v,
              _mm256_loadu_si256(
                  reinterpret_cast<const __m256i*>(r.bias + j + 3 * VLEN)));
          xf_v = _mm256_cvtepi32_ps(x_v);
          yf_v = _mm256_cvtepi32_ps(y_v);
          zf_v = _mm256_cvtepi32_ps(z_v);
          wf_v = _mm256_cvtepi32_ps(w_v);
        }
      } else {
        xf_v = _mm256_cvtepi32_ps(x_v);
        yf_v = _mm256_cvtepi32_ps(y_v);
        zf_v = _mm256_cvtepi32_ps(z_v);
        wf_v = _mm256_cvtepi32_ps(w_v);
      }

      /*
       * Convert int32_t input to FP32 and multiply by FP32 scale.
       * Both operations involve statistically unbiased roundings (with
       * default MXCSR rounding mode):
       * - Large int32_t values can't be exactly represented as FP32.
       * CVTDQ2PS instruction on x86 would round it according to nearest
       * FP32 value with ties to even (assuming default MXCSR rounding
       * mode).
       * - Product of two FP32 values is generally not exactly
       * representation as an FP32 value, and will be rounded to nearest
       * FP32 value with ties to even with default MXCSR rounding mode.
       */
      __m256 x_scaled_v, y_scaled_v, z_scaled_v, w_scaled_v;
      if (Q_GRAN == QuantizationGranularity::OUT_CHANNEL) {
        x_scaled_v = _mm256_mul_ps(xf_v, _mm256_loadu_ps(r.C_multiplier + j));
        y_scaled_v =
            _mm256_mul_ps(yf_v, _mm256_loadu_ps(r.C_multiplier + j + VLEN));
        z_scaled_v =
            _mm256_mul_ps(zf_v, _mm256_loadu_ps(r.C_multiplier + j + 2 * VLEN));
        w_scaled_v =
            _mm256_mul_ps(wf_v, _mm256_loadu_ps(r.C_multiplier + j + 3 * VLEN));
      } else if (Q_GRAN == QuantizationGranularity::GROUP) {
        if (C_PER_G == 4) {
          multiplier_v = _mm256_insertf128_ps(
              _mm256_castps128_ps256(
                  _mm_set1_ps(r.C_multiplier[quant_param_idx])),
              _mm_set1_ps(r.C_multiplier[quant_param_idx + 1]),
              1);
          x_scaled_v = _mm256_mul_ps(xf_v, multiplier_v);

          multiplier_v = _mm256_insertf128_ps(
              _mm256_castps128_ps256(
                  _mm_set1_ps(r.C_multiplier[quant_param_idx + 2])),
              _mm_set1_ps(r.C_multiplier[quant_param_idx + 3]),
              1);
          y_scaled_v = _mm256_mul_ps(yf_v, multiplier_v);

          multiplier_v = _mm256_insertf128_ps(
              _mm256_castps128_ps256(
                  _mm_set1_ps(r.C_multiplier[quant_param_idx + 4])),
              _mm_set1_ps(r.C_multiplier[quant_param_idx + 5]),
              1);
          z_scaled_v = _mm256_mul_ps(zf_v, multiplier_v);

          multiplier_v = _mm256_insertf128_ps(
              _mm256_castps128_ps256(
                  _mm_set1_ps(r.C_multiplier[quant_param_idx + 6])),
              _mm_set1_ps(r.C_multiplier[quant_param_idx + 7]),
              1);
          w_scaled_v = _mm256_mul_ps(wf_v, multiplier_v);
        } else if (C_PER_G == 8) {
          multiplier_v = _mm256_set1_ps(
              r.C_multiplier
                  [quant_param_idx + (j - block.col_start) / (VLEN * 4) * 4]);
          x_scaled_v = _mm256_mul_ps(xf_v, multiplier_v);

          multiplier_v =
              _mm256_set1_ps(r.C_multiplier
                                 [quant_param_idx +
                                  (j - block.col_start) / (VLEN * 4) * 4 + 1]);
          y_scaled_v = _mm256_mul_ps(yf_v, multiplier_v);

          multiplier_v =
              _mm256_set1_ps(r.C_multiplier
                                 [quant_param_idx +
                                  (j - block.col_start) / (VLEN * 4) * 4 + 2]);
          z_scaled_v = _mm256_mul_ps(zf_v, multiplier_v);

          multiplier_v =
              _mm256_set1_ps(r.C_multiplier
                                 [quant_param_idx +
                                  (j - block.col_start) / (VLEN * 4) * 4 + 3]);
          w_scaled_v = _mm256_mul_ps(wf_v, multiplier_v);
        } else {
          multiplier_v = _mm256_set1_ps(
              r.C_multiplier
                  [quant_param_idx + (j - block.col_start) / (VLEN * 4) * 2]);
          x_scaled_v = _mm256_mul_ps(xf_v, multiplier_v);
          y_scaled_v = _mm256_mul_ps(yf_v, multiplier_v);

          multiplier_v =
              _mm256_set1_ps(r.C_multiplier
                                 [quant_param_idx +
                                  (j - block.col_start) / (VLEN * 4) * 2 + 1]);
          z_scaled_v = _mm256_mul_ps(zf_v, multiplier_v);
          w_scaled_v = _mm256_mul_ps(wf_v, multiplier_v);
        }
      } else {
        x_scaled_v = _mm256_mul_ps(xf_v, multiplier_v);
        y_scaled_v = _mm256_mul_ps(yf_v, multiplier_v);
        z_scaled_v = _mm256_mul_ps(zf_v, multiplier_v);
        w_scaled_v = _mm256_mul_ps(wf_v, multiplier_v);
      }

      /*
       * Convert scaled FP32 result to int32_t using CVTPS2DQ instruction.
       * CVTPS2DQ instruction rounds result according to nearest FP32 value
       * with ties to even (assuming default MXCSR rounding mode). However,
       * when conversion overflows, it produces INT32_MIN as a result. For
       * large positive inputs the result of conversion can become negative,
       * which affects the final requantization result. Note that on x86
       * SSE2 we have e.g. int32_t(float(INT32_MAX)) == INT32_MIN! This
       * happens because float(INT32_MAX) rounds to 2**31, which overflows
       * int32_t when it is converted back to integer.
       *
       * Thankfully, we can prove that overflow never happens in this
       * requantization scheme. The largest positive input is INT32_MAX
       * (2**31 - 1), which turns into 2**31 when converted to float. The
       * largest scale value is 0x1.FFFFFEp-1. When multiplied together, the
       * result is 2147483520 (compare to INT32_MAX = 2147483647), which
       * fits into int32_t without overflow.
       */
      __m256i x_rounded_v = _mm256_cvtps_epi32(x_scaled_v);
      __m256i y_rounded_v = _mm256_cvtps_epi32(y_scaled_v);
      __m256i z_rounded_v = _mm256_cvtps_epi32(z_scaled_v);
      __m256i w_rounded_v = _mm256_cvtps_epi32(w_scaled_v);

      /*
       * Standard final sequence on x86 AVX2:
       * - Pack to int16_t and saturate
       * - Add zero point
       * - Pack to uint8_t and saturate
       * - Clamp between qmin and qmax
       */
      __m256i xy_packed_v = _mm256_adds_epi16(
          _mm256_packs_epi32(x_rounded_v, y_rounded_v), C_zero_point_epi16_v);
      __m256i zw_packed_v = _mm256_adds_epi16(
          _mm256_packs_epi32(z_rounded_v, w_rounded_v), C_zero_point_epi16_v);
      __m256i xyzw_packed_v = _mm256_packus_epi16(xy_packed_v, zw_packed_v);
      __m256i xyzw_clamped_v = _mm256_max_epu8(
          FUSE_RELU ? C_zero_point_epi8_v : min_v,
          _mm256_min_epu8(xyzw_packed_v, max_v));

      /*
       * xyzw_clamped_v has results in the following layout so we need to
       * permute: x0-3 y0-3 z0-3 w0-3 x4-7 y4-7 z4-7 w4-7
       */
      xyzw_clamped_v =
          _mm256_permutevar8x32_epi32(xyzw_clamped_v, permute_mask_v);

      /*
       * 4x CVTDQ2PS
       * 4x MULPS
       * 4x CVTPS2DQ
       * 2x PACKSSDW
       * 1x PACKUSWB
       * 2x PADDW
       * 1x PMAXUB
       * 1x PMINUB
       * 1x PERMD
       * ---------------------
       * 20 instructions total
       */
      _mm256_storeu_si256(
          reinterpret_cast<__m256i*>(out + i * ld_out + j), xyzw_clamped_v);
    } // j loop vectorized and unrolled 4x

    int remainder = block.col_start + block.col_size - j;
    assert(remainder == 0);
  } // i loop
}

#define INSTANTIATE_REQUANTIZE_BIAS_TYPE(                                      \
    A_SYM, B_SYM, Q_GRAN, BIAS, RELU, BIAS_TYPE)                               \
  template void                                                                \
  requantizeOutputProcessingAvx2<A_SYM, B_SYM, Q_GRAN, BIAS, RELU, BIAS_TYPE>( \
      uint8_t * out,                                                           \
      const int32_t* inp,                                                      \
      const block_type_t& block,                                               \
      int ld_out,                                                              \
      int ld_in,                                                               \
      const requantizationParams_t<BIAS_TYPE>& r);                             \
  template void requantizeOutputProcessingGConvAvx2<                           \
      A_SYM,                                                                   \
      B_SYM,                                                                   \
      Q_GRAN,                                                                  \
      BIAS,                                                                    \
      RELU,                                                                    \
      4,                                                                       \
      BIAS_TYPE>(                                                              \
      uint8_t * out,                                                           \
      const int32_t* inp,                                                      \
      const block_type_t& block,                                               \
      int ld_out,                                                              \
      int ld_in,                                                               \
      const requantizationParams_t<BIAS_TYPE>& r);                             \
  template void requantizeOutputProcessingGConvAvx2<                           \
      A_SYM,                                                                   \
      B_SYM,                                                                   \
      Q_GRAN,                                                                  \
      BIAS,                                                                    \
      RELU,                                                                    \
      8,                                                                       \
      BIAS_TYPE>(                                                              \
      uint8_t * out,                                                           \
      const int32_t* inp,                                                      \
      const block_type_t& block,                                               \
      int ld_out,                                                              \
      int ld_in,                                                               \
      const requantizationParams_t<BIAS_TYPE>& r);                             \
  template void requantizeOutputProcessingGConvAvx2<                           \
      A_SYM,                                                                   \
      B_SYM,                                                                   \
      Q_GRAN,                                                                  \
      BIAS,                                                                    \
      RELU,                                                                    \
      16,                                                                      \
      BIAS_TYPE>(                                                              \
      uint8_t * out,                                                           \
      const int32_t* inp,                                                      \
      const block_type_t& block,                                               \
      int ld_out,                                                              \
      int ld_in,                                                               \
      const requantizationParams_t<BIAS_TYPE>& r);

#define INSTANTIATE_REQUANTIZE(A_SYM, B_SYM, Q_GRAN, BIAS, RELU)              \
  INSTANTIATE_REQUANTIZE_BIAS_TYPE(A_SYM, B_SYM, Q_GRAN, BIAS, RELU, float)   \
  INSTANTIATE_REQUANTIZE_BIAS_TYPE(A_SYM, B_SYM, Q_GRAN, BIAS, RELU, int32_t) \
  template void requantizeForFloatAvx2<A_SYM, B_SYM, Q_GRAN, BIAS, RELU>(     \
      float* out,                                                             \
      const int32_t* inp,                                                     \
      const block_type_t& block,                                              \
      int ld_out,                                                             \
      int ld_in,                                                              \
      const requantizationForFloatParams_t& r);

#define INSTANTIATE_A_SYM(B_SYM, Q_GRAN, BIAS, RELU)      \
  INSTANTIATE_REQUANTIZE(true, B_SYM, Q_GRAN, BIAS, RELU) \
  INSTANTIATE_REQUANTIZE(false, B_SYM, Q_GRAN, BIAS, RELU)

#define INSTANTIATE_B_SYM(Q_GRAN, BIAS, RELU) \
  INSTANTIATE_A_SYM(true, Q_GRAN, BIAS, RELU) \
  INSTANTIATE_A_SYM(false, Q_GRAN, BIAS, RELU)

#define INSTANTIATE_Q_GRANS(BIAS, RELU)                          \
  INSTANTIATE_B_SYM(QuantizationGranularity::TENSOR, BIAS, RELU) \
  INSTANTIATE_B_SYM(QuantizationGranularity::GROUP, BIAS, RELU)  \
  INSTANTIATE_B_SYM(QuantizationGranularity::OUT_CHANNEL, BIAS, RELU)

#define INSTANTIATE_BIAS(RELU)    \
  INSTANTIATE_Q_GRANS(true, RELU) \
  INSTANTIATE_Q_GRANS(false, RELU)

INSTANTIATE_BIAS(true)
INSTANTIATE_BIAS(false)

#undef INSTANTIATE_A_SYM
#undef INSTANTIATE_B_SYM
#undef INSTANTIATE_Q_GRANS
#undef INSTANTIATE_BIAS

} // namespace fbgemm<|MERGE_RESOLUTION|>--- conflicted
+++ resolved
@@ -25,7 +25,7 @@
     int len,
     const TensorQuantizationParams& qparams) {
   // original compile condition - #if defined(__AVX2__) && (defined(__FMA__) || defined(_MSC_VER))
-  if (fbgemm::fbgemmHasAvx2Support()) {
+    if (fbgemm::fbgemmHasAvx2Support()) {
     constexpr int VLEN = 8;
     constexpr float min_val = std::numeric_limits<T>::min();
     constexpr float max_val = std::numeric_limits<T>::max();
@@ -280,18 +280,6 @@
     }
   }
 }
-<<<<<<< HEAD
-=======
-#else
-// dummy implementations to avoid link errors
-void RequantizeAvx2(const int32_t* src, uint8_t* dst, int len, const RequantizationParams& params) {
-    assert(false && "RequantizeAvx2() was called unexpectedly in non-AVX2 build");
-}
-void RequantizeFixedPointAvx2(const int32_t* src, uint8_t* dst, int len, const RequantizationParams& params) {
-    assert(false && "RequantizeFixedPointAvx2() was called unexpectedly in non-AVX2 build");
-}
-#endif
->>>>>>> f0b35432
 
 template <
     bool A_SYMMETRIC,
