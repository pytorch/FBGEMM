# Copyright (c) Meta Platforms, Inc. and affiliates.
# All rights reserved.
#
# This source code is licensed under the BSD-style license found in the
# LICENSE file in the root directory of this source tree.

## Workaround for nova workflow to build wheels from fbgemm_gpu folder
FBGEMM_DIR="/__w/FBGEMM/FBGEMM"
export FBGEMM_REPO="${FBGEMM_DIR}/${REPOSITORY}"
working_dir=$(pwd)
export BUILD_FROM_NOVA=1
<<<<<<< HEAD
if [[ "$CU_VERSION" == "cu118" ]]; then export TORCH_CUDA_ARCH_LIST='7.0;8.0;'; fi
if [[ "$CU_VERSION" == "cu121" ]]; then export TORCH_CUDA_ARCH_LIST='7.0;8.0;9.0'; fi
=======
if [[ "$CU_VERSION" == "cu118" ]]; then export TORCH_CUDA_ARCH_LIST='7.0;8.0;'
if [[ "$CU_VERSION" == "cu121" ]]; then export TORCH_CUDA_ARCH_LIST='7.0;8.0;9.0'
>>>>>>> 80ff28c8
if [[ "$CONDA_ENV" != "" ]]; then export CONDA_RUN='conda run --no-capture-output -p ${CONDA_ENV}'; fi
if [[ "$working_dir" == "$FBGEMM_REPO" ]]; then cd fbgemm_gpu || echo "Failed to cd fbgemm_gpu from $(pwd)"; fi
echo $TORCH_CUDA_ARCH_LIST
echo $CONDA_RUN<|MERGE_RESOLUTION|>--- conflicted
+++ resolved
@@ -9,14 +9,9 @@
 export FBGEMM_REPO="${FBGEMM_DIR}/${REPOSITORY}"
 working_dir=$(pwd)
 export BUILD_FROM_NOVA=1
-<<<<<<< HEAD
-if [[ "$CU_VERSION" == "cu118" ]]; then export TORCH_CUDA_ARCH_LIST='7.0;8.0;'; fi
+if [[ "$CONDA_ENV" != "" ]]; then export CONDA_RUN="conda run --no-capture-output -p ${CONDA_ENV}"; fi
+if [[ "$CU_VERSION" == "cu118" ]]; then export TORCH_CUDA_ARCH_LIST='7.0;8.0'; fi
 if [[ "$CU_VERSION" == "cu121" ]]; then export TORCH_CUDA_ARCH_LIST='7.0;8.0;9.0'; fi
-=======
-if [[ "$CU_VERSION" == "cu118" ]]; then export TORCH_CUDA_ARCH_LIST='7.0;8.0;'
-if [[ "$CU_VERSION" == "cu121" ]]; then export TORCH_CUDA_ARCH_LIST='7.0;8.0;9.0'
->>>>>>> 80ff28c8
-if [[ "$CONDA_ENV" != "" ]]; then export CONDA_RUN='conda run --no-capture-output -p ${CONDA_ENV}'; fi
 if [[ "$working_dir" == "$FBGEMM_REPO" ]]; then cd fbgemm_gpu || echo "Failed to cd fbgemm_gpu from $(pwd)"; fi
 echo $TORCH_CUDA_ARCH_LIST
 echo $CONDA_RUN