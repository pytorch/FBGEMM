# Copyright (c) Meta Platforms, Inc. and affiliates.
# All rights reserved.
# This source code is licensed under the BSD-style license found in the
# LICENSE file in the root directory of this source tree.

name: FBGEMM CI

on:
  push:
    branches:
      - main
  pull_request:
    branches:
      - main

concurrency:
  # Cancel previous runs in the PR if a new commit is pushed
  group: ${{ github.workflow }}-${{ github.event.pull_request.number || github.ref }}
  cancel-in-progress: true

jobs:
  build-linux:
    if: ${{ github.repository_owner == 'pytorch' }}
    runs-on: ${{ matrix.host-machine.instance }}
    container:
      image: amazonlinux:2023
      options: --user root
    defaults:
      run:
        shell: bash
    env:
      PRELUDE: .github/scripts/setup_env.bash
      BUILD_ENV: build_${{ matrix.library-type }}
      BUILD_DIR: build_${{ matrix.library-type }}
    strategy:
      fail-fast: false
      matrix:
        host-machine: [
          { arch: x86, instance: "amz2023.linux.12xlarge" },
        ]
        library-type: [ static, shared ]
        compiler: [ "gcc", "clang" ]

    steps:
    - name: Setup Build Container
      run: yum update -y; yum install -y binutils findutils git pciutils sudo wget which

    - name: Checkout the Repository
      uses: actions/checkout@v4
      with:
        submodules: true

    - name: Display System Info
      run: . $PRELUDE; print_system_info

    - name: Setup Miniconda
      run: . $PRELUDE; setup_miniconda $HOME/miniconda

    - name: Create Conda Environment
      run: . $PRELUDE; create_conda_environment $BUILD_ENV 3.12

    - name: Install C/C++ Compilers
      run: . $PRELUDE; install_cxx_compiler $BUILD_ENV ${{ matrix.compiler }}

    - name: Install Build Tools
      run: . $PRELUDE; install_build_tools $BUILD_ENV

    - name: Build FBGEMM Library (${{ matrix.library-type }})
      run: . $PRELUDE; build_fbgemm_library $BUILD_ENV cmake $BUILD_DIR ${{ matrix.library-type }}

    - name: Test FBGEMM Library (${{ matrix.library-type }})
      run: . $PRELUDE; test_fbgemm_library $BUILD_ENV $BUILD_DIR


  build-macos:
    runs-on: ${{ matrix.os }}
    defaults:
      run:
        shell: bash
    env:
      PRELUDE: .github/scripts/setup_env.bash
      BUILD_DIR: build_${{ matrix.library-type }}
    strategy:
      fail-fast: false
      matrix:
        os: [ macos-13 ]
        library-type: [ static, shared ]

    steps:
    - name: Checkout the Repository
      uses: actions/checkout@v4
      with:
        submodules: true

    - name: Display System Info
      run: . $PRELUDE; print_system_info

    # Build but skip tests due to lack of support for AVX2
    - name: Build FBGEMM Library (${{ matrix.library-type }})
      run: |
        set -e
        mkdir $BUILD_DIR; cd $BUILD_DIR
        cmake --version
        cmake -DUSE_SANITIZER=address -DFBGEMM_LIBRARY_TYPE=${{ matrix.library-type }} ..
        make -j VERBOSE=1


  build-bazel:
<<<<<<< HEAD
    runs-on: amz2023.linux.12xlarge
=======
    if: ${{ github.repository_owner == 'pytorch' }}
    runs-on: ${{ matrix.host-machine.instance }}
>>>>>>> 28349984
    container:
      image: amazonlinux:2023
      options: --user root
    defaults:
      run:
        shell: bash
    env:
      PRELUDE: .github/scripts/setup_env.bash
      BUILD_ENV: build_bazel
    strategy:
      fail-fast: false
      matrix:
        host-machine: [
          { arch: x86, instance: "amz2023.linux.12xlarge" },
        ]
        compiler: [ "gcc", "clang" ]

    steps:
    - name: Setup Build Container
      run: yum update -y; yum install -y binutils findutils git pciutils sudo wget which

    - name: Checkout the Repository
      uses: actions/checkout@v4
      with:
        submodules: true

    - name: Display System Info
      run: . $PRELUDE; print_system_info

    - name: Setup Miniconda
      run: . $PRELUDE; setup_miniconda $HOME/miniconda

    - name: Create Conda Environment
      run: . $PRELUDE; create_conda_environment $BUILD_ENV 3.12

    - name: Install C/C++ Compilers
      run: . $PRELUDE; install_cxx_compiler $BUILD_ENV ${{ matrix.compiler }}

    - name: Install Build Tools
      run: . $PRELUDE; install_build_tools $BUILD_ENV

    - name: Build FBGEMM Library
      run: . $PRELUDE; build_fbgemm_library $BUILD_ENV bazel

    - name: Test FBGEMM Library
      run: . $PRELUDE; print_exec conda run --no-capture-output -n $BUILD_ENV bazel test -s :*


  build-windows:
    runs-on: ${{ matrix.os }}
    defaults:
      run:
        shell: cmd
    env:
      BUILD_DIR: build_${{ matrix.library-type }}
    strategy:
      fail-fast: false
      matrix:
        os: [ windows-2022 ]
        library-type: [ static, shared ]

    steps:
    - name: Checkout the Repository
      uses: actions/checkout@v4
      with:
        submodules: true

    - name: Get CPU info on Windows
      shell: cmd
      run: |
        wmic cpu list full

    - name: Build FBGEMM Library (${{ matrix.library-type }})
      shell: cmd
      run: |
        call "C:\Program Files\Microsoft Visual Studio\2022\Enterprise\VC\Auxiliary\Build\vcvarsall.bat" x64
        echo "INSTALL NINJA:"
        pip install ninja
        which ninja
        mkdir %BUILD_DIR%
        cd %BUILD_DIR%
        echo "STARTING CMAKE"
        cmake --version
        cmake -G Ninja -DFBGEMM_BUILD_BENCHMARKS=OFF -DFBGEMM_LIBRARY_TYPE=${{ matrix.library-type }} -DCMAKE_BUILD_TYPE=Release -DCMAKE_C_COMPILER="cl.exe" -DCMAKE_CXX_COMPILER="cl.exe" ..
        ninja -v all
        echo "Build Success"

    - name: Test FBGEMM Library (${{ matrix.library-type }})
      shell: cmd
      run: |
        echo %cd%
        cd %BUILD_DIR%
        set PATH=%PATH%;%cd%;%cd%\asmjit
        echo %PATH%
        ctest --rerun-failed --output-on-failure
        if errorlevel 1 exit /b 1<|MERGE_RESOLUTION|>--- conflicted
+++ resolved
@@ -106,12 +106,8 @@
 
 
   build-bazel:
-<<<<<<< HEAD
-    runs-on: amz2023.linux.12xlarge
-=======
     if: ${{ github.repository_owner == 'pytorch' }}
     runs-on: ${{ matrix.host-machine.instance }}
->>>>>>> 28349984
     container:
       image: amazonlinux:2023
       options: --user root
